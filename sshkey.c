/* $OpenBSD: sshkey.c,v 1.115 2021/02/02 22:36:46 djm Exp $ */
/*
 * Copyright (c) 2000, 2001 Markus Friedl.  All rights reserved.
 * Copyright (c) 2008 Alexander von Gernler.  All rights reserved.
 * Copyright (c) 2010,2011 Damien Miller.  All rights reserved.
 *
 * Redistribution and use in source and binary forms, with or without
 * modification, are permitted provided that the following conditions
 * are met:
 * 1. Redistributions of source code must retain the above copyright
 *    notice, this list of conditions and the following disclaimer.
 * 2. Redistributions in binary form must reproduce the above copyright
 *    notice, this list of conditions and the following disclaimer in the
 *    documentation and/or other materials provided with the distribution.
 *
 * THIS SOFTWARE IS PROVIDED BY THE AUTHOR ``AS IS'' AND ANY EXPRESS OR
 * IMPLIED WARRANTIES, INCLUDING, BUT NOT LIMITED TO, THE IMPLIED WARRANTIES
 * OF MERCHANTABILITY AND FITNESS FOR A PARTICULAR PURPOSE ARE DISCLAIMED.
 * IN NO EVENT SHALL THE AUTHOR BE LIABLE FOR ANY DIRECT, INDIRECT,
 * INCIDENTAL, SPECIAL, EXEMPLARY, OR CONSEQUENTIAL DAMAGES (INCLUDING, BUT
 * NOT LIMITED TO, PROCUREMENT OF SUBSTITUTE GOODS OR SERVICES; LOSS OF USE,
 * DATA, OR PROFITS; OR BUSINESS INTERRUPTION) HOWEVER CAUSED AND ON ANY
 * THEORY OF LIABILITY, WHETHER IN CONTRACT, STRICT LIABILITY, OR TORT
 * (INCLUDING NEGLIGENCE OR OTHERWISE) ARISING IN ANY WAY OUT OF THE USE OF
 * THIS SOFTWARE, EVEN IF ADVISED OF THE POSSIBILITY OF SUCH DAMAGE.
 */

#include "includes.h"

#include <sys/types.h>
#include <netinet/in.h>

#ifdef WITH_OPENSSL
#include <openssl/evp.h>
#include <openssl/err.h>
#include <openssl/pem.h>
#endif

#include "crypto_api.h"

#include <errno.h>
#include <limits.h>
#include <stdio.h>
#include <string.h>
#include <resolv.h>
#include <time.h>
#ifdef HAVE_UTIL_H
#include <util.h>
#endif /* HAVE_UTIL_H */

#include "ssh2.h"
#include "ssherr.h"
#include "misc.h"
#include "sshbuf.h"
#include "cipher.h"
#include "digest.h"
#define SSHKEY_INTERNAL
#include "sshkey.h"
#include "match.h"
#include "ssh-sk.h"

#ifdef WITH_XMSS
#include "sshkey-xmss.h"
#include "xmss_fast.h"
#endif
#ifdef WINDOWS
#include <lmcons.h>
#endif

#include "openbsd-compat/openssl-compat.h"

/* openssh private key file format */
#define MARK_BEGIN		"-----BEGIN OPENSSH PRIVATE KEY-----\n"
#define MARK_END		"-----END OPENSSH PRIVATE KEY-----\n"
#define MARK_BEGIN_LEN		(sizeof(MARK_BEGIN) - 1)
#define MARK_END_LEN		(sizeof(MARK_END) - 1)
#ifdef SUPPORT_CRLF
#define MARK_BEGIN_CRLF		"-----BEGIN OPENSSH PRIVATE KEY-----\r\n"
#define MARK_END_CRLF		"-----END OPENSSH PRIVATE KEY-----\r\n"
#define MARK_BEGIN_LEN_CRLF		(sizeof(MARK_BEGIN_CRLF) - 1)
#define MARK_END_LEN_CRLF		(sizeof(MARK_END_CRLF) - 1)
#endif // SUPPORT_CRLF
#define KDFNAME			"bcrypt"
#define AUTH_MAGIC		"openssh-key-v1"
#define SALT_LEN		16
#define DEFAULT_CIPHERNAME	"aes256-ctr"
#define	DEFAULT_ROUNDS		16

/* Version identification string for SSH v1 identity files. */
#define LEGACY_BEGIN		"SSH PRIVATE KEY FILE FORMAT 1.1\n"

/*
 * Constants relating to "shielding" support; protection of keys expected
 * to remain in memory for long durations
 */
#define SSHKEY_SHIELD_PREKEY_LEN	(16 * 1024)
#define SSHKEY_SHIELD_CIPHER		"aes256-ctr" /* XXX want AES-EME* */
#define SSHKEY_SHIELD_PREKEY_HASH	SSH_DIGEST_SHA512

int	sshkey_private_serialize_opt(struct sshkey *key,
    struct sshbuf *buf, enum sshkey_serialize_rep);
static int sshkey_from_blob_internal(struct sshbuf *buf,
    struct sshkey **keyp, int allow_cert);

/* Supported key types */
struct keytype {
	const char *name;
	const char *shortname;
	const char *sigalg;
	int type;
	int nid;
	int cert;
	int sigonly;
};
static const struct keytype keytypes[] = {
	{ "ssh-ed25519", "ED25519", NULL, KEY_ED25519, 0, 0, 0 },
	{ "ssh-ed25519-cert-v01@openssh.com", "ED25519-CERT", NULL,
	    KEY_ED25519_CERT, 0, 1, 0 },
	{ "sk-ssh-ed25519@openssh.com", "ED25519-SK", NULL,
	    KEY_ED25519_SK, 0, 0, 0 },
	{ "sk-ssh-ed25519-cert-v01@openssh.com", "ED25519-SK-CERT", NULL,
	    KEY_ED25519_SK_CERT, 0, 1, 0 },
#ifdef WITH_XMSS
	{ "ssh-xmss@openssh.com", "XMSS", NULL, KEY_XMSS, 0, 0, 0 },
	{ "ssh-xmss-cert-v01@openssh.com", "XMSS-CERT", NULL,
	    KEY_XMSS_CERT, 0, 1, 0 },
#endif /* WITH_XMSS */
#ifdef WITH_OPENSSL
	{ "ssh-rsa", "RSA", NULL, KEY_RSA, 0, 0, 0 },
	{ "rsa-sha2-256", "RSA", NULL, KEY_RSA, 0, 0, 1 },
	{ "rsa-sha2-512", "RSA", NULL, KEY_RSA, 0, 0, 1 },
	{ "ssh-dss", "DSA", NULL, KEY_DSA, 0, 0, 0 },
# ifdef OPENSSL_HAS_ECC
	{ "ecdsa-sha2-nistp256", "ECDSA", NULL,
	    KEY_ECDSA, NID_X9_62_prime256v1, 0, 0 },
	{ "ecdsa-sha2-nistp384", "ECDSA", NULL,
	    KEY_ECDSA, NID_secp384r1, 0, 0 },
#  ifdef OPENSSL_HAS_NISTP521
	{ "ecdsa-sha2-nistp521", "ECDSA", NULL,
	    KEY_ECDSA, NID_secp521r1, 0, 0 },
#  endif /* OPENSSL_HAS_NISTP521 */
	{ "sk-ecdsa-sha2-nistp256@openssh.com", "ECDSA-SK", NULL,
	    KEY_ECDSA_SK, NID_X9_62_prime256v1, 0, 0 },
	{ "webauthn-sk-ecdsa-sha2-nistp256@openssh.com", "ECDSA-SK", NULL,
	    KEY_ECDSA_SK, NID_X9_62_prime256v1, 0, 1 },
# endif /* OPENSSL_HAS_ECC */
	{ "ssh-rsa-cert-v01@openssh.com", "RSA-CERT", NULL,
	    KEY_RSA_CERT, 0, 1, 0 },
	{ "rsa-sha2-256-cert-v01@openssh.com", "RSA-CERT",
	    "rsa-sha2-256", KEY_RSA_CERT, 0, 1, 1 },
	{ "rsa-sha2-512-cert-v01@openssh.com", "RSA-CERT",
	    "rsa-sha2-512", KEY_RSA_CERT, 0, 1, 1 },
	{ "ssh-dss-cert-v01@openssh.com", "DSA-CERT", NULL,
	    KEY_DSA_CERT, 0, 1, 0 },
# ifdef OPENSSL_HAS_ECC
	{ "ecdsa-sha2-nistp256-cert-v01@openssh.com", "ECDSA-CERT", NULL,
	    KEY_ECDSA_CERT, NID_X9_62_prime256v1, 1, 0 },
	{ "ecdsa-sha2-nistp384-cert-v01@openssh.com", "ECDSA-CERT", NULL,
	    KEY_ECDSA_CERT, NID_secp384r1, 1, 0 },
#  ifdef OPENSSL_HAS_NISTP521
	{ "ecdsa-sha2-nistp521-cert-v01@openssh.com", "ECDSA-CERT", NULL,
	   KEY_ECDSA_CERT, NID_secp521r1, 1, 0 },
#  endif /* OPENSSL_HAS_NISTP521 */
	{ "sk-ecdsa-sha2-nistp256-cert-v01@openssh.com", "ECDSA-SK-CERT", NULL,
	    KEY_ECDSA_SK_CERT, NID_X9_62_prime256v1, 1, 0 },
# endif /* OPENSSL_HAS_ECC */
#endif /* WITH_OPENSSL */
	{ NULL, NULL, NULL, -1, -1, 0, 0 }
};

const char *
sshkey_type(const struct sshkey *k)
{
	const struct keytype *kt;

	for (kt = keytypes; kt->type != -1; kt++) {
		if (kt->type == k->type)
			return kt->shortname;
	}
	return "unknown";
}

static const char *
sshkey_ssh_name_from_type_nid(int type, int nid)
{
	const struct keytype *kt;

	for (kt = keytypes; kt->type != -1; kt++) {
		if (kt->type == type && (kt->nid == 0 || kt->nid == nid))
			return kt->name;
	}
	return "ssh-unknown";
}

int
sshkey_type_is_cert(int type)
{
	const struct keytype *kt;

	for (kt = keytypes; kt->type != -1; kt++) {
		if (kt->type == type)
			return kt->cert;
	}
	return 0;
}

const char *
sshkey_ssh_name(const struct sshkey *k)
{
	return sshkey_ssh_name_from_type_nid(k->type, k->ecdsa_nid);
}

const char *
sshkey_ssh_name_plain(const struct sshkey *k)
{
	return sshkey_ssh_name_from_type_nid(sshkey_type_plain(k->type),
	    k->ecdsa_nid);
}

int
sshkey_type_from_name(const char *name)
{
	const struct keytype *kt;

	for (kt = keytypes; kt->type != -1; kt++) {
		/* Only allow shortname matches for plain key types */
		if ((kt->name != NULL && strcmp(name, kt->name) == 0) ||
		    (!kt->cert && strcasecmp(kt->shortname, name) == 0))
			return kt->type;
	}
	return KEY_UNSPEC;
}

static int
key_type_is_ecdsa_variant(int type)
{
	switch (type) {
	case KEY_ECDSA:
	case KEY_ECDSA_CERT:
	case KEY_ECDSA_SK:
	case KEY_ECDSA_SK_CERT:
		return 1;
	}
	return 0;
}

int
sshkey_ecdsa_nid_from_name(const char *name)
{
	const struct keytype *kt;

	for (kt = keytypes; kt->type != -1; kt++) {
		if (!key_type_is_ecdsa_variant(kt->type))
			continue;
		if (kt->name != NULL && strcmp(name, kt->name) == 0)
			return kt->nid;
	}
	return -1;
}

char *
sshkey_alg_list(int certs_only, int plain_only, int include_sigonly, char sep)
{
	char *tmp, *ret = NULL;
	size_t nlen, rlen = 0;
	const struct keytype *kt;

	for (kt = keytypes; kt->type != -1; kt++) {
		if (kt->name == NULL)
			continue;
		if (!include_sigonly && kt->sigonly)
			continue;
		if ((certs_only && !kt->cert) || (plain_only && kt->cert))
			continue;
		if (ret != NULL)
			ret[rlen++] = sep;
		nlen = strlen(kt->name);
		if ((tmp = realloc(ret, rlen + nlen + 2)) == NULL) {
			free(ret);
			return NULL;
		}
		ret = tmp;
		memcpy(ret + rlen, kt->name, nlen + 1);
		rlen += nlen;
	}
	return ret;
}

int
sshkey_names_valid2(const char *names, int allow_wildcard)
{
	char *s, *cp, *p;
	const struct keytype *kt;
	int type;

	if (names == NULL || strcmp(names, "") == 0)
		return 0;
	if ((s = cp = strdup(names)) == NULL)
		return 0;
	for ((p = strsep(&cp, ",")); p && *p != '\0';
	    (p = strsep(&cp, ","))) {
		type = sshkey_type_from_name(p);
		if (type == KEY_UNSPEC) {
			if (allow_wildcard) {
				/*
				 * Try matching key types against the string.
				 * If any has a positive or negative match then
				 * the component is accepted.
				 */
				for (kt = keytypes; kt->type != -1; kt++) {
					if (match_pattern_list(kt->name,
					    p, 0) != 0)
						break;
				}
				if (kt->type != -1)
					continue;
			}
			free(s);
			return 0;
		}
	}
	free(s);
	return 1;
}

u_int
sshkey_size(const struct sshkey *k)
{
#ifdef WITH_OPENSSL
	const BIGNUM *rsa_n, *dsa_p;
#endif /* WITH_OPENSSL */

	switch (k->type) {
#ifdef WITH_OPENSSL
	case KEY_RSA:
	case KEY_RSA_CERT:
		if (k->rsa == NULL)
			return 0;
		RSA_get0_key(k->rsa, &rsa_n, NULL, NULL);
		return BN_num_bits(rsa_n);
	case KEY_DSA:
	case KEY_DSA_CERT:
		if (k->dsa == NULL)
			return 0;
		DSA_get0_pqg(k->dsa, &dsa_p, NULL, NULL);
		return BN_num_bits(dsa_p);
	case KEY_ECDSA:
	case KEY_ECDSA_CERT:
	case KEY_ECDSA_SK:
	case KEY_ECDSA_SK_CERT:
		return sshkey_curve_nid_to_bits(k->ecdsa_nid);
#endif /* WITH_OPENSSL */
	case KEY_ED25519:
	case KEY_ED25519_CERT:
	case KEY_ED25519_SK:
	case KEY_ED25519_SK_CERT:
	case KEY_XMSS:
	case KEY_XMSS_CERT:
		return 256;	/* XXX */
	}
	return 0;
}

static int
sshkey_type_is_valid_ca(int type)
{
	switch (type) {
	case KEY_RSA:
	case KEY_DSA:
	case KEY_ECDSA:
	case KEY_ECDSA_SK:
	case KEY_ED25519:
	case KEY_ED25519_SK:
	case KEY_XMSS:
		return 1;
	default:
		return 0;
	}
}

int
sshkey_is_cert(const struct sshkey *k)
{
	if (k == NULL)
		return 0;
	return sshkey_type_is_cert(k->type);
}

int
sshkey_is_sk(const struct sshkey *k)
{
	if (k == NULL)
		return 0;
	switch (sshkey_type_plain(k->type)) {
	case KEY_ECDSA_SK:
	case KEY_ED25519_SK:
		return 1;
	default:
		return 0;
	}
}

/* Return the cert-less equivalent to a certified key type */
int
sshkey_type_plain(int type)
{
	switch (type) {
	case KEY_RSA_CERT:
		return KEY_RSA;
	case KEY_DSA_CERT:
		return KEY_DSA;
	case KEY_ECDSA_CERT:
		return KEY_ECDSA;
	case KEY_ECDSA_SK_CERT:
		return KEY_ECDSA_SK;
	case KEY_ED25519_CERT:
		return KEY_ED25519;
	case KEY_ED25519_SK_CERT:
		return KEY_ED25519_SK;
	case KEY_XMSS_CERT:
		return KEY_XMSS;
	default:
		return type;
	}
}

#ifdef WITH_OPENSSL
/* XXX: these are really begging for a table-driven approach */
int
sshkey_curve_name_to_nid(const char *name)
{
	if (strcmp(name, "nistp256") == 0)
		return NID_X9_62_prime256v1;
	else if (strcmp(name, "nistp384") == 0)
		return NID_secp384r1;
# ifdef OPENSSL_HAS_NISTP521
	else if (strcmp(name, "nistp521") == 0)
		return NID_secp521r1;
# endif /* OPENSSL_HAS_NISTP521 */
	else
		return -1;
}

u_int
sshkey_curve_nid_to_bits(int nid)
{
	switch (nid) {
	case NID_X9_62_prime256v1:
		return 256;
	case NID_secp384r1:
		return 384;
# ifdef OPENSSL_HAS_NISTP521
	case NID_secp521r1:
		return 521;
# endif /* OPENSSL_HAS_NISTP521 */
	default:
		return 0;
	}
}

int
sshkey_ecdsa_bits_to_nid(int bits)
{
	switch (bits) {
	case 256:
		return NID_X9_62_prime256v1;
	case 384:
		return NID_secp384r1;
# ifdef OPENSSL_HAS_NISTP521
	case 521:
		return NID_secp521r1;
# endif /* OPENSSL_HAS_NISTP521 */
	default:
		return -1;
	}
}

const char *
sshkey_curve_nid_to_name(int nid)
{
	switch (nid) {
	case NID_X9_62_prime256v1:
		return "nistp256";
	case NID_secp384r1:
		return "nistp384";
# ifdef OPENSSL_HAS_NISTP521
	case NID_secp521r1:
		return "nistp521";
# endif /* OPENSSL_HAS_NISTP521 */
	default:
		return NULL;
	}
}

int
sshkey_ec_nid_to_hash_alg(int nid)
{
	int kbits = sshkey_curve_nid_to_bits(nid);

	if (kbits <= 0)
		return -1;

	/* RFC5656 section 6.2.1 */
	if (kbits <= 256)
		return SSH_DIGEST_SHA256;
	else if (kbits <= 384)
		return SSH_DIGEST_SHA384;
	else
		return SSH_DIGEST_SHA512;
}
#endif /* WITH_OPENSSL */

static void
cert_free(struct sshkey_cert *cert)
{
	u_int i;

	if (cert == NULL)
		return;
	sshbuf_free(cert->certblob);
	sshbuf_free(cert->critical);
	sshbuf_free(cert->extensions);
	free(cert->key_id);
	for (i = 0; i < cert->nprincipals; i++)
		free(cert->principals[i]);
	free(cert->principals);
	sshkey_free(cert->signature_key);
	free(cert->signature_type);
	freezero(cert, sizeof(*cert));
}

static struct sshkey_cert *
cert_new(void)
{
	struct sshkey_cert *cert;

	if ((cert = calloc(1, sizeof(*cert))) == NULL)
		return NULL;
	if ((cert->certblob = sshbuf_new()) == NULL ||
	    (cert->critical = sshbuf_new()) == NULL ||
	    (cert->extensions = sshbuf_new()) == NULL) {
		cert_free(cert);
		return NULL;
	}
	cert->key_id = NULL;
	cert->principals = NULL;
	cert->signature_key = NULL;
	cert->signature_type = NULL;
	return cert;
}

struct sshkey *
sshkey_new(int type)
{
	struct sshkey *k;
#ifdef WITH_OPENSSL
	RSA *rsa;
	DSA *dsa;
#endif /* WITH_OPENSSL */

	if ((k = calloc(1, sizeof(*k))) == NULL)
		return NULL;
	k->type = type;
	k->ecdsa = NULL;
	k->ecdsa_nid = -1;
	k->dsa = NULL;
	k->rsa = NULL;
	k->cert = NULL;
	k->ed25519_sk = NULL;
	k->ed25519_pk = NULL;
	k->xmss_sk = NULL;
	k->xmss_pk = NULL;
	switch (k->type) {
#ifdef WITH_OPENSSL
	case KEY_RSA:
	case KEY_RSA_CERT:
		if ((rsa = RSA_new()) == NULL) {
			free(k);
			return NULL;
		}
		k->rsa = rsa;
		break;
	case KEY_DSA:
	case KEY_DSA_CERT:
		if ((dsa = DSA_new()) == NULL) {
			free(k);
			return NULL;
		}
		k->dsa = dsa;
		break;
	case KEY_ECDSA:
	case KEY_ECDSA_CERT:
	case KEY_ECDSA_SK:
	case KEY_ECDSA_SK_CERT:
		/* Cannot do anything until we know the group */
		break;
#endif /* WITH_OPENSSL */
	case KEY_ED25519:
	case KEY_ED25519_CERT:
	case KEY_ED25519_SK:
	case KEY_ED25519_SK_CERT:
	case KEY_XMSS:
	case KEY_XMSS_CERT:
		/* no need to prealloc */
		break;
	case KEY_UNSPEC:
		break;
	default:
		free(k);
		return NULL;
	}

	if (sshkey_is_cert(k)) {
		if ((k->cert = cert_new()) == NULL) {
			sshkey_free(k);
			return NULL;
		}
	}

	return k;
}

void
sshkey_free(struct sshkey *k)
{
	if (k == NULL)
		return;
	switch (k->type) {
#ifdef WITH_OPENSSL
	case KEY_RSA:
	case KEY_RSA_CERT:
		RSA_free(k->rsa);
		k->rsa = NULL;
		break;
	case KEY_DSA:
	case KEY_DSA_CERT:
		DSA_free(k->dsa);
		k->dsa = NULL;
		break;
# ifdef OPENSSL_HAS_ECC
	case KEY_ECDSA_SK:
	case KEY_ECDSA_SK_CERT:
		free(k->sk_application);
		sshbuf_free(k->sk_key_handle);
		sshbuf_free(k->sk_reserved);
		/* FALLTHROUGH */
	case KEY_ECDSA:
	case KEY_ECDSA_CERT:
		EC_KEY_free(k->ecdsa);
		k->ecdsa = NULL;
		break;
# endif /* OPENSSL_HAS_ECC */
#endif /* WITH_OPENSSL */
	case KEY_ED25519_SK:
	case KEY_ED25519_SK_CERT:
		free(k->sk_application);
		sshbuf_free(k->sk_key_handle);
		sshbuf_free(k->sk_reserved);
		/* FALLTHROUGH */
	case KEY_ED25519:
	case KEY_ED25519_CERT:
		freezero(k->ed25519_pk, ED25519_PK_SZ);
		k->ed25519_pk = NULL;
		freezero(k->ed25519_sk, ED25519_SK_SZ);
		k->ed25519_sk = NULL;
		break;
#ifdef WITH_XMSS
	case KEY_XMSS:
	case KEY_XMSS_CERT:
		freezero(k->xmss_pk, sshkey_xmss_pklen(k));
		k->xmss_pk = NULL;
		freezero(k->xmss_sk, sshkey_xmss_sklen(k));
		k->xmss_sk = NULL;
		sshkey_xmss_free_state(k);
		free(k->xmss_name);
		k->xmss_name = NULL;
		free(k->xmss_filename);
		k->xmss_filename = NULL;
		break;
#endif /* WITH_XMSS */
	case KEY_UNSPEC:
		break;
	default:
		break;
	}
	if (sshkey_is_cert(k))
		cert_free(k->cert);
	freezero(k->shielded_private, k->shielded_len);
	freezero(k->shield_prekey, k->shield_prekey_len);
	freezero(k, sizeof(*k));
}

static int
cert_compare(struct sshkey_cert *a, struct sshkey_cert *b)
{
	if (a == NULL && b == NULL)
		return 1;
	if (a == NULL || b == NULL)
		return 0;
	if (sshbuf_len(a->certblob) != sshbuf_len(b->certblob))
		return 0;
	if (timingsafe_bcmp(sshbuf_ptr(a->certblob), sshbuf_ptr(b->certblob),
	    sshbuf_len(a->certblob)) != 0)
		return 0;
	return 1;
}

/*
 * Compare public portions of key only, allowing comparisons between
 * certificates and plain keys too.
 */
int
sshkey_equal_public(const struct sshkey *a, const struct sshkey *b)
{
#if defined(WITH_OPENSSL)
	const BIGNUM *rsa_e_a, *rsa_n_a;
	const BIGNUM *rsa_e_b, *rsa_n_b;
	const BIGNUM *dsa_p_a, *dsa_q_a, *dsa_g_a, *dsa_pub_key_a;
	const BIGNUM *dsa_p_b, *dsa_q_b, *dsa_g_b, *dsa_pub_key_b;
#endif /* WITH_OPENSSL */

	if (a == NULL || b == NULL ||
	    sshkey_type_plain(a->type) != sshkey_type_plain(b->type))
		return 0;

	switch (a->type) {
#ifdef WITH_OPENSSL
	case KEY_RSA_CERT:
	case KEY_RSA:
		if (a->rsa == NULL || b->rsa == NULL)
			return 0;
		RSA_get0_key(a->rsa, &rsa_n_a, &rsa_e_a, NULL);
		RSA_get0_key(b->rsa, &rsa_n_b, &rsa_e_b, NULL);
		return BN_cmp(rsa_e_a, rsa_e_b) == 0 &&
		    BN_cmp(rsa_n_a, rsa_n_b) == 0;
	case KEY_DSA_CERT:
	case KEY_DSA:
		if (a->dsa == NULL || b->dsa == NULL)
			return 0;
		DSA_get0_pqg(a->dsa, &dsa_p_a, &dsa_q_a, &dsa_g_a);
		DSA_get0_pqg(b->dsa, &dsa_p_b, &dsa_q_b, &dsa_g_b);
		DSA_get0_key(a->dsa, &dsa_pub_key_a, NULL);
		DSA_get0_key(b->dsa, &dsa_pub_key_b, NULL);
		return BN_cmp(dsa_p_a, dsa_p_b) == 0 &&
		    BN_cmp(dsa_q_a, dsa_q_b) == 0 &&
		    BN_cmp(dsa_g_a, dsa_g_b) == 0 &&
		    BN_cmp(dsa_pub_key_a, dsa_pub_key_b) == 0;
# ifdef OPENSSL_HAS_ECC
	case KEY_ECDSA_SK:
	case KEY_ECDSA_SK_CERT:
		if (a->sk_application == NULL || b->sk_application == NULL)
			return 0;
		if (strcmp(a->sk_application, b->sk_application) != 0)
			return 0;
		/* FALLTHROUGH */
	case KEY_ECDSA_CERT:
	case KEY_ECDSA:
		if (a->ecdsa == NULL || b->ecdsa == NULL ||
		    EC_KEY_get0_public_key(a->ecdsa) == NULL ||
		    EC_KEY_get0_public_key(b->ecdsa) == NULL)
			return 0;
		if (EC_GROUP_cmp(EC_KEY_get0_group(a->ecdsa),
		    EC_KEY_get0_group(b->ecdsa), NULL) != 0 ||
		    EC_POINT_cmp(EC_KEY_get0_group(a->ecdsa),
		    EC_KEY_get0_public_key(a->ecdsa),
		    EC_KEY_get0_public_key(b->ecdsa), NULL) != 0)
			return 0;
		return 1;
# endif /* OPENSSL_HAS_ECC */
#endif /* WITH_OPENSSL */
	case KEY_ED25519_SK:
	case KEY_ED25519_SK_CERT:
		if (a->sk_application == NULL || b->sk_application == NULL)
			return 0;
		if (strcmp(a->sk_application, b->sk_application) != 0)
			return 0;
		/* FALLTHROUGH */
	case KEY_ED25519:
	case KEY_ED25519_CERT:
		return a->ed25519_pk != NULL && b->ed25519_pk != NULL &&
		    memcmp(a->ed25519_pk, b->ed25519_pk, ED25519_PK_SZ) == 0;
#ifdef WITH_XMSS
	case KEY_XMSS:
	case KEY_XMSS_CERT:
		return a->xmss_pk != NULL && b->xmss_pk != NULL &&
		    sshkey_xmss_pklen(a) == sshkey_xmss_pklen(b) &&
		    memcmp(a->xmss_pk, b->xmss_pk, sshkey_xmss_pklen(a)) == 0;
#endif /* WITH_XMSS */
	default:
		return 0;
	}
	/* NOTREACHED */
}

int
sshkey_equal(const struct sshkey *a, const struct sshkey *b)
{
	if (a == NULL || b == NULL || a->type != b->type)
		return 0;
	if (sshkey_is_cert(a)) {
		if (!cert_compare(a->cert, b->cert))
			return 0;
	}
	return sshkey_equal_public(a, b);
}

static int
to_blob_buf(const struct sshkey *key, struct sshbuf *b, int force_plain,
  enum sshkey_serialize_rep opts)
{
	int type, ret = SSH_ERR_INTERNAL_ERROR;
	const char *typename;
#ifdef WITH_OPENSSL
	const BIGNUM *rsa_n, *rsa_e, *dsa_p, *dsa_q, *dsa_g, *dsa_pub_key;
#endif /* WITH_OPENSSL */

	if (key == NULL)
		return SSH_ERR_INVALID_ARGUMENT;

	if (sshkey_is_cert(key)) {
		if (key->cert == NULL)
			return SSH_ERR_EXPECTED_CERT;
		if (sshbuf_len(key->cert->certblob) == 0)
			return SSH_ERR_KEY_LACKS_CERTBLOB;
	}
	type = force_plain ? sshkey_type_plain(key->type) : key->type;
	typename = sshkey_ssh_name_from_type_nid(type, key->ecdsa_nid);

	switch (type) {
#ifdef WITH_OPENSSL
	case KEY_DSA_CERT:
	case KEY_ECDSA_CERT:
	case KEY_ECDSA_SK_CERT:
	case KEY_RSA_CERT:
#endif /* WITH_OPENSSL */
	case KEY_ED25519_CERT:
	case KEY_ED25519_SK_CERT:
#ifdef WITH_XMSS
	case KEY_XMSS_CERT:
#endif /* WITH_XMSS */
		/* Use the existing blob */
		/* XXX modified flag? */
		if ((ret = sshbuf_putb(b, key->cert->certblob)) != 0)
			return ret;
		break;
#ifdef WITH_OPENSSL
	case KEY_DSA:
		if (key->dsa == NULL)
			return SSH_ERR_INVALID_ARGUMENT;
		DSA_get0_pqg(key->dsa, &dsa_p, &dsa_q, &dsa_g);
		DSA_get0_key(key->dsa, &dsa_pub_key, NULL);
		if ((ret = sshbuf_put_cstring(b, typename)) != 0 ||
		    (ret = sshbuf_put_bignum2(b, dsa_p)) != 0 ||
		    (ret = sshbuf_put_bignum2(b, dsa_q)) != 0 ||
		    (ret = sshbuf_put_bignum2(b, dsa_g)) != 0 ||
		    (ret = sshbuf_put_bignum2(b, dsa_pub_key)) != 0)
			return ret;
		break;
# ifdef OPENSSL_HAS_ECC
	case KEY_ECDSA:
	case KEY_ECDSA_SK:
		if (key->ecdsa == NULL)
			return SSH_ERR_INVALID_ARGUMENT;
		if ((ret = sshbuf_put_cstring(b, typename)) != 0 ||
		    (ret = sshbuf_put_cstring(b,
		    sshkey_curve_nid_to_name(key->ecdsa_nid))) != 0 ||
		    (ret = sshbuf_put_eckey(b, key->ecdsa)) != 0)
			return ret;
		if (type == KEY_ECDSA_SK) {
			if ((ret = sshbuf_put_cstring(b,
			    key->sk_application)) != 0)
				return ret;
		}
		break;
# endif
	case KEY_RSA:
		if (key->rsa == NULL)
			return SSH_ERR_INVALID_ARGUMENT;
		RSA_get0_key(key->rsa, &rsa_n, &rsa_e, NULL);
		if ((ret = sshbuf_put_cstring(b, typename)) != 0 ||
		    (ret = sshbuf_put_bignum2(b, rsa_e)) != 0 ||
		    (ret = sshbuf_put_bignum2(b, rsa_n)) != 0)
			return ret;
		break;
#endif /* WITH_OPENSSL */
	case KEY_ED25519:
	case KEY_ED25519_SK:
		if (key->ed25519_pk == NULL)
			return SSH_ERR_INVALID_ARGUMENT;
		if ((ret = sshbuf_put_cstring(b, typename)) != 0 ||
		    (ret = sshbuf_put_string(b,
		    key->ed25519_pk, ED25519_PK_SZ)) != 0)
			return ret;
		if (type == KEY_ED25519_SK) {
			if ((ret = sshbuf_put_cstring(b,
			    key->sk_application)) != 0)
				return ret;
		}
		break;
#ifdef WITH_XMSS
	case KEY_XMSS:
		if (key->xmss_name == NULL || key->xmss_pk == NULL ||
		    sshkey_xmss_pklen(key) == 0)
			return SSH_ERR_INVALID_ARGUMENT;
		if ((ret = sshbuf_put_cstring(b, typename)) != 0 ||
		    (ret = sshbuf_put_cstring(b, key->xmss_name)) != 0 ||
		    (ret = sshbuf_put_string(b,
		    key->xmss_pk, sshkey_xmss_pklen(key))) != 0 ||
		    (ret = sshkey_xmss_serialize_pk_info(key, b, opts)) != 0)
			return ret;
		break;
#endif /* WITH_XMSS */
	default:
		return SSH_ERR_KEY_TYPE_UNKNOWN;
	}
	return 0;
}

int
sshkey_putb(const struct sshkey *key, struct sshbuf *b)
{
	return to_blob_buf(key, b, 0, SSHKEY_SERIALIZE_DEFAULT);
}

int
sshkey_puts_opts(const struct sshkey *key, struct sshbuf *b,
    enum sshkey_serialize_rep opts)
{
	struct sshbuf *tmp;
	int r;

	if ((tmp = sshbuf_new()) == NULL)
		return SSH_ERR_ALLOC_FAIL;
	r = to_blob_buf(key, tmp, 0, opts);
	if (r == 0)
		r = sshbuf_put_stringb(b, tmp);
	sshbuf_free(tmp);
	return r;
}

int
sshkey_puts(const struct sshkey *key, struct sshbuf *b)
{
	return sshkey_puts_opts(key, b, SSHKEY_SERIALIZE_DEFAULT);
}

int
sshkey_putb_plain(const struct sshkey *key, struct sshbuf *b)
{
	return to_blob_buf(key, b, 1, SSHKEY_SERIALIZE_DEFAULT);
}

static int
to_blob(const struct sshkey *key, u_char **blobp, size_t *lenp, int force_plain,
    enum sshkey_serialize_rep opts)
{
	int ret = SSH_ERR_INTERNAL_ERROR;
	size_t len;
	struct sshbuf *b = NULL;

	if (lenp != NULL)
		*lenp = 0;
	if (blobp != NULL)
		*blobp = NULL;
	if ((b = sshbuf_new()) == NULL)
		return SSH_ERR_ALLOC_FAIL;
	if ((ret = to_blob_buf(key, b, force_plain, opts)) != 0)
		goto out;
	len = sshbuf_len(b);
	if (lenp != NULL)
		*lenp = len;
	if (blobp != NULL) {
		if ((*blobp = malloc(len)) == NULL) {
			ret = SSH_ERR_ALLOC_FAIL;
			goto out;
		}
		memcpy(*blobp, sshbuf_ptr(b), len);
	}
	ret = 0;
 out:
	sshbuf_free(b);
	return ret;
}

int
sshkey_to_blob(const struct sshkey *key, u_char **blobp, size_t *lenp)
{
	return to_blob(key, blobp, lenp, 0, SSHKEY_SERIALIZE_DEFAULT);
}

int
sshkey_plain_to_blob(const struct sshkey *key, u_char **blobp, size_t *lenp)
{
	return to_blob(key, blobp, lenp, 1, SSHKEY_SERIALIZE_DEFAULT);
}

int
sshkey_fingerprint_raw(const struct sshkey *k, int dgst_alg,
    u_char **retp, size_t *lenp)
{
	u_char *blob = NULL, *ret = NULL;
	size_t blob_len = 0;
	int r = SSH_ERR_INTERNAL_ERROR;

	if (retp != NULL)
		*retp = NULL;
	if (lenp != NULL)
		*lenp = 0;
	if (ssh_digest_bytes(dgst_alg) == 0) {
		r = SSH_ERR_INVALID_ARGUMENT;
		goto out;
	}
	if ((r = to_blob(k, &blob, &blob_len, 1, SSHKEY_SERIALIZE_DEFAULT))
	    != 0)
		goto out;
	if ((ret = calloc(1, SSH_DIGEST_MAX_LENGTH)) == NULL) {
		r = SSH_ERR_ALLOC_FAIL;
		goto out;
	}
	if ((r = ssh_digest_memory(dgst_alg, blob, blob_len,
	    ret, SSH_DIGEST_MAX_LENGTH)) != 0)
		goto out;
	/* success */
	if (retp != NULL) {
		*retp = ret;
		ret = NULL;
	}
	if (lenp != NULL)
		*lenp = ssh_digest_bytes(dgst_alg);
	r = 0;
 out:
	free(ret);
	if (blob != NULL)
		freezero(blob, blob_len);
	return r;
}

static char *
fingerprint_b64(const char *alg, u_char *dgst_raw, size_t dgst_raw_len)
{
	char *ret;
	size_t plen = strlen(alg) + 1;
	size_t rlen = ((dgst_raw_len + 2) / 3) * 4 + plen + 1;

	if (dgst_raw_len > 65536 || (ret = calloc(1, rlen)) == NULL)
		return NULL;
	strlcpy(ret, alg, rlen);
	strlcat(ret, ":", rlen);
	if (dgst_raw_len == 0)
		return ret;
	if (b64_ntop(dgst_raw, dgst_raw_len, ret + plen, rlen - plen) == -1) {
		freezero(ret, rlen);
		return NULL;
	}
	/* Trim padding characters from end */
	ret[strcspn(ret, "=")] = '\0';
	return ret;
}

static char *
fingerprint_hex(const char *alg, u_char *dgst_raw, size_t dgst_raw_len)
{
	char *retval, hex[5];
	size_t i, rlen = dgst_raw_len * 3 + strlen(alg) + 2;

	if (dgst_raw_len > 65536 || (retval = calloc(1, rlen)) == NULL)
		return NULL;
	strlcpy(retval, alg, rlen);
	strlcat(retval, ":", rlen);
	for (i = 0; i < dgst_raw_len; i++) {
		snprintf(hex, sizeof(hex), "%s%02x",
		    i > 0 ? ":" : "", dgst_raw[i]);
		strlcat(retval, hex, rlen);
	}
	return retval;
}

static char *
fingerprint_bubblebabble(u_char *dgst_raw, size_t dgst_raw_len)
{
	char vowels[] = { 'a', 'e', 'i', 'o', 'u', 'y' };
	char consonants[] = { 'b', 'c', 'd', 'f', 'g', 'h', 'k', 'l', 'm',
	    'n', 'p', 'r', 's', 't', 'v', 'z', 'x' };
	u_int i, j = 0, rounds, seed = 1;
	char *retval;

	rounds = (dgst_raw_len / 2) + 1;
	if ((retval = calloc(rounds, 6)) == NULL)
		return NULL;
	retval[j++] = 'x';
	for (i = 0; i < rounds; i++) {
		u_int idx0, idx1, idx2, idx3, idx4;
		if ((i + 1 < rounds) || (dgst_raw_len % 2 != 0)) {
			idx0 = (((((u_int)(dgst_raw[2 * i])) >> 6) & 3) +
			    seed) % 6;
			idx1 = (((u_int)(dgst_raw[2 * i])) >> 2) & 15;
			idx2 = ((((u_int)(dgst_raw[2 * i])) & 3) +
			    (seed / 6)) % 6;
			retval[j++] = vowels[idx0];
			retval[j++] = consonants[idx1];
			retval[j++] = vowels[idx2];
			if ((i + 1) < rounds) {
				idx3 = (((u_int)(dgst_raw[(2 * i) + 1])) >> 4) & 15;
				idx4 = (((u_int)(dgst_raw[(2 * i) + 1]))) & 15;
				retval[j++] = consonants[idx3];
				retval[j++] = '-';
				retval[j++] = consonants[idx4];
				seed = ((seed * 5) +
				    ((((u_int)(dgst_raw[2 * i])) * 7) +
				    ((u_int)(dgst_raw[(2 * i) + 1])))) % 36;
			}
		} else {
			idx0 = seed % 6;
			idx1 = 16;
			idx2 = seed / 6;
			retval[j++] = vowels[idx0];
			retval[j++] = consonants[idx1];
			retval[j++] = vowels[idx2];
		}
	}
	retval[j++] = 'x';
	retval[j++] = '\0';
	return retval;
}

/*
 * Draw an ASCII-Art representing the fingerprint so human brain can
 * profit from its built-in pattern recognition ability.
 * This technique is called "random art" and can be found in some
 * scientific publications like this original paper:
 *
 * "Hash Visualization: a New Technique to improve Real-World Security",
 * Perrig A. and Song D., 1999, International Workshop on Cryptographic
 * Techniques and E-Commerce (CrypTEC '99)
 * sparrow.ece.cmu.edu/~adrian/projects/validation/validation.pdf
 *
 * The subject came up in a talk by Dan Kaminsky, too.
 *
 * If you see the picture is different, the key is different.
 * If the picture looks the same, you still know nothing.
 *
 * The algorithm used here is a worm crawling over a discrete plane,
 * leaving a trace (augmenting the field) everywhere it goes.
 * Movement is taken from dgst_raw 2bit-wise.  Bumping into walls
 * makes the respective movement vector be ignored for this turn.
 * Graphs are not unambiguous, because circles in graphs can be
 * walked in either direction.
 */

/*
 * Field sizes for the random art.  Have to be odd, so the starting point
 * can be in the exact middle of the picture, and FLDBASE should be >=8 .
 * Else pictures would be too dense, and drawing the frame would
 * fail, too, because the key type would not fit in anymore.
 */
#define	FLDBASE		8
#define	FLDSIZE_Y	(FLDBASE + 1)
#define	FLDSIZE_X	(FLDBASE * 2 + 1)
static char *
fingerprint_randomart(const char *alg, u_char *dgst_raw, size_t dgst_raw_len,
    const struct sshkey *k)
{
	/*
	 * Chars to be used after each other every time the worm
	 * intersects with itself.  Matter of taste.
	 */
	char	*augmentation_string = " .o+=*BOX@%&#/^SE";
	char	*retval, *p, title[FLDSIZE_X], hash[FLDSIZE_X];
	u_char	 field[FLDSIZE_X][FLDSIZE_Y];
	size_t	 i, tlen, hlen;
	u_int	 b;
	int	 x, y, r;
	size_t	 len = strlen(augmentation_string) - 1;

	if ((retval = calloc((FLDSIZE_X + 3), (FLDSIZE_Y + 2))) == NULL)
		return NULL;

	/* initialize field */
	memset(field, 0, FLDSIZE_X * FLDSIZE_Y * sizeof(char));
	x = FLDSIZE_X / 2;
	y = FLDSIZE_Y / 2;

	/* process raw key */
	for (i = 0; i < dgst_raw_len; i++) {
		int input;
		/* each byte conveys four 2-bit move commands */
		input = dgst_raw[i];
		for (b = 0; b < 4; b++) {
			/* evaluate 2 bit, rest is shifted later */
			x += (input & 0x1) ? 1 : -1;
			y += (input & 0x2) ? 1 : -1;

			/* assure we are still in bounds */
			x = MAXIMUM(x, 0);
			y = MAXIMUM(y, 0);
			x = MINIMUM(x, FLDSIZE_X - 1);
			y = MINIMUM(y, FLDSIZE_Y - 1);

			/* augment the field */
			if (field[x][y] < len - 2)
				field[x][y]++;
			input = input >> 2;
		}
	}

	/* mark starting point and end point*/
	field[FLDSIZE_X / 2][FLDSIZE_Y / 2] = len - 1;
	field[x][y] = len;

	/* assemble title */
	r = snprintf(title, sizeof(title), "[%s %u]",
		sshkey_type(k), sshkey_size(k));
	/* If [type size] won't fit, then try [type]; fits "[ED25519-CERT]" */
	if (r < 0 || r > (int)sizeof(title))
		r = snprintf(title, sizeof(title), "[%s]", sshkey_type(k));
	tlen = (r <= 0) ? 0 : strlen(title);

	/* assemble hash ID. */
	r = snprintf(hash, sizeof(hash), "[%s]", alg);
	hlen = (r <= 0) ? 0 : strlen(hash);

	/* output upper border */
	p = retval;
	*p++ = '+';
	for (i = 0; i < (FLDSIZE_X - tlen) / 2; i++)
		*p++ = '-';
	memcpy(p, title, tlen);
	p += tlen;
	for (i += tlen; i < FLDSIZE_X; i++)
		*p++ = '-';
	*p++ = '+';
	*p++ = '\n';

	/* output content */
	for (y = 0; y < FLDSIZE_Y; y++) {
		*p++ = '|';
		for (x = 0; x < FLDSIZE_X; x++)
			*p++ = augmentation_string[MINIMUM(field[x][y], len)];
		*p++ = '|';
		*p++ = '\n';
	}

	/* output lower border */
	*p++ = '+';
	for (i = 0; i < (FLDSIZE_X - hlen) / 2; i++)
		*p++ = '-';
	memcpy(p, hash, hlen);
	p += hlen;
	for (i += hlen; i < FLDSIZE_X; i++)
		*p++ = '-';
	*p++ = '+';

	return retval;
}

char *
sshkey_fingerprint(const struct sshkey *k, int dgst_alg,
    enum sshkey_fp_rep dgst_rep)
{
	char *retval = NULL;
	u_char *dgst_raw;
	size_t dgst_raw_len;

	if (sshkey_fingerprint_raw(k, dgst_alg, &dgst_raw, &dgst_raw_len) != 0)
		return NULL;
	switch (dgst_rep) {
	case SSH_FP_DEFAULT:
		if (dgst_alg == SSH_DIGEST_MD5) {
			retval = fingerprint_hex(ssh_digest_alg_name(dgst_alg),
			    dgst_raw, dgst_raw_len);
		} else {
			retval = fingerprint_b64(ssh_digest_alg_name(dgst_alg),
			    dgst_raw, dgst_raw_len);
		}
		break;
	case SSH_FP_HEX:
		retval = fingerprint_hex(ssh_digest_alg_name(dgst_alg),
		    dgst_raw, dgst_raw_len);
		break;
	case SSH_FP_BASE64:
		retval = fingerprint_b64(ssh_digest_alg_name(dgst_alg),
		    dgst_raw, dgst_raw_len);
		break;
	case SSH_FP_BUBBLEBABBLE:
		retval = fingerprint_bubblebabble(dgst_raw, dgst_raw_len);
		break;
	case SSH_FP_RANDOMART:
		retval = fingerprint_randomart(ssh_digest_alg_name(dgst_alg),
		    dgst_raw, dgst_raw_len, k);
		break;
	default:
		freezero(dgst_raw, dgst_raw_len);
		return NULL;
	}
	freezero(dgst_raw, dgst_raw_len);
	return retval;
}

static int
peek_type_nid(const char *s, size_t l, int *nid)
{
	const struct keytype *kt;

	for (kt = keytypes; kt->type != -1; kt++) {
		if (kt->name == NULL || strlen(kt->name) != l)
			continue;
		if (memcmp(s, kt->name, l) == 0) {
			*nid = -1;
			if (key_type_is_ecdsa_variant(kt->type))
				*nid = kt->nid;
			return kt->type;
		}
	}
	return KEY_UNSPEC;
}

/* XXX this can now be made const char * */
int
sshkey_read(struct sshkey *ret, char **cpp)
{
	struct sshkey *k;
	char *cp, *blobcopy;
	size_t space;
	int r, type, curve_nid = -1;
	struct sshbuf *blob;

	if (ret == NULL)
		return SSH_ERR_INVALID_ARGUMENT;

	switch (ret->type) {
	case KEY_UNSPEC:
	case KEY_RSA:
	case KEY_DSA:
	case KEY_ECDSA:
	case KEY_ECDSA_SK:
	case KEY_ED25519:
	case KEY_ED25519_SK:
	case KEY_DSA_CERT:
	case KEY_ECDSA_CERT:
	case KEY_ECDSA_SK_CERT:
	case KEY_RSA_CERT:
	case KEY_ED25519_CERT:
	case KEY_ED25519_SK_CERT:
#ifdef WITH_XMSS
	case KEY_XMSS:
	case KEY_XMSS_CERT:
#endif /* WITH_XMSS */
		break; /* ok */
	default:
		return SSH_ERR_INVALID_ARGUMENT;
	}

	/* Decode type */
	cp = *cpp;
	space = strcspn(cp, " \t");
	if (space == strlen(cp))
		return SSH_ERR_INVALID_FORMAT;
	if ((type = peek_type_nid(cp, space, &curve_nid)) == KEY_UNSPEC)
		return SSH_ERR_INVALID_FORMAT;

	/* skip whitespace */
	for (cp += space; *cp == ' ' || *cp == '\t'; cp++)
		;
	if (*cp == '\0')
		return SSH_ERR_INVALID_FORMAT;
	if (ret->type != KEY_UNSPEC && ret->type != type)
		return SSH_ERR_KEY_TYPE_MISMATCH;
	if ((blob = sshbuf_new()) == NULL)
		return SSH_ERR_ALLOC_FAIL;

	/* find end of keyblob and decode */
	space = strcspn(cp, " \t");
	if ((blobcopy = strndup(cp, space)) == NULL) {
		sshbuf_free(blob);
		return SSH_ERR_ALLOC_FAIL;
	}
	if ((r = sshbuf_b64tod(blob, blobcopy)) != 0) {
		free(blobcopy);
		sshbuf_free(blob);
		return r;
	}
	free(blobcopy);
	if ((r = sshkey_fromb(blob, &k)) != 0) {
		sshbuf_free(blob);
		return r;
	}
	sshbuf_free(blob);

	/* skip whitespace and leave cp at start of comment */
	for (cp += space; *cp == ' ' || *cp == '\t'; cp++)
		;

	/* ensure type of blob matches type at start of line */
	if (k->type != type) {
		sshkey_free(k);
		return SSH_ERR_KEY_TYPE_MISMATCH;
	}
	if (key_type_is_ecdsa_variant(type) && curve_nid != k->ecdsa_nid) {
		sshkey_free(k);
		return SSH_ERR_EC_CURVE_MISMATCH;
	}

	/* Fill in ret from parsed key */
	ret->type = type;
	if (sshkey_is_cert(ret)) {
		if (!sshkey_is_cert(k)) {
			sshkey_free(k);
			return SSH_ERR_EXPECTED_CERT;
		}
		if (ret->cert != NULL)
			cert_free(ret->cert);
		ret->cert = k->cert;
		k->cert = NULL;
	}
	switch (sshkey_type_plain(ret->type)) {
#ifdef WITH_OPENSSL
	case KEY_RSA:
		RSA_free(ret->rsa);
		ret->rsa = k->rsa;
		k->rsa = NULL;
#ifdef DEBUG_PK
		RSA_print_fp(stderr, ret->rsa, 8);
#endif
		break;
	case KEY_DSA:
		DSA_free(ret->dsa);
		ret->dsa = k->dsa;
		k->dsa = NULL;
#ifdef DEBUG_PK
		DSA_print_fp(stderr, ret->dsa, 8);
#endif
		break;
# ifdef OPENSSL_HAS_ECC
	case KEY_ECDSA:
		EC_KEY_free(ret->ecdsa);
		ret->ecdsa = k->ecdsa;
		ret->ecdsa_nid = k->ecdsa_nid;
		k->ecdsa = NULL;
		k->ecdsa_nid = -1;
#ifdef DEBUG_PK
		sshkey_dump_ec_key(ret->ecdsa);
#endif
		break;
	case KEY_ECDSA_SK:
		EC_KEY_free(ret->ecdsa);
		ret->ecdsa = k->ecdsa;
		ret->ecdsa_nid = k->ecdsa_nid;
		ret->sk_application = k->sk_application;
		k->ecdsa = NULL;
		k->ecdsa_nid = -1;
		k->sk_application = NULL;
#ifdef DEBUG_PK
		sshkey_dump_ec_key(ret->ecdsa);
		fprintf(stderr, "App: %s\n", ret->sk_application);
#endif
		break;
# endif /* OPENSSL_HAS_ECC */
#endif /* WITH_OPENSSL */
	case KEY_ED25519:
		freezero(ret->ed25519_pk, ED25519_PK_SZ);
		ret->ed25519_pk = k->ed25519_pk;
		k->ed25519_pk = NULL;
#ifdef DEBUG_PK
		/* XXX */
#endif
		break;
	case KEY_ED25519_SK:
		freezero(ret->ed25519_pk, ED25519_PK_SZ);
		ret->ed25519_pk = k->ed25519_pk;
		ret->sk_application = k->sk_application;
		k->ed25519_pk = NULL;
		k->sk_application = NULL;
		break;
#ifdef WITH_XMSS
	case KEY_XMSS:
		free(ret->xmss_pk);
		ret->xmss_pk = k->xmss_pk;
		k->xmss_pk = NULL;
		free(ret->xmss_state);
		ret->xmss_state = k->xmss_state;
		k->xmss_state = NULL;
		free(ret->xmss_name);
		ret->xmss_name = k->xmss_name;
		k->xmss_name = NULL;
		free(ret->xmss_filename);
		ret->xmss_filename = k->xmss_filename;
		k->xmss_filename = NULL;
#ifdef DEBUG_PK
		/* XXX */
#endif
		break;
#endif /* WITH_XMSS */
	default:
		sshkey_free(k);
		return SSH_ERR_INTERNAL_ERROR;
	}
	sshkey_free(k);

	/* success */
	*cpp = cp;
	return 0;
}


int
sshkey_to_base64(const struct sshkey *key, char **b64p)
{
	int r = SSH_ERR_INTERNAL_ERROR;
	struct sshbuf *b = NULL;
	char *uu = NULL;

	if (b64p != NULL)
		*b64p = NULL;
	if ((b = sshbuf_new()) == NULL)
		return SSH_ERR_ALLOC_FAIL;
	if ((r = sshkey_putb(key, b)) != 0)
		goto out;
	if ((uu = sshbuf_dtob64_string(b, 0)) == NULL) {
		r = SSH_ERR_ALLOC_FAIL;
		goto out;
	}
	/* Success */
	if (b64p != NULL) {
		*b64p = uu;
		uu = NULL;
	}
	r = 0;
 out:
	sshbuf_free(b);
	free(uu);
	return r;
}

int
sshkey_format_text(const struct sshkey *key, struct sshbuf *b)
{
	int r = SSH_ERR_INTERNAL_ERROR;
	char *uu = NULL;

	if ((r = sshkey_to_base64(key, &uu)) != 0)
		goto out;
	if ((r = sshbuf_putf(b, "%s %s",
	    sshkey_ssh_name(key), uu)) != 0)
		goto out;
	r = 0;
 out:
	free(uu);
	return r;
}

int
sshkey_write(const struct sshkey *key, FILE *f)
{
	struct sshbuf *b = NULL;
	int r = SSH_ERR_INTERNAL_ERROR;

	if ((b = sshbuf_new()) == NULL)
		return SSH_ERR_ALLOC_FAIL;
	if ((r = sshkey_format_text(key, b)) != 0)
		goto out;
	if (fwrite(sshbuf_ptr(b), sshbuf_len(b), 1, f) != 1) {
		if (feof(f))
			errno = EPIPE;
		r = SSH_ERR_SYSTEM_ERROR;
		goto out;
	}
	/* Success */
	r = 0;
 out:
	sshbuf_free(b);
	return r;
}

const char *
sshkey_cert_type(const struct sshkey *k)
{
	switch (k->cert->type) {
	case SSH2_CERT_TYPE_USER:
		return "user";
	case SSH2_CERT_TYPE_HOST:
		return "host";
	default:
		return "unknown";
	}
}

#ifdef WITH_OPENSSL
static int
rsa_generate_private_key(u_int bits, RSA **rsap)
{
	RSA *private = NULL;
	BIGNUM *f4 = NULL;
	int ret = SSH_ERR_INTERNAL_ERROR;

	if (rsap == NULL)
		return SSH_ERR_INVALID_ARGUMENT;
	if (bits < SSH_RSA_MINIMUM_MODULUS_SIZE ||
	    bits > SSHBUF_MAX_BIGNUM * 8)
		return SSH_ERR_KEY_LENGTH;
	*rsap = NULL;
	if ((private = RSA_new()) == NULL || (f4 = BN_new()) == NULL) {
		ret = SSH_ERR_ALLOC_FAIL;
		goto out;
	}
	if (!BN_set_word(f4, RSA_F4) ||
	    !RSA_generate_key_ex(private, bits, f4, NULL)) {
		ret = SSH_ERR_LIBCRYPTO_ERROR;
		goto out;
	}
	*rsap = private;
	private = NULL;
	ret = 0;
 out:
	RSA_free(private);
	BN_free(f4);
	return ret;
}

static int
dsa_generate_private_key(u_int bits, DSA **dsap)
{
	DSA *private;
	int ret = SSH_ERR_INTERNAL_ERROR;

	if (dsap == NULL)
		return SSH_ERR_INVALID_ARGUMENT;
	if (bits != 1024)
		return SSH_ERR_KEY_LENGTH;
	if ((private = DSA_new()) == NULL) {
		ret = SSH_ERR_ALLOC_FAIL;
		goto out;
	}
	*dsap = NULL;
	if (!DSA_generate_parameters_ex(private, bits, NULL, 0, NULL,
	    NULL, NULL) || !DSA_generate_key(private)) {
		ret = SSH_ERR_LIBCRYPTO_ERROR;
		goto out;
	}
	*dsap = private;
	private = NULL;
	ret = 0;
 out:
	DSA_free(private);
	return ret;
}

# ifdef OPENSSL_HAS_ECC
int
sshkey_ecdsa_key_to_nid(EC_KEY *k)
{
	EC_GROUP *eg;
	int nids[] = {
		NID_X9_62_prime256v1,
		NID_secp384r1,
#  ifdef OPENSSL_HAS_NISTP521
		NID_secp521r1,
#  endif /* OPENSSL_HAS_NISTP521 */
		-1
	};
	int nid;
	u_int i;
	const EC_GROUP *g = EC_KEY_get0_group(k);

	/*
	 * The group may be stored in a ASN.1 encoded private key in one of two
	 * ways: as a "named group", which is reconstituted by ASN.1 object ID
	 * or explicit group parameters encoded into the key blob. Only the
	 * "named group" case sets the group NID for us, but we can figure
	 * it out for the other case by comparing against all the groups that
	 * are supported.
	 */
	if ((nid = EC_GROUP_get_curve_name(g)) > 0)
		return nid;
	for (i = 0; nids[i] != -1; i++) {
		if ((eg = EC_GROUP_new_by_curve_name(nids[i])) == NULL)
			return -1;
		if (EC_GROUP_cmp(g, eg, NULL) == 0)
			break;
		EC_GROUP_free(eg);
	}
	if (nids[i] != -1) {
		/* Use the group with the NID attached */
		EC_GROUP_set_asn1_flag(eg, OPENSSL_EC_NAMED_CURVE);
		if (EC_KEY_set_group(k, eg) != 1) {
			EC_GROUP_free(eg);
			return -1;
		}
	}
	return nids[i];
}

static int
ecdsa_generate_private_key(u_int bits, int *nid, EC_KEY **ecdsap)
{
	EC_KEY *private;
	int ret = SSH_ERR_INTERNAL_ERROR;

	if (nid == NULL || ecdsap == NULL)
		return SSH_ERR_INVALID_ARGUMENT;
	if ((*nid = sshkey_ecdsa_bits_to_nid(bits)) == -1)
		return SSH_ERR_KEY_LENGTH;
	*ecdsap = NULL;
	if ((private = EC_KEY_new_by_curve_name(*nid)) == NULL) {
		ret = SSH_ERR_ALLOC_FAIL;
		goto out;
	}
	if (EC_KEY_generate_key(private) != 1) {
		ret = SSH_ERR_LIBCRYPTO_ERROR;
		goto out;
	}
	EC_KEY_set_asn1_flag(private, OPENSSL_EC_NAMED_CURVE);
	*ecdsap = private;
	private = NULL;
	ret = 0;
 out:
	EC_KEY_free(private);
	return ret;
}
# endif /* OPENSSL_HAS_ECC */
#endif /* WITH_OPENSSL */

int
sshkey_generate(int type, u_int bits, struct sshkey **keyp)
{
	struct sshkey *k;
	int ret = SSH_ERR_INTERNAL_ERROR;

	if (keyp == NULL)
		return SSH_ERR_INVALID_ARGUMENT;
	*keyp = NULL;
	if ((k = sshkey_new(KEY_UNSPEC)) == NULL)
		return SSH_ERR_ALLOC_FAIL;
	switch (type) {
	case KEY_ED25519:
		if ((k->ed25519_pk = malloc(ED25519_PK_SZ)) == NULL ||
		    (k->ed25519_sk = malloc(ED25519_SK_SZ)) == NULL) {
			ret = SSH_ERR_ALLOC_FAIL;
			break;
		}
		crypto_sign_ed25519_keypair(k->ed25519_pk, k->ed25519_sk);
		ret = 0;
		break;
#ifdef WITH_XMSS
	case KEY_XMSS:
		ret = sshkey_xmss_generate_private_key(k, bits);
		break;
#endif /* WITH_XMSS */
#ifdef WITH_OPENSSL
	case KEY_DSA:
		ret = dsa_generate_private_key(bits, &k->dsa);
		break;
# ifdef OPENSSL_HAS_ECC
	case KEY_ECDSA:
		ret = ecdsa_generate_private_key(bits, &k->ecdsa_nid,
		    &k->ecdsa);
		break;
# endif /* OPENSSL_HAS_ECC */
	case KEY_RSA:
		ret = rsa_generate_private_key(bits, &k->rsa);
		break;
#endif /* WITH_OPENSSL */
	default:
		ret = SSH_ERR_INVALID_ARGUMENT;
	}
	if (ret == 0) {
		k->type = type;
		*keyp = k;
	} else
		sshkey_free(k);
	return ret;
}

int
sshkey_cert_copy(const struct sshkey *from_key, struct sshkey *to_key)
{
	u_int i;
	const struct sshkey_cert *from;
	struct sshkey_cert *to;
	int r = SSH_ERR_INTERNAL_ERROR;

	if (to_key == NULL || (from = from_key->cert) == NULL)
		return SSH_ERR_INVALID_ARGUMENT;

	if ((to = cert_new()) == NULL)
		return SSH_ERR_ALLOC_FAIL;

	if ((r = sshbuf_putb(to->certblob, from->certblob)) != 0 ||
	    (r = sshbuf_putb(to->critical, from->critical)) != 0 ||
	    (r = sshbuf_putb(to->extensions, from->extensions)) != 0)
		goto out;

	to->serial = from->serial;
	to->type = from->type;
	if (from->key_id == NULL)
		to->key_id = NULL;
	else if ((to->key_id = strdup(from->key_id)) == NULL) {
		r = SSH_ERR_ALLOC_FAIL;
		goto out;
	}
	to->valid_after = from->valid_after;
	to->valid_before = from->valid_before;
	if (from->signature_key == NULL)
		to->signature_key = NULL;
	else if ((r = sshkey_from_private(from->signature_key,
	    &to->signature_key)) != 0)
		goto out;
	if (from->signature_type != NULL &&
	    (to->signature_type = strdup(from->signature_type)) == NULL) {
		r = SSH_ERR_ALLOC_FAIL;
		goto out;
	}
	if (from->nprincipals > SSHKEY_CERT_MAX_PRINCIPALS) {
		r = SSH_ERR_INVALID_ARGUMENT;
		goto out;
	}
	if (from->nprincipals > 0) {
		if ((to->principals = calloc(from->nprincipals,
		    sizeof(*to->principals))) == NULL) {
			r = SSH_ERR_ALLOC_FAIL;
			goto out;
		}
		for (i = 0; i < from->nprincipals; i++) {
			to->principals[i] = strdup(from->principals[i]);
			if (to->principals[i] == NULL) {
				to->nprincipals = i;
				r = SSH_ERR_ALLOC_FAIL;
				goto out;
			}
		}
	}
	to->nprincipals = from->nprincipals;

	/* success */
	cert_free(to_key->cert);
	to_key->cert = to;
	to = NULL;
	r = 0;
 out:
	cert_free(to);
	return r;
}

int
sshkey_from_private(const struct sshkey *k, struct sshkey **pkp)
{
	struct sshkey *n = NULL;
	int r = SSH_ERR_INTERNAL_ERROR;
#ifdef WITH_OPENSSL
	const BIGNUM *rsa_n, *rsa_e;
	BIGNUM *rsa_n_dup = NULL, *rsa_e_dup = NULL;
	const BIGNUM *dsa_p, *dsa_q, *dsa_g, *dsa_pub_key;
	BIGNUM *dsa_p_dup = NULL, *dsa_q_dup = NULL, *dsa_g_dup = NULL;
	BIGNUM *dsa_pub_key_dup = NULL;
#endif /* WITH_OPENSSL */

	*pkp = NULL;
	if ((n = sshkey_new(k->type)) == NULL) {
		r = SSH_ERR_ALLOC_FAIL;
		goto out;
	}
	switch (k->type) {
#ifdef WITH_OPENSSL
	case KEY_DSA:
	case KEY_DSA_CERT:
		DSA_get0_pqg(k->dsa, &dsa_p, &dsa_q, &dsa_g);
		DSA_get0_key(k->dsa, &dsa_pub_key, NULL);
		if ((dsa_p_dup = BN_dup(dsa_p)) == NULL ||
		    (dsa_q_dup = BN_dup(dsa_q)) == NULL ||
		    (dsa_g_dup = BN_dup(dsa_g)) == NULL ||
		    (dsa_pub_key_dup = BN_dup(dsa_pub_key)) == NULL) {
			r = SSH_ERR_ALLOC_FAIL;
			goto out;
		}
		if (!DSA_set0_pqg(n->dsa, dsa_p_dup, dsa_q_dup, dsa_g_dup)) {
			r = SSH_ERR_LIBCRYPTO_ERROR;
			goto out;
		}
		dsa_p_dup = dsa_q_dup = dsa_g_dup = NULL; /* transferred */
		if (!DSA_set0_key(n->dsa, dsa_pub_key_dup, NULL)) {
			r = SSH_ERR_LIBCRYPTO_ERROR;
			goto out;
		}
		dsa_pub_key_dup = NULL; /* transferred */

		break;
# ifdef OPENSSL_HAS_ECC
	case KEY_ECDSA:
	case KEY_ECDSA_CERT:
	case KEY_ECDSA_SK:
	case KEY_ECDSA_SK_CERT:
		n->ecdsa_nid = k->ecdsa_nid;
		n->ecdsa = EC_KEY_new_by_curve_name(k->ecdsa_nid);
		if (n->ecdsa == NULL) {
			r = SSH_ERR_ALLOC_FAIL;
			goto out;
		}
		if (EC_KEY_set_public_key(n->ecdsa,
		    EC_KEY_get0_public_key(k->ecdsa)) != 1) {
			r = SSH_ERR_LIBCRYPTO_ERROR;
			goto out;
		}
		if (k->type != KEY_ECDSA_SK && k->type != KEY_ECDSA_SK_CERT)
			break;
		/* Append security-key application string */
		if ((n->sk_application = strdup(k->sk_application)) == NULL)
			goto out;
		break;
# endif /* OPENSSL_HAS_ECC */
	case KEY_RSA:
	case KEY_RSA_CERT:
		RSA_get0_key(k->rsa, &rsa_n, &rsa_e, NULL);
		if ((rsa_n_dup = BN_dup(rsa_n)) == NULL ||
		    (rsa_e_dup = BN_dup(rsa_e)) == NULL) {
			r = SSH_ERR_ALLOC_FAIL;
			goto out;
		}
		if (!RSA_set0_key(n->rsa, rsa_n_dup, rsa_e_dup, NULL)) {
			r = SSH_ERR_LIBCRYPTO_ERROR;
			goto out;
		}
		rsa_n_dup = rsa_e_dup = NULL; /* transferred */
		break;
#endif /* WITH_OPENSSL */
	case KEY_ED25519:
	case KEY_ED25519_CERT:
	case KEY_ED25519_SK:
	case KEY_ED25519_SK_CERT:
		if (k->ed25519_pk != NULL) {
			if ((n->ed25519_pk = malloc(ED25519_PK_SZ)) == NULL) {
				r = SSH_ERR_ALLOC_FAIL;
				goto out;
			}
			memcpy(n->ed25519_pk, k->ed25519_pk, ED25519_PK_SZ);
		}
		if (k->type != KEY_ED25519_SK &&
		    k->type != KEY_ED25519_SK_CERT)
			break;
		/* Append security-key application string */
		if ((n->sk_application = strdup(k->sk_application)) == NULL)
			goto out;
		break;
#ifdef WITH_XMSS
	case KEY_XMSS:
	case KEY_XMSS_CERT:
		if ((r = sshkey_xmss_init(n, k->xmss_name)) != 0)
			goto out;
		if (k->xmss_pk != NULL) {
			u_int32_t left;
			size_t pklen = sshkey_xmss_pklen(k);
			if (pklen == 0 || sshkey_xmss_pklen(n) != pklen) {
				r = SSH_ERR_INTERNAL_ERROR;
				goto out;
			}
			if ((n->xmss_pk = malloc(pklen)) == NULL) {
				r = SSH_ERR_ALLOC_FAIL;
				goto out;
			}
			memcpy(n->xmss_pk, k->xmss_pk, pklen);
			/* simulate number of signatures left on pubkey */
			left = sshkey_xmss_signatures_left(k);
			if (left)
				sshkey_xmss_enable_maxsign(n, left);
		}
		break;
#endif /* WITH_XMSS */
	default:
		r = SSH_ERR_KEY_TYPE_UNKNOWN;
		goto out;
	}
	if (sshkey_is_cert(k) && (r = sshkey_cert_copy(k, n)) != 0)
		goto out;
	/* success */
	*pkp = n;
	n = NULL;
	r = 0;
 out:
	sshkey_free(n);
#ifdef WITH_OPENSSL
	BN_clear_free(rsa_n_dup);
	BN_clear_free(rsa_e_dup);
	BN_clear_free(dsa_p_dup);
	BN_clear_free(dsa_q_dup);
	BN_clear_free(dsa_g_dup);
	BN_clear_free(dsa_pub_key_dup);
#endif

	return r;
}

int
sshkey_is_shielded(struct sshkey *k)
{
	return k != NULL && k->shielded_private != NULL;
}

int
sshkey_shield_private(struct sshkey *k)
{
	struct sshbuf *prvbuf = NULL;
	u_char *prekey = NULL, *enc = NULL, keyiv[SSH_DIGEST_MAX_LENGTH];
	struct sshcipher_ctx *cctx = NULL;
	const struct sshcipher *cipher;
	size_t i, enclen = 0;
	struct sshkey *kswap = NULL, tmp;
	int r = SSH_ERR_INTERNAL_ERROR;

#ifdef DEBUG_PK
	fprintf(stderr, "%s: entering for %s\n", __func__, sshkey_ssh_name(k));
#endif
	if ((cipher = cipher_by_name(SSHKEY_SHIELD_CIPHER)) == NULL) {
		r = SSH_ERR_INVALID_ARGUMENT;
		goto out;
	}
	if (cipher_keylen(cipher) + cipher_ivlen(cipher) >
	    ssh_digest_bytes(SSHKEY_SHIELD_PREKEY_HASH)) {
		r = SSH_ERR_INTERNAL_ERROR;
		goto out;
	}

	/* Prepare a random pre-key, and from it an ephemeral key */
	if ((prekey = malloc(SSHKEY_SHIELD_PREKEY_LEN)) == NULL) {
		r = SSH_ERR_ALLOC_FAIL;
		goto out;
	}
	arc4random_buf(prekey, SSHKEY_SHIELD_PREKEY_LEN);
	if ((r = ssh_digest_memory(SSHKEY_SHIELD_PREKEY_HASH,
	    prekey, SSHKEY_SHIELD_PREKEY_LEN,
	    keyiv, SSH_DIGEST_MAX_LENGTH)) != 0)
		goto out;
#ifdef DEBUG_PK
	fprintf(stderr, "%s: key+iv\n", __func__);
	sshbuf_dump_data(keyiv, ssh_digest_bytes(SSHKEY_SHIELD_PREKEY_HASH),
	    stderr);
#endif
	if ((r = cipher_init(&cctx, cipher, keyiv, cipher_keylen(cipher),
	    keyiv + cipher_keylen(cipher), cipher_ivlen(cipher), 1)) != 0)
		goto out;

	/* Serialise and encrypt the private key using the ephemeral key */
	if ((prvbuf = sshbuf_new()) == NULL) {
		r = SSH_ERR_ALLOC_FAIL;
		goto out;
	}
	if (sshkey_is_shielded(k) && (r = sshkey_unshield_private(k)) != 0)
		goto out;
	if ((r = sshkey_private_serialize_opt(k, prvbuf,
	     SSHKEY_SERIALIZE_SHIELD)) != 0)
		goto out;
	/* pad to cipher blocksize */
	i = 0;
	while (sshbuf_len(prvbuf) % cipher_blocksize(cipher)) {
		if ((r = sshbuf_put_u8(prvbuf, ++i & 0xff)) != 0)
			goto out;
	}
#ifdef DEBUG_PK
	fprintf(stderr, "%s: serialised\n", __func__);
	sshbuf_dump(prvbuf, stderr);
#endif
	/* encrypt */
	enclen = sshbuf_len(prvbuf);
	if ((enc = malloc(enclen)) == NULL) {
		r = SSH_ERR_ALLOC_FAIL;
		goto out;
	}
	if ((r = cipher_crypt(cctx, 0, enc,
	    sshbuf_ptr(prvbuf), sshbuf_len(prvbuf), 0, 0)) != 0)
		goto out;
#ifdef DEBUG_PK
	fprintf(stderr, "%s: encrypted\n", __func__);
	sshbuf_dump_data(enc, enclen, stderr);
#endif

	/* Make a scrubbed, public-only copy of our private key argument */
	if ((r = sshkey_from_private(k, &kswap)) != 0)
		goto out;

	/* Swap the private key out (it will be destroyed below) */
	tmp = *kswap;
	*kswap = *k;
	*k = tmp;

	/* Insert the shielded key into our argument */
	k->shielded_private = enc;
	k->shielded_len = enclen;
	k->shield_prekey = prekey;
	k->shield_prekey_len = SSHKEY_SHIELD_PREKEY_LEN;
	enc = prekey = NULL; /* transferred */
	enclen = 0;

	/* preserve key fields that are required for correct operation */
	k->sk_flags = kswap->sk_flags;

	/* success */
	r = 0;

 out:
	/* XXX behaviour on error - invalidate original private key? */
	cipher_free(cctx);
	explicit_bzero(keyiv, sizeof(keyiv));
	explicit_bzero(&tmp, sizeof(tmp));
	freezero(enc, enclen);
	freezero(prekey, SSHKEY_SHIELD_PREKEY_LEN);
	sshkey_free(kswap);
	sshbuf_free(prvbuf);
	return r;
}

int
sshkey_unshield_private(struct sshkey *k)
{
	struct sshbuf *prvbuf = NULL;
	u_char pad, *cp, keyiv[SSH_DIGEST_MAX_LENGTH];
	struct sshcipher_ctx *cctx = NULL;
	const struct sshcipher *cipher;
	size_t i;
	struct sshkey *kswap = NULL, tmp;
	int r = SSH_ERR_INTERNAL_ERROR;

#ifdef DEBUG_PK
	fprintf(stderr, "%s: entering for %s\n", __func__, sshkey_ssh_name(k));
#endif
	if (!sshkey_is_shielded(k))
		return 0; /* nothing to do */

	if ((cipher = cipher_by_name(SSHKEY_SHIELD_CIPHER)) == NULL) {
		r = SSH_ERR_INVALID_ARGUMENT;
		goto out;
	}
	if (cipher_keylen(cipher) + cipher_ivlen(cipher) >
	    ssh_digest_bytes(SSHKEY_SHIELD_PREKEY_HASH)) {
		r = SSH_ERR_INTERNAL_ERROR;
		goto out;
	}
	/* check size of shielded key blob */
	if (k->shielded_len < cipher_blocksize(cipher) ||
	    (k->shielded_len % cipher_blocksize(cipher)) != 0) {
		r = SSH_ERR_INVALID_FORMAT;
		goto out;
	}

	/* Calculate the ephemeral key from the prekey */
	if ((r = ssh_digest_memory(SSHKEY_SHIELD_PREKEY_HASH,
	    k->shield_prekey, k->shield_prekey_len,
	    keyiv, SSH_DIGEST_MAX_LENGTH)) != 0)
		goto out;
	if ((r = cipher_init(&cctx, cipher, keyiv, cipher_keylen(cipher),
	    keyiv + cipher_keylen(cipher), cipher_ivlen(cipher), 0)) != 0)
		goto out;
#ifdef DEBUG_PK
	fprintf(stderr, "%s: key+iv\n", __func__);
	sshbuf_dump_data(keyiv, ssh_digest_bytes(SSHKEY_SHIELD_PREKEY_HASH),
	    stderr);
#endif

	/* Decrypt and parse the shielded private key using the ephemeral key */
	if ((prvbuf = sshbuf_new()) == NULL) {
		r = SSH_ERR_ALLOC_FAIL;
		goto out;
	}
	if ((r = sshbuf_reserve(prvbuf, k->shielded_len, &cp)) != 0)
		goto out;
	/* decrypt */
#ifdef DEBUG_PK
	fprintf(stderr, "%s: encrypted\n", __func__);
	sshbuf_dump_data(k->shielded_private, k->shielded_len, stderr);
#endif
	if ((r = cipher_crypt(cctx, 0, cp,
	    k->shielded_private, k->shielded_len, 0, 0)) != 0)
		goto out;
#ifdef DEBUG_PK
	fprintf(stderr, "%s: serialised\n", __func__);
	sshbuf_dump(prvbuf, stderr);
#endif
	/* Parse private key */
	if ((r = sshkey_private_deserialize(prvbuf, &kswap)) != 0)
		goto out;
	/* Check deterministic padding */
	i = 0;
	while (sshbuf_len(prvbuf)) {
		if ((r = sshbuf_get_u8(prvbuf, &pad)) != 0)
			goto out;
		if (pad != (++i & 0xff)) {
			r = SSH_ERR_INVALID_FORMAT;
			goto out;
		}
	}

	/* Swap the parsed key back into place */
	tmp = *kswap;
	*kswap = *k;
	*k = tmp;

	/* success */
	r = 0;

 out:
	cipher_free(cctx);
	explicit_bzero(keyiv, sizeof(keyiv));
	explicit_bzero(&tmp, sizeof(tmp));
	sshkey_free(kswap);
	sshbuf_free(prvbuf);
	return r;
}

static int
cert_parse(struct sshbuf *b, struct sshkey *key, struct sshbuf *certbuf)
{
	struct sshbuf *principals = NULL, *crit = NULL;
	struct sshbuf *exts = NULL, *ca = NULL;
	u_char *sig = NULL;
	size_t signed_len = 0, slen = 0, kidlen = 0;
	int ret = SSH_ERR_INTERNAL_ERROR;

	/* Copy the entire key blob for verification and later serialisation */
	if ((ret = sshbuf_putb(key->cert->certblob, certbuf)) != 0)
		return ret;

	/* Parse body of certificate up to signature */
	if ((ret = sshbuf_get_u64(b, &key->cert->serial)) != 0 ||
	    (ret = sshbuf_get_u32(b, &key->cert->type)) != 0 ||
	    (ret = sshbuf_get_cstring(b, &key->cert->key_id, &kidlen)) != 0 ||
	    (ret = sshbuf_froms(b, &principals)) != 0 ||
	    (ret = sshbuf_get_u64(b, &key->cert->valid_after)) != 0 ||
	    (ret = sshbuf_get_u64(b, &key->cert->valid_before)) != 0 ||
	    (ret = sshbuf_froms(b, &crit)) != 0 ||
	    (ret = sshbuf_froms(b, &exts)) != 0 ||
	    (ret = sshbuf_get_string_direct(b, NULL, NULL)) != 0 ||
	    (ret = sshbuf_froms(b, &ca)) != 0) {
		/* XXX debug print error for ret */
		ret = SSH_ERR_INVALID_FORMAT;
		goto out;
	}

	/* Signature is left in the buffer so we can calculate this length */
	signed_len = sshbuf_len(key->cert->certblob) - sshbuf_len(b);

	if ((ret = sshbuf_get_string(b, &sig, &slen)) != 0) {
		ret = SSH_ERR_INVALID_FORMAT;
		goto out;
	}

	if (key->cert->type != SSH2_CERT_TYPE_USER &&
	    key->cert->type != SSH2_CERT_TYPE_HOST) {
		ret = SSH_ERR_KEY_CERT_UNKNOWN_TYPE;
		goto out;
	}

	/* Parse principals section */
	while (sshbuf_len(principals) > 0) {
		char *principal = NULL;
		char **oprincipals = NULL;

		if (key->cert->nprincipals >= SSHKEY_CERT_MAX_PRINCIPALS) {
			ret = SSH_ERR_INVALID_FORMAT;
			goto out;
		}
		if ((ret = sshbuf_get_cstring(principals, &principal,
		    NULL)) != 0) {
			ret = SSH_ERR_INVALID_FORMAT;
			goto out;
		}
		oprincipals = key->cert->principals;
		key->cert->principals = recallocarray(key->cert->principals,
		    key->cert->nprincipals, key->cert->nprincipals + 1,
		    sizeof(*key->cert->principals));
		if (key->cert->principals == NULL) {
			free(principal);
			key->cert->principals = oprincipals;
			ret = SSH_ERR_ALLOC_FAIL;
			goto out;
		}
		key->cert->principals[key->cert->nprincipals++] = principal;
	}

	/*
	 * Stash a copies of the critical options and extensions sections
	 * for later use.
	 */
	if ((ret = sshbuf_putb(key->cert->critical, crit)) != 0 ||
	    (exts != NULL &&
	    (ret = sshbuf_putb(key->cert->extensions, exts)) != 0))
		goto out;

	/*
	 * Validate critical options and extensions sections format.
	 */
	while (sshbuf_len(crit) != 0) {
		if ((ret = sshbuf_get_string_direct(crit, NULL, NULL)) != 0 ||
		    (ret = sshbuf_get_string_direct(crit, NULL, NULL)) != 0) {
			sshbuf_reset(key->cert->critical);
			ret = SSH_ERR_INVALID_FORMAT;
			goto out;
		}
	}
	while (exts != NULL && sshbuf_len(exts) != 0) {
		if ((ret = sshbuf_get_string_direct(exts, NULL, NULL)) != 0 ||
		    (ret = sshbuf_get_string_direct(exts, NULL, NULL)) != 0) {
			sshbuf_reset(key->cert->extensions);
			ret = SSH_ERR_INVALID_FORMAT;
			goto out;
		}
	}

	/* Parse CA key and check signature */
	if (sshkey_from_blob_internal(ca, &key->cert->signature_key, 0) != 0) {
		ret = SSH_ERR_KEY_CERT_INVALID_SIGN_KEY;
		goto out;
	}
	if (!sshkey_type_is_valid_ca(key->cert->signature_key->type)) {
		ret = SSH_ERR_KEY_CERT_INVALID_SIGN_KEY;
		goto out;
	}
	if ((ret = sshkey_verify(key->cert->signature_key, sig, slen,
	    sshbuf_ptr(key->cert->certblob), signed_len, NULL, 0, NULL)) != 0)
		goto out;
	if ((ret = sshkey_get_sigtype(sig, slen,
	    &key->cert->signature_type)) != 0)
		goto out;

	/* Success */
	ret = 0;
 out:
	sshbuf_free(ca);
	sshbuf_free(crit);
	sshbuf_free(exts);
	sshbuf_free(principals);
	free(sig);
	return ret;
}

#ifdef WITH_OPENSSL
static int
check_rsa_length(const RSA *rsa)
{
	const BIGNUM *rsa_n;

	RSA_get0_key(rsa, &rsa_n, NULL, NULL);
	if (BN_num_bits(rsa_n) < SSH_RSA_MINIMUM_MODULUS_SIZE)
		return SSH_ERR_KEY_LENGTH;
	return 0;
}
#endif

static int
sshkey_from_blob_internal(struct sshbuf *b, struct sshkey **keyp,
    int allow_cert)
{
	int type, ret = SSH_ERR_INTERNAL_ERROR;
	char *ktype = NULL, *curve = NULL, *xmss_name = NULL;
	struct sshkey *key = NULL;
	size_t len;
	u_char *pk = NULL;
	struct sshbuf *copy;
#if defined(WITH_OPENSSL)
	BIGNUM *rsa_n = NULL, *rsa_e = NULL;
	BIGNUM *dsa_p = NULL, *dsa_q = NULL, *dsa_g = NULL, *dsa_pub_key = NULL;
# if defined(OPENSSL_HAS_ECC)
	EC_POINT *q = NULL;
# endif /* OPENSSL_HAS_ECC */
#endif /* WITH_OPENSSL */

#ifdef DEBUG_PK /* XXX */
	sshbuf_dump(b, stderr);
#endif
	if (keyp != NULL)
		*keyp = NULL;
	if ((copy = sshbuf_fromb(b)) == NULL) {
		ret = SSH_ERR_ALLOC_FAIL;
		goto out;
	}
	if (sshbuf_get_cstring(b, &ktype, NULL) != 0) {
		ret = SSH_ERR_INVALID_FORMAT;
		goto out;
	}

	type = sshkey_type_from_name(ktype);
	if (!allow_cert && sshkey_type_is_cert(type)) {
		ret = SSH_ERR_KEY_CERT_INVALID_SIGN_KEY;
		goto out;
	}
	switch (type) {
#ifdef WITH_OPENSSL
	case KEY_RSA_CERT:
		/* Skip nonce */
		if (sshbuf_get_string_direct(b, NULL, NULL) != 0) {
			ret = SSH_ERR_INVALID_FORMAT;
			goto out;
		}
		/* FALLTHROUGH */
	case KEY_RSA:
		if ((key = sshkey_new(type)) == NULL) {
			ret = SSH_ERR_ALLOC_FAIL;
			goto out;
		}
		if (sshbuf_get_bignum2(b, &rsa_e) != 0 ||
		    sshbuf_get_bignum2(b, &rsa_n) != 0) {
			ret = SSH_ERR_INVALID_FORMAT;
			goto out;
		}
		if (!RSA_set0_key(key->rsa, rsa_n, rsa_e, NULL)) {
			ret = SSH_ERR_LIBCRYPTO_ERROR;
			goto out;
		}
		rsa_n = rsa_e = NULL; /* transferred */
		if ((ret = check_rsa_length(key->rsa)) != 0)
			goto out;
#ifdef DEBUG_PK
		RSA_print_fp(stderr, key->rsa, 8);
#endif
		break;
	case KEY_DSA_CERT:
		/* Skip nonce */
		if (sshbuf_get_string_direct(b, NULL, NULL) != 0) {
			ret = SSH_ERR_INVALID_FORMAT;
			goto out;
		}
		/* FALLTHROUGH */
	case KEY_DSA:
		if ((key = sshkey_new(type)) == NULL) {
			ret = SSH_ERR_ALLOC_FAIL;
			goto out;
		}
		if (sshbuf_get_bignum2(b, &dsa_p) != 0 ||
		    sshbuf_get_bignum2(b, &dsa_q) != 0 ||
		    sshbuf_get_bignum2(b, &dsa_g) != 0 ||
		    sshbuf_get_bignum2(b, &dsa_pub_key) != 0) {
			ret = SSH_ERR_INVALID_FORMAT;
			goto out;
		}
		if (!DSA_set0_pqg(key->dsa, dsa_p, dsa_q, dsa_g)) {
			ret = SSH_ERR_LIBCRYPTO_ERROR;
			goto out;
		}
		dsa_p = dsa_q = dsa_g = NULL; /* transferred */
		if (!DSA_set0_key(key->dsa, dsa_pub_key, NULL)) {
			ret = SSH_ERR_LIBCRYPTO_ERROR;
			goto out;
		}
		dsa_pub_key = NULL; /* transferred */
#ifdef DEBUG_PK
		DSA_print_fp(stderr, key->dsa, 8);
#endif
		break;
# ifdef OPENSSL_HAS_ECC
	case KEY_ECDSA_CERT:
	case KEY_ECDSA_SK_CERT:
		/* Skip nonce */
		if (sshbuf_get_string_direct(b, NULL, NULL) != 0) {
			ret = SSH_ERR_INVALID_FORMAT;
			goto out;
		}
		/* FALLTHROUGH */
	case KEY_ECDSA:
	case KEY_ECDSA_SK:
		if ((key = sshkey_new(type)) == NULL) {
			ret = SSH_ERR_ALLOC_FAIL;
			goto out;
		}
		key->ecdsa_nid = sshkey_ecdsa_nid_from_name(ktype);
		if (sshbuf_get_cstring(b, &curve, NULL) != 0) {
			ret = SSH_ERR_INVALID_FORMAT;
			goto out;
		}
		if (key->ecdsa_nid != sshkey_curve_name_to_nid(curve)) {
			ret = SSH_ERR_EC_CURVE_MISMATCH;
			goto out;
		}
		EC_KEY_free(key->ecdsa);
		if ((key->ecdsa = EC_KEY_new_by_curve_name(key->ecdsa_nid))
		    == NULL) {
			ret = SSH_ERR_EC_CURVE_INVALID;
			goto out;
		}
		if ((q = EC_POINT_new(EC_KEY_get0_group(key->ecdsa))) == NULL) {
			ret = SSH_ERR_ALLOC_FAIL;
			goto out;
		}
		if (sshbuf_get_ec(b, q, EC_KEY_get0_group(key->ecdsa)) != 0) {
			ret = SSH_ERR_INVALID_FORMAT;
			goto out;
		}
		if (sshkey_ec_validate_public(EC_KEY_get0_group(key->ecdsa),
		    q) != 0) {
			ret = SSH_ERR_KEY_INVALID_EC_VALUE;
			goto out;
		}
		if (EC_KEY_set_public_key(key->ecdsa, q) != 1) {
			/* XXX assume it is a allocation error */
			ret = SSH_ERR_ALLOC_FAIL;
			goto out;
		}
#ifdef DEBUG_PK
		sshkey_dump_ec_point(EC_KEY_get0_group(key->ecdsa), q);
#endif
		if (type == KEY_ECDSA_SK || type == KEY_ECDSA_SK_CERT) {
			/* Parse additional security-key application string */
			if (sshbuf_get_cstring(b, &key->sk_application,
			    NULL) != 0) {
				ret = SSH_ERR_INVALID_FORMAT;
				goto out;
			}
#ifdef DEBUG_PK
			fprintf(stderr, "App: %s\n", key->sk_application);
#endif
		}
		break;
# endif /* OPENSSL_HAS_ECC */
#endif /* WITH_OPENSSL */
	case KEY_ED25519_CERT:
	case KEY_ED25519_SK_CERT:
		/* Skip nonce */
		if (sshbuf_get_string_direct(b, NULL, NULL) != 0) {
			ret = SSH_ERR_INVALID_FORMAT;
			goto out;
		}
		/* FALLTHROUGH */
	case KEY_ED25519:
	case KEY_ED25519_SK:
		if ((ret = sshbuf_get_string(b, &pk, &len)) != 0)
			goto out;
		if (len != ED25519_PK_SZ) {
			ret = SSH_ERR_INVALID_FORMAT;
			goto out;
		}
		if ((key = sshkey_new(type)) == NULL) {
			ret = SSH_ERR_ALLOC_FAIL;
			goto out;
		}
		if (type == KEY_ED25519_SK || type == KEY_ED25519_SK_CERT) {
			/* Parse additional security-key application string */
			if (sshbuf_get_cstring(b, &key->sk_application,
			    NULL) != 0) {
				ret = SSH_ERR_INVALID_FORMAT;
				goto out;
			}
#ifdef DEBUG_PK
			fprintf(stderr, "App: %s\n", key->sk_application);
#endif
		}
		key->ed25519_pk = pk;
		pk = NULL;
		break;
#ifdef WITH_XMSS
	case KEY_XMSS_CERT:
		/* Skip nonce */
		if (sshbuf_get_string_direct(b, NULL, NULL) != 0) {
			ret = SSH_ERR_INVALID_FORMAT;
			goto out;
		}
		/* FALLTHROUGH */
	case KEY_XMSS:
		if ((ret = sshbuf_get_cstring(b, &xmss_name, NULL)) != 0)
			goto out;
		if ((key = sshkey_new(type)) == NULL) {
			ret = SSH_ERR_ALLOC_FAIL;
			goto out;
		}
		if ((ret = sshkey_xmss_init(key, xmss_name)) != 0)
			goto out;
		if ((ret = sshbuf_get_string(b, &pk, &len)) != 0)
			goto out;
		if (len == 0 || len != sshkey_xmss_pklen(key)) {
			ret = SSH_ERR_INVALID_FORMAT;
			goto out;
		}
		key->xmss_pk = pk;
		pk = NULL;
		if (type != KEY_XMSS_CERT &&
		    (ret = sshkey_xmss_deserialize_pk_info(key, b)) != 0)
			goto out;
		break;
#endif /* WITH_XMSS */
	case KEY_UNSPEC:
	default:
		ret = SSH_ERR_KEY_TYPE_UNKNOWN;
		goto out;
	}

	/* Parse certificate potion */
	if (sshkey_is_cert(key) && (ret = cert_parse(b, key, copy)) != 0)
		goto out;

	if (key != NULL && sshbuf_len(b) != 0) {
		ret = SSH_ERR_INVALID_FORMAT;
		goto out;
	}
	ret = 0;
	if (keyp != NULL) {
		*keyp = key;
		key = NULL;
	}
 out:
	sshbuf_free(copy);
	sshkey_free(key);
	free(xmss_name);
	free(ktype);
	free(curve);
	free(pk);
#if defined(WITH_OPENSSL)
	BN_clear_free(rsa_n);
	BN_clear_free(rsa_e);
	BN_clear_free(dsa_p);
	BN_clear_free(dsa_q);
	BN_clear_free(dsa_g);
	BN_clear_free(dsa_pub_key);
# if defined(OPENSSL_HAS_ECC)
	EC_POINT_free(q);
# endif /* OPENSSL_HAS_ECC */
#endif /* WITH_OPENSSL */
	return ret;
}

int
sshkey_from_blob(const u_char *blob, size_t blen, struct sshkey **keyp)
{
	struct sshbuf *b;
	int r;

	if ((b = sshbuf_from(blob, blen)) == NULL)
		return SSH_ERR_ALLOC_FAIL;
	r = sshkey_from_blob_internal(b, keyp, 1);
	sshbuf_free(b);
	return r;
}

int
sshkey_fromb(struct sshbuf *b, struct sshkey **keyp)
{
	return sshkey_from_blob_internal(b, keyp, 1);
}

int
sshkey_froms(struct sshbuf *buf, struct sshkey **keyp)
{
	struct sshbuf *b;
	int r;

	if ((r = sshbuf_froms(buf, &b)) != 0)
		return r;
	r = sshkey_from_blob_internal(b, keyp, 1);
	sshbuf_free(b);
	return r;
}

int
sshkey_get_sigtype(const u_char *sig, size_t siglen, char **sigtypep)
{
	int r;
	struct sshbuf *b = NULL;
	char *sigtype = NULL;

	if (sigtypep != NULL)
		*sigtypep = NULL;
	if ((b = sshbuf_from(sig, siglen)) == NULL)
		return SSH_ERR_ALLOC_FAIL;
	if ((r = sshbuf_get_cstring(b, &sigtype, NULL)) != 0)
		goto out;
	/* success */
	if (sigtypep != NULL) {
		*sigtypep = sigtype;
		sigtype = NULL;
	}
	r = 0;
 out:
	free(sigtype);
	sshbuf_free(b);
	return r;
}

/*
 *
 * Checks whether a certificate's signature type is allowed.
 * Returns 0 (success) if the certificate signature type appears in the
 * "allowed" pattern-list, or the key is not a certificate to begin with.
 * Otherwise returns a ssherr.h code.
 */
int
sshkey_check_cert_sigtype(const struct sshkey *key, const char *allowed)
{
	if (key == NULL || allowed == NULL)
		return SSH_ERR_INVALID_ARGUMENT;
	if (!sshkey_type_is_cert(key->type))
		return 0;
	if (key->cert == NULL || key->cert->signature_type == NULL)
		return SSH_ERR_INVALID_ARGUMENT;
	if (match_pattern_list(key->cert->signature_type, allowed, 0) != 1)
		return SSH_ERR_SIGN_ALG_UNSUPPORTED;
	return 0;
}

/*
 * Returns the expected signature algorithm for a given public key algorithm.
 */
const char *
sshkey_sigalg_by_name(const char *name)
{
	const struct keytype *kt;

	for (kt = keytypes; kt->type != -1; kt++) {
		if (strcmp(kt->name, name) != 0)
			continue;
		if (kt->sigalg != NULL)
			return kt->sigalg;
		if (!kt->cert)
			return kt->name;
		return sshkey_ssh_name_from_type_nid(
		    sshkey_type_plain(kt->type), kt->nid);
	}
	return NULL;
}

/*
 * Verifies that the signature algorithm appearing inside the signature blob
 * matches that which was requested.
 */
int
sshkey_check_sigtype(const u_char *sig, size_t siglen,
    const char *requested_alg)
{
	const char *expected_alg;
	char *sigtype = NULL;
	int r;

	if (requested_alg == NULL)
		return 0;
	if ((expected_alg = sshkey_sigalg_by_name(requested_alg)) == NULL)
		return SSH_ERR_INVALID_ARGUMENT;
	if ((r = sshkey_get_sigtype(sig, siglen, &sigtype)) != 0)
		return r;
	r = strcmp(expected_alg, sigtype) == 0;
	free(sigtype);
	return r ? 0 : SSH_ERR_SIGN_ALG_UNSUPPORTED;
}

int
sshkey_sign(struct sshkey *key,
    u_char **sigp, size_t *lenp,
    const u_char *data, size_t datalen,
    const char *alg, const char *sk_provider, const char *sk_pin, u_int compat)
{
	int was_shielded = sshkey_is_shielded(key);
	int r2, r = SSH_ERR_INTERNAL_ERROR;

	if (sigp != NULL)
		*sigp = NULL;
	if (lenp != NULL)
		*lenp = 0;
	if (datalen > SSH_KEY_MAX_SIGN_DATA_SIZE)
		return SSH_ERR_INVALID_ARGUMENT;
	if ((r = sshkey_unshield_private(key)) != 0)
		return r;
	switch (key->type) {
#ifdef WITH_OPENSSL
	case KEY_DSA_CERT:
	case KEY_DSA:
		r = ssh_dss_sign(key, sigp, lenp, data, datalen, compat);
		break;
# ifdef OPENSSL_HAS_ECC
	case KEY_ECDSA_CERT:
	case KEY_ECDSA:
		r = ssh_ecdsa_sign(key, sigp, lenp, data, datalen, compat);
		break;
# endif /* OPENSSL_HAS_ECC */
	case KEY_RSA_CERT:
	case KEY_RSA:
		r = ssh_rsa_sign(key, sigp, lenp, data, datalen, alg);
		break;
#endif /* WITH_OPENSSL */
	case KEY_ED25519:
	case KEY_ED25519_CERT:
		r = ssh_ed25519_sign(key, sigp, lenp, data, datalen, compat);
		break;
	case KEY_ED25519_SK:
	case KEY_ED25519_SK_CERT:
	case KEY_ECDSA_SK_CERT:
	case KEY_ECDSA_SK:
		r = sshsk_sign(sk_provider, key, sigp, lenp, data,
		    datalen, compat, sk_pin);
		break;
#ifdef WITH_XMSS
	case KEY_XMSS:
	case KEY_XMSS_CERT:
		r = ssh_xmss_sign(key, sigp, lenp, data, datalen, compat);
		break;
#endif /* WITH_XMSS */
	default:
		r = SSH_ERR_KEY_TYPE_UNKNOWN;
		break;
	}
	if (was_shielded && (r2 = sshkey_shield_private(key)) != 0)
		return r2;
	return r;
}

/*
 * ssh_key_verify returns 0 for a correct signature  and < 0 on error.
 * If "alg" specified, then the signature must use that algorithm.
 */
int
sshkey_verify(const struct sshkey *key,
    const u_char *sig, size_t siglen,
    const u_char *data, size_t dlen, const char *alg, u_int compat,
    struct sshkey_sig_details **detailsp)
{
	if (detailsp != NULL)
		*detailsp = NULL;
	if (siglen == 0 || dlen > SSH_KEY_MAX_SIGN_DATA_SIZE)
		return SSH_ERR_INVALID_ARGUMENT;
	switch (key->type) {
#ifdef WITH_OPENSSL
	case KEY_DSA_CERT:
	case KEY_DSA:
		return ssh_dss_verify(key, sig, siglen, data, dlen, compat);
# ifdef OPENSSL_HAS_ECC
	case KEY_ECDSA_CERT:
	case KEY_ECDSA:
		return ssh_ecdsa_verify(key, sig, siglen, data, dlen, compat);
	case KEY_ECDSA_SK_CERT:
	case KEY_ECDSA_SK:
		return ssh_ecdsa_sk_verify(key, sig, siglen, data, dlen,
		    compat, detailsp);
# endif /* OPENSSL_HAS_ECC */
	case KEY_RSA_CERT:
	case KEY_RSA:
		return ssh_rsa_verify(key, sig, siglen, data, dlen, alg);
#endif /* WITH_OPENSSL */
	case KEY_ED25519:
	case KEY_ED25519_CERT:
		return ssh_ed25519_verify(key, sig, siglen, data, dlen, compat);
	case KEY_ED25519_SK:
	case KEY_ED25519_SK_CERT:
		return ssh_ed25519_sk_verify(key, sig, siglen, data, dlen,
		    compat, detailsp);
#ifdef WITH_XMSS
	case KEY_XMSS:
	case KEY_XMSS_CERT:
		return ssh_xmss_verify(key, sig, siglen, data, dlen, compat);
#endif /* WITH_XMSS */
	default:
		return SSH_ERR_KEY_TYPE_UNKNOWN;
	}
}

/* Convert a plain key to their _CERT equivalent */
int
sshkey_to_certified(struct sshkey *k)
{
	int newtype;

	switch (k->type) {
#ifdef WITH_OPENSSL
	case KEY_RSA:
		newtype = KEY_RSA_CERT;
		break;
	case KEY_DSA:
		newtype = KEY_DSA_CERT;
		break;
	case KEY_ECDSA:
		newtype = KEY_ECDSA_CERT;
		break;
	case KEY_ECDSA_SK:
		newtype = KEY_ECDSA_SK_CERT;
		break;
#endif /* WITH_OPENSSL */
	case KEY_ED25519_SK:
		newtype = KEY_ED25519_SK_CERT;
		break;
	case KEY_ED25519:
		newtype = KEY_ED25519_CERT;
		break;
#ifdef WITH_XMSS
	case KEY_XMSS:
		newtype = KEY_XMSS_CERT;
		break;
#endif /* WITH_XMSS */
	default:
		return SSH_ERR_INVALID_ARGUMENT;
	}
	if ((k->cert = cert_new()) == NULL)
		return SSH_ERR_ALLOC_FAIL;
	k->type = newtype;
	return 0;
}

/* Convert a certificate to its raw key equivalent */
int
sshkey_drop_cert(struct sshkey *k)
{
	if (!sshkey_type_is_cert(k->type))
		return SSH_ERR_KEY_TYPE_UNKNOWN;
	cert_free(k->cert);
	k->cert = NULL;
	k->type = sshkey_type_plain(k->type);
	return 0;
}

/* Sign a certified key, (re-)generating the signed certblob. */
int
sshkey_certify_custom(struct sshkey *k, struct sshkey *ca, const char *alg,
    const char *sk_provider, const char *sk_pin,
    sshkey_certify_signer *signer, void *signer_ctx)
{
	struct sshbuf *principals = NULL;
	u_char *ca_blob = NULL, *sig_blob = NULL, nonce[32];
	size_t i, ca_len, sig_len;
	int ret = SSH_ERR_INTERNAL_ERROR;
	struct sshbuf *cert = NULL;
	char *sigtype = NULL;
#ifdef WITH_OPENSSL
	const BIGNUM *rsa_n, *rsa_e, *dsa_p, *dsa_q, *dsa_g, *dsa_pub_key;
#endif /* WITH_OPENSSL */

	if (k == NULL || k->cert == NULL ||
	    k->cert->certblob == NULL || ca == NULL)
		return SSH_ERR_INVALID_ARGUMENT;
	if (!sshkey_is_cert(k))
		return SSH_ERR_KEY_TYPE_UNKNOWN;
	if (!sshkey_type_is_valid_ca(ca->type))
		return SSH_ERR_KEY_CERT_INVALID_SIGN_KEY;

	/*
	 * If no alg specified as argument but a signature_type was set,
	 * then prefer that. If both were specified, then they must match.
	 */
	if (alg == NULL)
		alg = k->cert->signature_type;
	else if (k->cert->signature_type != NULL &&
	    strcmp(alg, k->cert->signature_type) != 0)
		return SSH_ERR_INVALID_ARGUMENT;

	/*
	 * If no signing algorithm or signature_type was specified and we're
	 * using a RSA key, then default to a good signature algorithm.
	 */
	if (alg == NULL && ca->type == KEY_RSA)
		alg = "rsa-sha2-512";

	if ((ret = sshkey_to_blob(ca, &ca_blob, &ca_len)) != 0)
		return SSH_ERR_KEY_CERT_INVALID_SIGN_KEY;

	cert = k->cert->certblob; /* for readability */
	sshbuf_reset(cert);
	if ((ret = sshbuf_put_cstring(cert, sshkey_ssh_name(k))) != 0)
		goto out;

	/* -v01 certs put nonce first */
	arc4random_buf(&nonce, sizeof(nonce));
	if ((ret = sshbuf_put_string(cert, nonce, sizeof(nonce))) != 0)
		goto out;

	/* XXX this substantially duplicates to_blob(); refactor */
	switch (k->type) {
#ifdef WITH_OPENSSL
	case KEY_DSA_CERT:
		DSA_get0_pqg(k->dsa, &dsa_p, &dsa_q, &dsa_g);
		DSA_get0_key(k->dsa, &dsa_pub_key, NULL);
		if ((ret = sshbuf_put_bignum2(cert, dsa_p)) != 0 ||
		    (ret = sshbuf_put_bignum2(cert, dsa_q)) != 0 ||
		    (ret = sshbuf_put_bignum2(cert, dsa_g)) != 0 ||
		    (ret = sshbuf_put_bignum2(cert, dsa_pub_key)) != 0)
			goto out;
		break;
# ifdef OPENSSL_HAS_ECC
	case KEY_ECDSA_CERT:
	case KEY_ECDSA_SK_CERT:
		if ((ret = sshbuf_put_cstring(cert,
		    sshkey_curve_nid_to_name(k->ecdsa_nid))) != 0 ||
		    (ret = sshbuf_put_ec(cert,
		    EC_KEY_get0_public_key(k->ecdsa),
		    EC_KEY_get0_group(k->ecdsa))) != 0)
			goto out;
		if (k->type == KEY_ECDSA_SK_CERT) {
			if ((ret = sshbuf_put_cstring(cert,
			    k->sk_application)) != 0)
				goto out;
		}
		break;
# endif /* OPENSSL_HAS_ECC */
	case KEY_RSA_CERT:
		RSA_get0_key(k->rsa, &rsa_n, &rsa_e, NULL);
		if ((ret = sshbuf_put_bignum2(cert, rsa_e)) != 0 ||
		    (ret = sshbuf_put_bignum2(cert, rsa_n)) != 0)
			goto out;
		break;
#endif /* WITH_OPENSSL */
	case KEY_ED25519_CERT:
	case KEY_ED25519_SK_CERT:
		if ((ret = sshbuf_put_string(cert,
		    k->ed25519_pk, ED25519_PK_SZ)) != 0)
			goto out;
		if (k->type == KEY_ED25519_SK_CERT) {
			if ((ret = sshbuf_put_cstring(cert,
			    k->sk_application)) != 0)
				goto out;
		}
		break;
#ifdef WITH_XMSS
	case KEY_XMSS_CERT:
		if (k->xmss_name == NULL) {
			ret = SSH_ERR_INVALID_ARGUMENT;
			goto out;
		}
		if ((ret = sshbuf_put_cstring(cert, k->xmss_name)) ||
		    (ret = sshbuf_put_string(cert,
		    k->xmss_pk, sshkey_xmss_pklen(k))) != 0)
			goto out;
		break;
#endif /* WITH_XMSS */
	default:
		ret = SSH_ERR_INVALID_ARGUMENT;
		goto out;
	}

	if ((ret = sshbuf_put_u64(cert, k->cert->serial)) != 0 ||
	    (ret = sshbuf_put_u32(cert, k->cert->type)) != 0 ||
	    (ret = sshbuf_put_cstring(cert, k->cert->key_id)) != 0)
		goto out;

	if ((principals = sshbuf_new()) == NULL) {
		ret = SSH_ERR_ALLOC_FAIL;
		goto out;
	}
	for (i = 0; i < k->cert->nprincipals; i++) {
		if ((ret = sshbuf_put_cstring(principals,
		    k->cert->principals[i])) != 0)
			goto out;
	}
	if ((ret = sshbuf_put_stringb(cert, principals)) != 0 ||
	    (ret = sshbuf_put_u64(cert, k->cert->valid_after)) != 0 ||
	    (ret = sshbuf_put_u64(cert, k->cert->valid_before)) != 0 ||
	    (ret = sshbuf_put_stringb(cert, k->cert->critical)) != 0 ||
	    (ret = sshbuf_put_stringb(cert, k->cert->extensions)) != 0 ||
	    (ret = sshbuf_put_string(cert, NULL, 0)) != 0 || /* Reserved */
	    (ret = sshbuf_put_string(cert, ca_blob, ca_len)) != 0)
		goto out;

	/* Sign the whole mess */
	if ((ret = signer(ca, &sig_blob, &sig_len, sshbuf_ptr(cert),
	    sshbuf_len(cert), alg, sk_provider, sk_pin, 0, signer_ctx)) != 0)
		goto out;
	/* Check and update signature_type against what was actually used */
	if ((ret = sshkey_get_sigtype(sig_blob, sig_len, &sigtype)) != 0)
		goto out;
	if (alg != NULL && strcmp(alg, sigtype) != 0) {
		ret = SSH_ERR_SIGN_ALG_UNSUPPORTED;
		goto out;
	}
	if (k->cert->signature_type == NULL) {
		k->cert->signature_type = sigtype;
		sigtype = NULL;
	}
	/* Append signature and we are done */
	if ((ret = sshbuf_put_string(cert, sig_blob, sig_len)) != 0)
		goto out;
	ret = 0;
 out:
	if (ret != 0)
		sshbuf_reset(cert);
	free(sig_blob);
	free(ca_blob);
	free(sigtype);
	sshbuf_free(principals);
	return ret;
}

static int
default_key_sign(struct sshkey *key, u_char **sigp, size_t *lenp,
    const u_char *data, size_t datalen,
    const char *alg, const char *sk_provider, const char *sk_pin,
    u_int compat, void *ctx)
{
	if (ctx != NULL)
		return SSH_ERR_INVALID_ARGUMENT;
	return sshkey_sign(key, sigp, lenp, data, datalen, alg,
	    sk_provider, sk_pin, compat);
}

int
sshkey_certify(struct sshkey *k, struct sshkey *ca, const char *alg,
    const char *sk_provider, const char *sk_pin)
{
	return sshkey_certify_custom(k, ca, alg, sk_provider, sk_pin,
	    default_key_sign, NULL);
}

int
sshkey_cert_check_authority(const struct sshkey *k,
    int want_host, int require_principal, int wildcard_pattern,
    const char *name, const char **reason)
{
	u_int i, principal_matches;
	time_t now = time(NULL);

	if (reason == NULL)
		return SSH_ERR_INVALID_ARGUMENT;
	if (!sshkey_is_cert(k)) {
		*reason = "Key is not a certificate";
		return SSH_ERR_KEY_CERT_INVALID;
	}
	if (want_host) {
		if (k->cert->type != SSH2_CERT_TYPE_HOST) {
			*reason = "Certificate invalid: not a host certificate";
			return SSH_ERR_KEY_CERT_INVALID;
		}
	} else {
		if (k->cert->type != SSH2_CERT_TYPE_USER) {
			*reason = "Certificate invalid: not a user certificate";
			return SSH_ERR_KEY_CERT_INVALID;
		}
	}
	if (now < 0) {
		/* yikes - system clock before epoch! */
		*reason = "Certificate invalid: not yet valid";
		return SSH_ERR_KEY_CERT_INVALID;
	}
	if ((u_int64_t)now < k->cert->valid_after) {
		*reason = "Certificate invalid: not yet valid";
		return SSH_ERR_KEY_CERT_INVALID;
	}
	if ((u_int64_t)now >= k->cert->valid_before) {
		*reason = "Certificate invalid: expired";
		return SSH_ERR_KEY_CERT_INVALID;
	}
	if (k->cert->nprincipals == 0) {
		if (require_principal) {
			*reason = "Certificate lacks principal list";
			return SSH_ERR_KEY_CERT_INVALID;
		}
	} else if (name != NULL) {
		principal_matches = 0;
		for (i = 0; i < k->cert->nprincipals; i++) {
<<<<<<< HEAD
#ifdef WINDOWS
			char cert_principal_name_copy[UNLEN + DNLEN + 1 + 1] = { 0, };
			strcpy_s(cert_principal_name_copy, _countof(cert_principal_name_copy), k->cert->principals[i]);

			/*
			* For domain user we need special handling.
			* We support both "domain\user" and "domain/user" formats.
			* compare user, domain separately.
			*/
			if (strstr(name, "/") || strstr(name, "\\")) {
				char *tmp = NULL;
				if (tmp = strstr(cert_principal_name_copy, "/"))
					*tmp = '\\';
			}

			/* In windows, usernames are case insensitive */
			if (_strcmpi(name, cert_principal_name_copy) == 0) {
#else
			if (strcmp(name, k->cert->principals[i]) == 0) {
#endif
			
=======
			if (wildcard_pattern) {
				if (match_pattern(k->cert->principals[i],
				    name)) {
					principal_matches = 1;
					break;
				}
			} else if (strcmp(name, k->cert->principals[i]) == 0) {
>>>>>>> d2afd717
				principal_matches = 1;
				break;
			}
		}
		if (!principal_matches) {
			*reason = "Certificate invalid: name is not a listed "
			    "principal";
			return SSH_ERR_KEY_CERT_INVALID;
		}
	}
	return 0;
}

int
sshkey_cert_check_host(const struct sshkey *key, const char *host,
    int wildcard_principals, const char *ca_sign_algorithms,
    const char **reason)
{
	int r;

	if ((r = sshkey_cert_check_authority(key, 1, 0, wildcard_principals,
	    host, reason)) != 0)
		return r;
	if (sshbuf_len(key->cert->critical) != 0) {
		*reason = "Certificate contains unsupported critical options";
		return SSH_ERR_KEY_CERT_INVALID;
	}
	if (ca_sign_algorithms != NULL &&
	    (r = sshkey_check_cert_sigtype(key, ca_sign_algorithms)) != 0) {
		*reason = "Certificate signed with disallowed algorithm";
		return SSH_ERR_KEY_CERT_INVALID;
	}
	return 0;
}

size_t
sshkey_format_cert_validity(const struct sshkey_cert *cert, char *s, size_t l)
{
	char from[32], to[32], ret[128];
	time_t tt;
	struct tm *tm;

	*from = *to = '\0';
	if (cert->valid_after == 0 &&
	    cert->valid_before == 0xffffffffffffffffULL)
		return strlcpy(s, "forever", l);

	if (cert->valid_after != 0) {
		/* XXX revisit INT_MAX in 2038 :) */
		tt = cert->valid_after > INT_MAX ?
		    INT_MAX : cert->valid_after;
		tm = localtime(&tt);
		strftime(from, sizeof(from), "%Y-%m-%dT%H:%M:%S", tm);
	}
	if (cert->valid_before != 0xffffffffffffffffULL) {
		/* XXX revisit INT_MAX in 2038 :) */
		tt = cert->valid_before > INT_MAX ?
		    INT_MAX : cert->valid_before;
		tm = localtime(&tt);
		strftime(to, sizeof(to), "%Y-%m-%dT%H:%M:%S", tm);
	}

	if (cert->valid_after == 0)
		snprintf(ret, sizeof(ret), "before %s", to);
	else if (cert->valid_before == 0xffffffffffffffffULL)
		snprintf(ret, sizeof(ret), "after %s", from);
	else
		snprintf(ret, sizeof(ret), "from %s to %s", from, to);

	return strlcpy(s, ret, l);
}

int
sshkey_private_serialize_opt(struct sshkey *key, struct sshbuf *buf,
    enum sshkey_serialize_rep opts)
{
	int r = SSH_ERR_INTERNAL_ERROR;
	int was_shielded = sshkey_is_shielded(key);
	struct sshbuf *b = NULL;
#ifdef WITH_OPENSSL
	const BIGNUM *rsa_n, *rsa_e, *rsa_d, *rsa_iqmp, *rsa_p, *rsa_q;
	const BIGNUM *dsa_p, *dsa_q, *dsa_g, *dsa_pub_key, *dsa_priv_key;
#endif /* WITH_OPENSSL */

	if ((r = sshkey_unshield_private(key)) != 0)
		return r;
	if ((b = sshbuf_new()) == NULL)
		return SSH_ERR_ALLOC_FAIL;
	if ((r = sshbuf_put_cstring(b, sshkey_ssh_name(key))) != 0)
		goto out;
	switch (key->type) {
#ifdef WITH_OPENSSL
	case KEY_RSA:
		RSA_get0_key(key->rsa, &rsa_n, &rsa_e, &rsa_d);
		RSA_get0_factors(key->rsa, &rsa_p, &rsa_q);
		RSA_get0_crt_params(key->rsa, NULL, NULL, &rsa_iqmp);
		if ((r = sshbuf_put_bignum2(b, rsa_n)) != 0 ||
		    (r = sshbuf_put_bignum2(b, rsa_e)) != 0 ||
		    (r = sshbuf_put_bignum2(b, rsa_d)) != 0 ||
		    (r = sshbuf_put_bignum2(b, rsa_iqmp)) != 0 ||
		    (r = sshbuf_put_bignum2(b, rsa_p)) != 0 ||
		    (r = sshbuf_put_bignum2(b, rsa_q)) != 0)
			goto out;
		break;
	case KEY_RSA_CERT:
		if (key->cert == NULL || sshbuf_len(key->cert->certblob) == 0) {
			r = SSH_ERR_INVALID_ARGUMENT;
			goto out;
		}
		RSA_get0_key(key->rsa, NULL, NULL, &rsa_d);
		RSA_get0_factors(key->rsa, &rsa_p, &rsa_q);
		RSA_get0_crt_params(key->rsa, NULL, NULL, &rsa_iqmp);
		if ((r = sshbuf_put_stringb(b, key->cert->certblob)) != 0 ||
		    (r = sshbuf_put_bignum2(b, rsa_d)) != 0 ||
		    (r = sshbuf_put_bignum2(b, rsa_iqmp)) != 0 ||
		    (r = sshbuf_put_bignum2(b, rsa_p)) != 0 ||
		    (r = sshbuf_put_bignum2(b, rsa_q)) != 0)
			goto out;
		break;
	case KEY_DSA:
		DSA_get0_pqg(key->dsa, &dsa_p, &dsa_q, &dsa_g);
		DSA_get0_key(key->dsa, &dsa_pub_key, &dsa_priv_key);
		if ((r = sshbuf_put_bignum2(b, dsa_p)) != 0 ||
		    (r = sshbuf_put_bignum2(b, dsa_q)) != 0 ||
		    (r = sshbuf_put_bignum2(b, dsa_g)) != 0 ||
		    (r = sshbuf_put_bignum2(b, dsa_pub_key)) != 0 ||
		    (r = sshbuf_put_bignum2(b, dsa_priv_key)) != 0)
			goto out;
		break;
	case KEY_DSA_CERT:
		if (key->cert == NULL || sshbuf_len(key->cert->certblob) == 0) {
			r = SSH_ERR_INVALID_ARGUMENT;
			goto out;
		}
		DSA_get0_key(key->dsa, NULL, &dsa_priv_key);
		if ((r = sshbuf_put_stringb(b, key->cert->certblob)) != 0 ||
		    (r = sshbuf_put_bignum2(b, dsa_priv_key)) != 0)
			goto out;
		break;
# ifdef OPENSSL_HAS_ECC
	case KEY_ECDSA:
		if ((r = sshbuf_put_cstring(b,
		    sshkey_curve_nid_to_name(key->ecdsa_nid))) != 0 ||
		    (r = sshbuf_put_eckey(b, key->ecdsa)) != 0 ||
		    (r = sshbuf_put_bignum2(b,
		    EC_KEY_get0_private_key(key->ecdsa))) != 0)
			goto out;
		break;
	case KEY_ECDSA_CERT:
		if (key->cert == NULL || sshbuf_len(key->cert->certblob) == 0) {
			r = SSH_ERR_INVALID_ARGUMENT;
			goto out;
		}
		if ((r = sshbuf_put_stringb(b, key->cert->certblob)) != 0 ||
		    (r = sshbuf_put_bignum2(b,
		    EC_KEY_get0_private_key(key->ecdsa))) != 0)
			goto out;
		break;
	case KEY_ECDSA_SK:
		if ((r = sshbuf_put_cstring(b,
		    sshkey_curve_nid_to_name(key->ecdsa_nid))) != 0 ||
		    (r = sshbuf_put_eckey(b, key->ecdsa)) != 0 ||
		    (r = sshbuf_put_cstring(b, key->sk_application)) != 0 ||
		    (r = sshbuf_put_u8(b, key->sk_flags)) != 0 ||
		    (r = sshbuf_put_stringb(b, key->sk_key_handle)) != 0 ||
		    (r = sshbuf_put_stringb(b, key->sk_reserved)) != 0)
			goto out;
		break;
	case KEY_ECDSA_SK_CERT:
		if (key->cert == NULL || sshbuf_len(key->cert->certblob) == 0) {
			r = SSH_ERR_INVALID_ARGUMENT;
			goto out;
		}
		if ((r = sshbuf_put_stringb(b, key->cert->certblob)) != 0 ||
		    (r = sshbuf_put_cstring(b, key->sk_application)) != 0 ||
		    (r = sshbuf_put_u8(b, key->sk_flags)) != 0 ||
		    (r = sshbuf_put_stringb(b, key->sk_key_handle)) != 0 ||
		    (r = sshbuf_put_stringb(b, key->sk_reserved)) != 0)
			goto out;
		break;
# endif /* OPENSSL_HAS_ECC */
#endif /* WITH_OPENSSL */
	case KEY_ED25519:
		if ((r = sshbuf_put_string(b, key->ed25519_pk,
		    ED25519_PK_SZ)) != 0 ||
		    (r = sshbuf_put_string(b, key->ed25519_sk,
		    ED25519_SK_SZ)) != 0)
			goto out;
		break;
	case KEY_ED25519_CERT:
		if (key->cert == NULL || sshbuf_len(key->cert->certblob) == 0) {
			r = SSH_ERR_INVALID_ARGUMENT;
			goto out;
		}
		if ((r = sshbuf_put_stringb(b, key->cert->certblob)) != 0 ||
		    (r = sshbuf_put_string(b, key->ed25519_pk,
		    ED25519_PK_SZ)) != 0 ||
		    (r = sshbuf_put_string(b, key->ed25519_sk,
		    ED25519_SK_SZ)) != 0)
			goto out;
		break;
	case KEY_ED25519_SK:
		if ((r = sshbuf_put_string(b, key->ed25519_pk,
		    ED25519_PK_SZ)) != 0 ||
		    (r = sshbuf_put_cstring(b, key->sk_application)) != 0 ||
		    (r = sshbuf_put_u8(b, key->sk_flags)) != 0 ||
		    (r = sshbuf_put_stringb(b, key->sk_key_handle)) != 0 ||
		    (r = sshbuf_put_stringb(b, key->sk_reserved)) != 0)
			goto out;
		break;
	case KEY_ED25519_SK_CERT:
		if (key->cert == NULL || sshbuf_len(key->cert->certblob) == 0) {
			r = SSH_ERR_INVALID_ARGUMENT;
			goto out;
		}
		if ((r = sshbuf_put_stringb(b, key->cert->certblob)) != 0 ||
		    (r = sshbuf_put_string(b, key->ed25519_pk,
		    ED25519_PK_SZ)) != 0 ||
		    (r = sshbuf_put_cstring(b, key->sk_application)) != 0 ||
		    (r = sshbuf_put_u8(b, key->sk_flags)) != 0 ||
		    (r = sshbuf_put_stringb(b, key->sk_key_handle)) != 0 ||
		    (r = sshbuf_put_stringb(b, key->sk_reserved)) != 0)
			goto out;
		break;
#ifdef WITH_XMSS
	case KEY_XMSS:
		if (key->xmss_name == NULL) {
			r = SSH_ERR_INVALID_ARGUMENT;
			goto out;
		}
		if ((r = sshbuf_put_cstring(b, key->xmss_name)) != 0 ||
		    (r = sshbuf_put_string(b, key->xmss_pk,
		    sshkey_xmss_pklen(key))) != 0 ||
		    (r = sshbuf_put_string(b, key->xmss_sk,
		    sshkey_xmss_sklen(key))) != 0 ||
		    (r = sshkey_xmss_serialize_state_opt(key, b, opts)) != 0)
			goto out;
		break;
	case KEY_XMSS_CERT:
		if (key->cert == NULL || sshbuf_len(key->cert->certblob) == 0 ||
		    key->xmss_name == NULL) {
			r = SSH_ERR_INVALID_ARGUMENT;
			goto out;
		}
		if ((r = sshbuf_put_stringb(b, key->cert->certblob)) != 0 ||
		    (r = sshbuf_put_cstring(b, key->xmss_name)) != 0 ||
		    (r = sshbuf_put_string(b, key->xmss_pk,
		    sshkey_xmss_pklen(key))) != 0 ||
		    (r = sshbuf_put_string(b, key->xmss_sk,
		    sshkey_xmss_sklen(key))) != 0 ||
		    (r = sshkey_xmss_serialize_state_opt(key, b, opts)) != 0)
			goto out;
		break;
#endif /* WITH_XMSS */
	default:
		r = SSH_ERR_INVALID_ARGUMENT;
		goto out;
	}
	/*
	 * success (but we still need to append the output to buf after
	 * possibly re-shielding the private key)
	 */
	r = 0;
 out:
	if (was_shielded)
		r = sshkey_shield_private(key);
	if (r == 0)
		r = sshbuf_putb(buf, b);
	sshbuf_free(b);

	return r;
}

int
sshkey_private_serialize(struct sshkey *key, struct sshbuf *b)
{
	return sshkey_private_serialize_opt(key, b,
	    SSHKEY_SERIALIZE_DEFAULT);
}

int
sshkey_private_deserialize(struct sshbuf *buf, struct sshkey **kp)
{
	char *tname = NULL, *curve = NULL, *xmss_name = NULL;
	char *expect_sk_application = NULL;
	struct sshkey *k = NULL;
	size_t pklen = 0, sklen = 0;
	int type, r = SSH_ERR_INTERNAL_ERROR;
	u_char *ed25519_pk = NULL, *ed25519_sk = NULL;
	u_char *expect_ed25519_pk = NULL;
	u_char *xmss_pk = NULL, *xmss_sk = NULL;
#ifdef WITH_OPENSSL
	BIGNUM *exponent = NULL;
	BIGNUM *rsa_n = NULL, *rsa_e = NULL, *rsa_d = NULL;
	BIGNUM *rsa_iqmp = NULL, *rsa_p = NULL, *rsa_q = NULL;
	BIGNUM *dsa_p = NULL, *dsa_q = NULL, *dsa_g = NULL;
	BIGNUM *dsa_pub_key = NULL, *dsa_priv_key = NULL;
#endif /* WITH_OPENSSL */

	if (kp != NULL)
		*kp = NULL;
	if ((r = sshbuf_get_cstring(buf, &tname, NULL)) != 0)
		goto out;
	type = sshkey_type_from_name(tname);
	if (sshkey_type_is_cert(type)) {
		/*
		 * Certificate key private keys begin with the certificate
		 * itself. Make sure this matches the type of the enclosing
		 * private key.
		 */
		if ((r = sshkey_froms(buf, &k)) != 0)
			goto out;
		if (k->type != type) {
			r = SSH_ERR_KEY_CERT_MISMATCH;
			goto out;
		}
		/* For ECDSA keys, the group must match too */
		if (k->type == KEY_ECDSA &&
		    k->ecdsa_nid != sshkey_ecdsa_nid_from_name(tname)) {
			r = SSH_ERR_KEY_CERT_MISMATCH;
			goto out;
		}
		/*
		 * Several fields are redundant between certificate and
		 * private key body, we require these to match.
		 */
		expect_sk_application = k->sk_application;
		expect_ed25519_pk = k->ed25519_pk;
		k->sk_application = NULL;
		k->ed25519_pk = NULL;
	} else {
		if ((k = sshkey_new(type)) == NULL) {
			r = SSH_ERR_ALLOC_FAIL;
			goto out;
		}
	}
	switch (type) {
#ifdef WITH_OPENSSL
	case KEY_DSA:
		if ((r = sshbuf_get_bignum2(buf, &dsa_p)) != 0 ||
		    (r = sshbuf_get_bignum2(buf, &dsa_q)) != 0 ||
		    (r = sshbuf_get_bignum2(buf, &dsa_g)) != 0 ||
		    (r = sshbuf_get_bignum2(buf, &dsa_pub_key)) != 0)
			goto out;
		if (!DSA_set0_pqg(k->dsa, dsa_p, dsa_q, dsa_g)) {
			r = SSH_ERR_LIBCRYPTO_ERROR;
			goto out;
		}
		dsa_p = dsa_q = dsa_g = NULL; /* transferred */
		if (!DSA_set0_key(k->dsa, dsa_pub_key, NULL)) {
			r = SSH_ERR_LIBCRYPTO_ERROR;
			goto out;
		}
		dsa_pub_key = NULL; /* transferred */
		/* FALLTHROUGH */
	case KEY_DSA_CERT:
		if ((r = sshbuf_get_bignum2(buf, &dsa_priv_key)) != 0)
			goto out;
		if (!DSA_set0_key(k->dsa, NULL, dsa_priv_key)) {
			r = SSH_ERR_LIBCRYPTO_ERROR;
			goto out;
		}
		dsa_priv_key = NULL; /* transferred */
		break;
# ifdef OPENSSL_HAS_ECC
	case KEY_ECDSA:
		if ((k->ecdsa_nid = sshkey_ecdsa_nid_from_name(tname)) == -1) {
			r = SSH_ERR_INVALID_ARGUMENT;
			goto out;
		}
		if ((r = sshbuf_get_cstring(buf, &curve, NULL)) != 0)
			goto out;
		if (k->ecdsa_nid != sshkey_curve_name_to_nid(curve)) {
			r = SSH_ERR_EC_CURVE_MISMATCH;
			goto out;
		}
		k->ecdsa = EC_KEY_new_by_curve_name(k->ecdsa_nid);
		if (k->ecdsa  == NULL) {
			r = SSH_ERR_LIBCRYPTO_ERROR;
			goto out;
		}
		if ((r = sshbuf_get_eckey(buf, k->ecdsa)) != 0)
			goto out;
		/* FALLTHROUGH */
	case KEY_ECDSA_CERT:
		if ((r = sshbuf_get_bignum2(buf, &exponent)) != 0)
			goto out;
		if (EC_KEY_set_private_key(k->ecdsa, exponent) != 1) {
			r = SSH_ERR_LIBCRYPTO_ERROR;
			goto out;
		}
		if ((r = sshkey_ec_validate_public(EC_KEY_get0_group(k->ecdsa),
		    EC_KEY_get0_public_key(k->ecdsa))) != 0 ||
		    (r = sshkey_ec_validate_private(k->ecdsa)) != 0)
			goto out;
		break;
	case KEY_ECDSA_SK:
		if ((k->ecdsa_nid = sshkey_ecdsa_nid_from_name(tname)) == -1) {
			r = SSH_ERR_INVALID_ARGUMENT;
			goto out;
		}
		if ((r = sshbuf_get_cstring(buf, &curve, NULL)) != 0)
			goto out;
		if (k->ecdsa_nid != sshkey_curve_name_to_nid(curve)) {
			r = SSH_ERR_EC_CURVE_MISMATCH;
			goto out;
		}
		if ((k->sk_key_handle = sshbuf_new()) == NULL ||
		    (k->sk_reserved = sshbuf_new()) == NULL) {
			r = SSH_ERR_ALLOC_FAIL;
			goto out;
		}
		k->ecdsa = EC_KEY_new_by_curve_name(k->ecdsa_nid);
		if (k->ecdsa  == NULL) {
			r = SSH_ERR_LIBCRYPTO_ERROR;
			goto out;
		}
		if ((r = sshbuf_get_eckey(buf, k->ecdsa)) != 0 ||
		    (r = sshbuf_get_cstring(buf, &k->sk_application,
		    NULL)) != 0 ||
		    (r = sshbuf_get_u8(buf, &k->sk_flags)) != 0 ||
		    (r = sshbuf_get_stringb(buf, k->sk_key_handle)) != 0 ||
		    (r = sshbuf_get_stringb(buf, k->sk_reserved)) != 0)
			goto out;
		if ((r = sshkey_ec_validate_public(EC_KEY_get0_group(k->ecdsa),
		    EC_KEY_get0_public_key(k->ecdsa))) != 0)
			goto out;
		break;
	case KEY_ECDSA_SK_CERT:
		if ((k->sk_key_handle = sshbuf_new()) == NULL ||
		    (k->sk_reserved = sshbuf_new()) == NULL) {
			r = SSH_ERR_ALLOC_FAIL;
			goto out;
		}
		if ((r = sshbuf_get_cstring(buf, &k->sk_application,
		    NULL)) != 0 ||
		    (r = sshbuf_get_u8(buf, &k->sk_flags)) != 0 ||
		    (r = sshbuf_get_stringb(buf, k->sk_key_handle)) != 0 ||
		    (r = sshbuf_get_stringb(buf, k->sk_reserved)) != 0)
			goto out;
		if ((r = sshkey_ec_validate_public(EC_KEY_get0_group(k->ecdsa),
		    EC_KEY_get0_public_key(k->ecdsa))) != 0)
			goto out;
		break;
# endif /* OPENSSL_HAS_ECC */
	case KEY_RSA:
		if ((r = sshbuf_get_bignum2(buf, &rsa_n)) != 0 ||
		    (r = sshbuf_get_bignum2(buf, &rsa_e)) != 0)
			goto out;
		if (!RSA_set0_key(k->rsa, rsa_n, rsa_e, NULL)) {
			r = SSH_ERR_LIBCRYPTO_ERROR;
			goto out;
		}
		rsa_n = rsa_e = NULL; /* transferred */
		/* FALLTHROUGH */
	case KEY_RSA_CERT:
		if ((r = sshbuf_get_bignum2(buf, &rsa_d)) != 0 ||
		    (r = sshbuf_get_bignum2(buf, &rsa_iqmp)) != 0 ||
		    (r = sshbuf_get_bignum2(buf, &rsa_p)) != 0 ||
		    (r = sshbuf_get_bignum2(buf, &rsa_q)) != 0)
			goto out;
		if (!RSA_set0_key(k->rsa, NULL, NULL, rsa_d)) {
			r = SSH_ERR_LIBCRYPTO_ERROR;
			goto out;
		}
		rsa_d = NULL; /* transferred */
		if (!RSA_set0_factors(k->rsa, rsa_p, rsa_q)) {
			r = SSH_ERR_LIBCRYPTO_ERROR;
			goto out;
		}
		rsa_p = rsa_q = NULL; /* transferred */
		if ((r = check_rsa_length(k->rsa)) != 0)
			goto out;
		if ((r = ssh_rsa_complete_crt_parameters(k, rsa_iqmp)) != 0)
			goto out;
		break;
#endif /* WITH_OPENSSL */
	case KEY_ED25519:
	case KEY_ED25519_CERT:
		if ((r = sshbuf_get_string(buf, &ed25519_pk, &pklen)) != 0 ||
		    (r = sshbuf_get_string(buf, &ed25519_sk, &sklen)) != 0)
			goto out;
		if (pklen != ED25519_PK_SZ || sklen != ED25519_SK_SZ) {
			r = SSH_ERR_INVALID_FORMAT;
			goto out;
		}
		k->ed25519_pk = ed25519_pk;
		k->ed25519_sk = ed25519_sk;
		ed25519_pk = ed25519_sk = NULL; /* transferred */
		break;
	case KEY_ED25519_SK:
	case KEY_ED25519_SK_CERT:
		if ((r = sshbuf_get_string(buf, &ed25519_pk, &pklen)) != 0)
			goto out;
		if (pklen != ED25519_PK_SZ) {
			r = SSH_ERR_INVALID_FORMAT;
			goto out;
		}
		if ((k->sk_key_handle = sshbuf_new()) == NULL ||
		    (k->sk_reserved = sshbuf_new()) == NULL) {
			r = SSH_ERR_ALLOC_FAIL;
			goto out;
		}
		if ((r = sshbuf_get_cstring(buf, &k->sk_application,
		    NULL)) != 0 ||
		    (r = sshbuf_get_u8(buf, &k->sk_flags)) != 0 ||
		    (r = sshbuf_get_stringb(buf, k->sk_key_handle)) != 0 ||
		    (r = sshbuf_get_stringb(buf, k->sk_reserved)) != 0)
			goto out;
		k->ed25519_pk = ed25519_pk;
		ed25519_pk = NULL; /* transferred */
		break;
#ifdef WITH_XMSS
	case KEY_XMSS:
	case KEY_XMSS_CERT:
		if ((r = sshbuf_get_cstring(buf, &xmss_name, NULL)) != 0 ||
		    (r = sshbuf_get_string(buf, &xmss_pk, &pklen)) != 0 ||
		    (r = sshbuf_get_string(buf, &xmss_sk, &sklen)) != 0)
			goto out;
		if (type == KEY_XMSS &&
		    (r = sshkey_xmss_init(k, xmss_name)) != 0)
			goto out;
		if (pklen != sshkey_xmss_pklen(k) ||
		    sklen != sshkey_xmss_sklen(k)) {
			r = SSH_ERR_INVALID_FORMAT;
			goto out;
		}
		k->xmss_pk = xmss_pk;
		k->xmss_sk = xmss_sk;
		xmss_pk = xmss_sk = NULL;
		/* optional internal state */
		if ((r = sshkey_xmss_deserialize_state_opt(k, buf)) != 0)
			goto out;
		break;
#endif /* WITH_XMSS */
	default:
		r = SSH_ERR_KEY_TYPE_UNKNOWN;
		goto out;
	}
#ifdef WITH_OPENSSL
	/* enable blinding */
	switch (k->type) {
	case KEY_RSA:
	case KEY_RSA_CERT:
		if (RSA_blinding_on(k->rsa, NULL) != 1) {
			r = SSH_ERR_LIBCRYPTO_ERROR;
			goto out;
		}
		break;
	}
#endif /* WITH_OPENSSL */
	if ((expect_sk_application != NULL && (k->sk_application == NULL ||
	    strcmp(expect_sk_application, k->sk_application) != 0)) ||
	    (expect_ed25519_pk != NULL && (k->ed25519_pk == NULL ||
	     memcmp(expect_ed25519_pk, k->ed25519_pk, ED25519_PK_SZ) != 0))) {
		r = SSH_ERR_KEY_CERT_MISMATCH;
		goto out;
	}
	/* success */
	r = 0;
	if (kp != NULL) {
		*kp = k;
		k = NULL;
	}
 out:
	free(tname);
	free(curve);
#ifdef WITH_OPENSSL
	BN_clear_free(exponent);
	BN_clear_free(dsa_p);
	BN_clear_free(dsa_q);
	BN_clear_free(dsa_g);
	BN_clear_free(dsa_pub_key);
	BN_clear_free(dsa_priv_key);
	BN_clear_free(rsa_n);
	BN_clear_free(rsa_e);
	BN_clear_free(rsa_d);
	BN_clear_free(rsa_p);
	BN_clear_free(rsa_q);
	BN_clear_free(rsa_iqmp);
#endif /* WITH_OPENSSL */
	sshkey_free(k);
	freezero(ed25519_pk, pklen);
	freezero(ed25519_sk, sklen);
	free(xmss_name);
	freezero(xmss_pk, pklen);
	freezero(xmss_sk, sklen);
	free(expect_sk_application);
	free(expect_ed25519_pk);
	return r;
}

#if defined(WITH_OPENSSL) && defined(OPENSSL_HAS_ECC)
int
sshkey_ec_validate_public(const EC_GROUP *group, const EC_POINT *public)
{
	EC_POINT *nq = NULL;
	BIGNUM *order = NULL, *x = NULL, *y = NULL, *tmp = NULL;
	int ret = SSH_ERR_KEY_INVALID_EC_VALUE;

	/*
	 * NB. This assumes OpenSSL has already verified that the public
	 * point lies on the curve. This is done by EC_POINT_oct2point()
	 * implicitly calling EC_POINT_is_on_curve(). If this code is ever
	 * reachable with public points not unmarshalled using
	 * EC_POINT_oct2point then the caller will need to explicitly check.
	 */

	/*
	 * We shouldn't ever hit this case because bignum_get_ecpoint()
	 * refuses to load GF2m points.
	 */
	if (EC_METHOD_get_field_type(EC_GROUP_method_of(group)) !=
	    NID_X9_62_prime_field)
		goto out;

	/* Q != infinity */
	if (EC_POINT_is_at_infinity(group, public))
		goto out;

	if ((x = BN_new()) == NULL ||
	    (y = BN_new()) == NULL ||
	    (order = BN_new()) == NULL ||
	    (tmp = BN_new()) == NULL) {
		ret = SSH_ERR_ALLOC_FAIL;
		goto out;
	}

	/* log2(x) > log2(order)/2, log2(y) > log2(order)/2 */
	if (EC_GROUP_get_order(group, order, NULL) != 1 ||
	    EC_POINT_get_affine_coordinates_GFp(group, public,
	    x, y, NULL) != 1) {
		ret = SSH_ERR_LIBCRYPTO_ERROR;
		goto out;
	}
	if (BN_num_bits(x) <= BN_num_bits(order) / 2 ||
	    BN_num_bits(y) <= BN_num_bits(order) / 2)
		goto out;

	/* nQ == infinity (n == order of subgroup) */
	if ((nq = EC_POINT_new(group)) == NULL) {
		ret = SSH_ERR_ALLOC_FAIL;
		goto out;
	}
	if (EC_POINT_mul(group, nq, NULL, public, order, NULL) != 1) {
		ret = SSH_ERR_LIBCRYPTO_ERROR;
		goto out;
	}
	if (EC_POINT_is_at_infinity(group, nq) != 1)
		goto out;

	/* x < order - 1, y < order - 1 */
	if (!BN_sub(tmp, order, BN_value_one())) {
		ret = SSH_ERR_LIBCRYPTO_ERROR;
		goto out;
	}
	if (BN_cmp(x, tmp) >= 0 || BN_cmp(y, tmp) >= 0)
		goto out;
	ret = 0;
 out:
	BN_clear_free(x);
	BN_clear_free(y);
	BN_clear_free(order);
	BN_clear_free(tmp);
	EC_POINT_free(nq);
	return ret;
}

int
sshkey_ec_validate_private(const EC_KEY *key)
{
	BIGNUM *order = NULL, *tmp = NULL;
	int ret = SSH_ERR_KEY_INVALID_EC_VALUE;

	if ((order = BN_new()) == NULL || (tmp = BN_new()) == NULL) {
		ret = SSH_ERR_ALLOC_FAIL;
		goto out;
	}

	/* log2(private) > log2(order)/2 */
	if (EC_GROUP_get_order(EC_KEY_get0_group(key), order, NULL) != 1) {
		ret = SSH_ERR_LIBCRYPTO_ERROR;
		goto out;
	}
	if (BN_num_bits(EC_KEY_get0_private_key(key)) <=
	    BN_num_bits(order) / 2)
		goto out;

	/* private < order - 1 */
	if (!BN_sub(tmp, order, BN_value_one())) {
		ret = SSH_ERR_LIBCRYPTO_ERROR;
		goto out;
	}
	if (BN_cmp(EC_KEY_get0_private_key(key), tmp) >= 0)
		goto out;
	ret = 0;
 out:
	BN_clear_free(order);
	BN_clear_free(tmp);
	return ret;
}

void
sshkey_dump_ec_point(const EC_GROUP *group, const EC_POINT *point)
{
	BIGNUM *x = NULL, *y = NULL;

	if (point == NULL) {
		fputs("point=(NULL)\n", stderr);
		return;
	}
	if ((x = BN_new()) == NULL || (y = BN_new()) == NULL) {
		fprintf(stderr, "%s: BN_new failed\n", __func__);
		goto out;
	}
	if (EC_METHOD_get_field_type(EC_GROUP_method_of(group)) !=
	    NID_X9_62_prime_field) {
		fprintf(stderr, "%s: group is not a prime field\n", __func__);
		goto out;
	}
	if (EC_POINT_get_affine_coordinates_GFp(group, point,
	    x, y, NULL) != 1) {
		fprintf(stderr, "%s: EC_POINT_get_affine_coordinates_GFp\n",
		    __func__);
		goto out;
	}
	fputs("x=", stderr);
	BN_print_fp(stderr, x);
	fputs("\ny=", stderr);
	BN_print_fp(stderr, y);
	fputs("\n", stderr);
 out:
	BN_clear_free(x);
	BN_clear_free(y);
}

void
sshkey_dump_ec_key(const EC_KEY *key)
{
	const BIGNUM *exponent;

	sshkey_dump_ec_point(EC_KEY_get0_group(key),
	    EC_KEY_get0_public_key(key));
	fputs("exponent=", stderr);
	if ((exponent = EC_KEY_get0_private_key(key)) == NULL)
		fputs("(NULL)", stderr);
	else
		BN_print_fp(stderr, EC_KEY_get0_private_key(key));
	fputs("\n", stderr);
}
#endif /* WITH_OPENSSL && OPENSSL_HAS_ECC */

static int
sshkey_private_to_blob2(struct sshkey *prv, struct sshbuf *blob,
    const char *passphrase, const char *comment, const char *ciphername,
    int rounds)
{
	u_char *cp, *key = NULL, *pubkeyblob = NULL;
	u_char salt[SALT_LEN];
	char *b64 = NULL;
	size_t i, pubkeylen, keylen, ivlen, blocksize, authlen;
	u_int check;
	int r = SSH_ERR_INTERNAL_ERROR;
	struct sshcipher_ctx *ciphercontext = NULL;
	const struct sshcipher *cipher;
	const char *kdfname = KDFNAME;
	struct sshbuf *encoded = NULL, *encrypted = NULL, *kdf = NULL;

	if (rounds <= 0)
		rounds = DEFAULT_ROUNDS;
	if (passphrase == NULL || !strlen(passphrase)) {
		ciphername = "none";
		kdfname = "none";
	} else if (ciphername == NULL)
		ciphername = DEFAULT_CIPHERNAME;
	if ((cipher = cipher_by_name(ciphername)) == NULL) {
		r = SSH_ERR_INVALID_ARGUMENT;
		goto out;
	}

	if ((kdf = sshbuf_new()) == NULL ||
	    (encoded = sshbuf_new()) == NULL ||
	    (encrypted = sshbuf_new()) == NULL) {
		r = SSH_ERR_ALLOC_FAIL;
		goto out;
	}
	blocksize = cipher_blocksize(cipher);
	keylen = cipher_keylen(cipher);
	ivlen = cipher_ivlen(cipher);
	authlen = cipher_authlen(cipher);
	if ((key = calloc(1, keylen + ivlen)) == NULL) {
		r = SSH_ERR_ALLOC_FAIL;
		goto out;
	}
	if (strcmp(kdfname, "bcrypt") == 0) {
		arc4random_buf(salt, SALT_LEN);
		if (bcrypt_pbkdf(passphrase, strlen(passphrase),
		    salt, SALT_LEN, key, keylen + ivlen, rounds) < 0) {
			r = SSH_ERR_INVALID_ARGUMENT;
			goto out;
		}
		if ((r = sshbuf_put_string(kdf, salt, SALT_LEN)) != 0 ||
		    (r = sshbuf_put_u32(kdf, rounds)) != 0)
			goto out;
	} else if (strcmp(kdfname, "none") != 0) {
		/* Unsupported KDF type */
		r = SSH_ERR_KEY_UNKNOWN_CIPHER;
		goto out;
	}
	if ((r = cipher_init(&ciphercontext, cipher, key, keylen,
	    key + keylen, ivlen, 1)) != 0)
		goto out;

	if ((r = sshbuf_put(encoded, AUTH_MAGIC, sizeof(AUTH_MAGIC))) != 0 ||
	    (r = sshbuf_put_cstring(encoded, ciphername)) != 0 ||
	    (r = sshbuf_put_cstring(encoded, kdfname)) != 0 ||
	    (r = sshbuf_put_stringb(encoded, kdf)) != 0 ||
	    (r = sshbuf_put_u32(encoded, 1)) != 0 ||	/* number of keys */
	    (r = sshkey_to_blob(prv, &pubkeyblob, &pubkeylen)) != 0 ||
	    (r = sshbuf_put_string(encoded, pubkeyblob, pubkeylen)) != 0)
		goto out;

	/* set up the buffer that will be encrypted */

	/* Random check bytes */
	check = arc4random();
	if ((r = sshbuf_put_u32(encrypted, check)) != 0 ||
	    (r = sshbuf_put_u32(encrypted, check)) != 0)
		goto out;

	/* append private key and comment*/
	if ((r = sshkey_private_serialize_opt(prv, encrypted,
	     SSHKEY_SERIALIZE_FULL)) != 0 ||
	    (r = sshbuf_put_cstring(encrypted, comment)) != 0)
		goto out;

	/* padding */
	i = 0;
	while (sshbuf_len(encrypted) % blocksize) {
		if ((r = sshbuf_put_u8(encrypted, ++i & 0xff)) != 0)
			goto out;
	}

	/* length in destination buffer */
	if ((r = sshbuf_put_u32(encoded, sshbuf_len(encrypted))) != 0)
		goto out;

	/* encrypt */
	if ((r = sshbuf_reserve(encoded,
	    sshbuf_len(encrypted) + authlen, &cp)) != 0)
		goto out;
	if ((r = cipher_crypt(ciphercontext, 0, cp,
	    sshbuf_ptr(encrypted), sshbuf_len(encrypted), 0, authlen)) != 0)
		goto out;

	sshbuf_reset(blob);

	/* assemble uuencoded key */
	if ((r = sshbuf_put(blob, MARK_BEGIN, MARK_BEGIN_LEN)) != 0 ||
	    (r = sshbuf_dtob64(encoded, blob, 1)) != 0 ||
	    (r = sshbuf_put(blob, MARK_END, MARK_END_LEN)) != 0)
		goto out;

	/* success */
	r = 0;

 out:
	sshbuf_free(kdf);
	sshbuf_free(encoded);
	sshbuf_free(encrypted);
	cipher_free(ciphercontext);
	explicit_bzero(salt, sizeof(salt));
	if (key != NULL)
		freezero(key, keylen + ivlen);
	if (pubkeyblob != NULL) 
		freezero(pubkeyblob, pubkeylen);
	if (b64 != NULL) 
		freezero(b64, strlen(b64));
	return r;
}

static int
private2_uudecode(struct sshbuf *blob, struct sshbuf **decodedp)
{
	const u_char *cp;
	size_t encoded_len;
	int r;
	u_char last;
	struct sshbuf *encoded = NULL, *decoded = NULL;

	if (blob == NULL || decodedp == NULL)
		return SSH_ERR_INVALID_ARGUMENT;

	*decodedp = NULL;

	if ((encoded = sshbuf_new()) == NULL ||
	    (decoded = sshbuf_new()) == NULL) {
		r = SSH_ERR_ALLOC_FAIL;
		goto out;
	}

	/* check preamble */
	cp = sshbuf_ptr(blob);
	encoded_len = sshbuf_len(blob);
	
#ifdef SUPPORT_CRLF
	if ((encoded_len < (MARK_BEGIN_LEN + MARK_END_LEN) ||
	    memcmp(cp, MARK_BEGIN, MARK_BEGIN_LEN) != 0) &&
	    (encoded_len < (MARK_BEGIN_LEN_CRLF + MARK_END_LEN_CRLF) ||
	    memcmp(cp, MARK_BEGIN_CRLF, MARK_BEGIN_LEN_CRLF) != 0)) {
#else  /* !SUPPORT_CRLF */
	if (encoded_len < (MARK_BEGIN_LEN + MARK_END_LEN) ||
		memcmp(cp, MARK_BEGIN, MARK_BEGIN_LEN) != 0) {
#endif /* !SUPPORT_CRLF */
		r = SSH_ERR_INVALID_FORMAT;
		goto out;
	}
	cp += MARK_BEGIN_LEN;
	encoded_len -= MARK_BEGIN_LEN;

	/* Look for end marker, removing whitespace as we go */
	while (encoded_len > 0) {
		if (*cp != '\n' && *cp != '\r') {
			if ((r = sshbuf_put_u8(encoded, *cp)) != 0)
				goto out;
		}
		last = *cp;
		encoded_len--;
		cp++;
		if (last == '\n') {
#ifdef SUPPORT_CRLF
			if ((encoded_len >= MARK_END_LEN &&
			    memcmp(cp, MARK_END, MARK_END_LEN) == 0) ||
			    (encoded_len >= MARK_END_LEN_CRLF &&
			    memcmp(cp, MARK_END_CRLF, MARK_END_LEN_CRLF) == 0)) {
#else  /* !SUPPORT_CRLF */
			if (encoded_len >= MARK_END_LEN &&
			    memcmp(cp, MARK_END, MARK_END_LEN) == 0) {
#endif /* !SUPPORT_CRLF */
				/* \0 terminate */
				if ((r = sshbuf_put_u8(encoded, 0)) != 0)
					goto out;
				break;
			}
		}
	}
	if (encoded_len == 0) {
		r = SSH_ERR_INVALID_FORMAT;
		goto out;
	}

	/* decode base64 */
	if ((r = sshbuf_b64tod(decoded, (char *)sshbuf_ptr(encoded))) != 0)
		goto out;

	/* check magic */
	if (sshbuf_len(decoded) < sizeof(AUTH_MAGIC) ||
	    memcmp(sshbuf_ptr(decoded), AUTH_MAGIC, sizeof(AUTH_MAGIC))) {
		r = SSH_ERR_INVALID_FORMAT;
		goto out;
	}
	/* success */
	*decodedp = decoded;
	decoded = NULL;
	r = 0;
 out:
	sshbuf_free(encoded);
	sshbuf_free(decoded);
	return r;
}

static int
private2_decrypt(struct sshbuf *decoded, const char *passphrase,
    struct sshbuf **decryptedp, struct sshkey **pubkeyp)
{
	char *ciphername = NULL, *kdfname = NULL;
	const struct sshcipher *cipher = NULL;
	int r = SSH_ERR_INTERNAL_ERROR;
	size_t keylen = 0, ivlen = 0, authlen = 0, slen = 0;
	struct sshbuf *kdf = NULL, *decrypted = NULL;
	struct sshcipher_ctx *ciphercontext = NULL;
	struct sshkey *pubkey = NULL;
	u_char *key = NULL, *salt = NULL, *dp;
	u_int blocksize, rounds, nkeys, encrypted_len, check1, check2;

	if (decoded == NULL || decryptedp == NULL || pubkeyp == NULL)
		return SSH_ERR_INVALID_ARGUMENT;

	*decryptedp = NULL;
	*pubkeyp = NULL;

	if ((decrypted = sshbuf_new()) == NULL) {
		r = SSH_ERR_ALLOC_FAIL;
		goto out;
	}

	/* parse public portion of key */
	if ((r = sshbuf_consume(decoded, sizeof(AUTH_MAGIC))) != 0 ||
	    (r = sshbuf_get_cstring(decoded, &ciphername, NULL)) != 0 ||
	    (r = sshbuf_get_cstring(decoded, &kdfname, NULL)) != 0 ||
	    (r = sshbuf_froms(decoded, &kdf)) != 0 ||
	    (r = sshbuf_get_u32(decoded, &nkeys)) != 0)
		goto out;

	if (nkeys != 1) {
		/* XXX only one key supported at present */
		r = SSH_ERR_INVALID_FORMAT;
		goto out;
	}

	if ((r = sshkey_froms(decoded, &pubkey)) != 0 ||
	    (r = sshbuf_get_u32(decoded, &encrypted_len)) != 0)
		goto out;

	if ((cipher = cipher_by_name(ciphername)) == NULL) {
		r = SSH_ERR_KEY_UNKNOWN_CIPHER;
		goto out;
	}
	if (strcmp(kdfname, "none") != 0 && strcmp(kdfname, "bcrypt") != 0) {
		r = SSH_ERR_KEY_UNKNOWN_CIPHER;
		goto out;
	}
	if (strcmp(kdfname, "none") == 0 && strcmp(ciphername, "none") != 0) {
		r = SSH_ERR_INVALID_FORMAT;
		goto out;
	}
	if ((passphrase == NULL || strlen(passphrase) == 0) &&
	    strcmp(kdfname, "none") != 0) {
		/* passphrase required */
		r = SSH_ERR_KEY_WRONG_PASSPHRASE;
		goto out;
	}

	/* check size of encrypted key blob */
	blocksize = cipher_blocksize(cipher);
	if (encrypted_len < blocksize || (encrypted_len % blocksize) != 0) {
		r = SSH_ERR_INVALID_FORMAT;
		goto out;
	}

	/* setup key */
	keylen = cipher_keylen(cipher);
	ivlen = cipher_ivlen(cipher);
	authlen = cipher_authlen(cipher);
	if ((key = calloc(1, keylen + ivlen)) == NULL) {
		r = SSH_ERR_ALLOC_FAIL;
		goto out;
	}
	if (strcmp(kdfname, "bcrypt") == 0) {
		if ((r = sshbuf_get_string(kdf, &salt, &slen)) != 0 ||
		    (r = sshbuf_get_u32(kdf, &rounds)) != 0)
			goto out;
		if (bcrypt_pbkdf(passphrase, strlen(passphrase), salt, slen,
		    key, keylen + ivlen, rounds) < 0) {
			r = SSH_ERR_INVALID_FORMAT;
			goto out;
		}
	}

	/* check that an appropriate amount of auth data is present */
	if (sshbuf_len(decoded) < authlen ||
	    sshbuf_len(decoded) - authlen < encrypted_len) {
		r = SSH_ERR_INVALID_FORMAT;
		goto out;
	}

	/* decrypt private portion of key */
	if ((r = sshbuf_reserve(decrypted, encrypted_len, &dp)) != 0 ||
	    (r = cipher_init(&ciphercontext, cipher, key, keylen,
	    key + keylen, ivlen, 0)) != 0)
		goto out;
	if ((r = cipher_crypt(ciphercontext, 0, dp, sshbuf_ptr(decoded),
	    encrypted_len, 0, authlen)) != 0) {
		/* an integrity error here indicates an incorrect passphrase */
		if (r == SSH_ERR_MAC_INVALID)
			r = SSH_ERR_KEY_WRONG_PASSPHRASE;
		goto out;
	}
	if ((r = sshbuf_consume(decoded, encrypted_len + authlen)) != 0)
		goto out;
	/* there should be no trailing data */
	if (sshbuf_len(decoded) != 0) {
		r = SSH_ERR_INVALID_FORMAT;
		goto out;
	}

	/* check check bytes */
	if ((r = sshbuf_get_u32(decrypted, &check1)) != 0 ||
	    (r = sshbuf_get_u32(decrypted, &check2)) != 0)
		goto out;
	if (check1 != check2) {
		r = SSH_ERR_KEY_WRONG_PASSPHRASE;
		goto out;
	}
	/* success */
	*decryptedp = decrypted;
	decrypted = NULL;
	*pubkeyp = pubkey;
	pubkey = NULL;
	r = 0;
 out:
	cipher_free(ciphercontext);
	free(ciphername);
	free(kdfname);
	sshkey_free(pubkey);
	if (salt != NULL) {
		explicit_bzero(salt, slen);
		free(salt);
	}
	if (key != NULL) {
		explicit_bzero(key, keylen + ivlen);
		free(key);
	}
	sshbuf_free(kdf);
	sshbuf_free(decrypted);
	return r;
}

/* Check deterministic padding after private key */
static int
private2_check_padding(struct sshbuf *decrypted)
{
	u_char pad;
	size_t i;
	int r = SSH_ERR_INTERNAL_ERROR;

	i = 0;
	while (sshbuf_len(decrypted)) {
		if ((r = sshbuf_get_u8(decrypted, &pad)) != 0)
			goto out;
		if (pad != (++i & 0xff)) {
			r = SSH_ERR_INVALID_FORMAT;
			goto out;
		}
	}
	/* success */
	r = 0;
 out:
	explicit_bzero(&pad, sizeof(pad));
	explicit_bzero(&i, sizeof(i));
	return r;
}

static int
sshkey_parse_private2(struct sshbuf *blob, int type, const char *passphrase,
    struct sshkey **keyp, char **commentp)
{
	char *comment = NULL;
	int r = SSH_ERR_INTERNAL_ERROR;
	struct sshbuf *decoded = NULL, *decrypted = NULL;
	struct sshkey *k = NULL, *pubkey = NULL;

	if (keyp != NULL)
		*keyp = NULL;
	if (commentp != NULL)
		*commentp = NULL;

	/* Undo base64 encoding and decrypt the private section */
	if ((r = private2_uudecode(blob, &decoded)) != 0 ||
	    (r = private2_decrypt(decoded, passphrase,
	    &decrypted, &pubkey)) != 0)
		goto out;

	if (type != KEY_UNSPEC &&
	    sshkey_type_plain(type) != sshkey_type_plain(pubkey->type)) {
		r = SSH_ERR_KEY_TYPE_MISMATCH;
		goto out;
	}

	/* Load the private key and comment */
	if ((r = sshkey_private_deserialize(decrypted, &k)) != 0 ||
	    (r = sshbuf_get_cstring(decrypted, &comment, NULL)) != 0)
		goto out;

	/* Check deterministic padding after private section */
	if ((r = private2_check_padding(decrypted)) != 0)
		goto out;

	/* Check that the public key in the envelope matches the private key */
	if (!sshkey_equal(pubkey, k)) {
		r = SSH_ERR_INVALID_FORMAT;
		goto out;
	}

	/* success */
	r = 0;
	if (keyp != NULL) {
		*keyp = k;
		k = NULL;
	}
	if (commentp != NULL) {
		*commentp = comment;
		comment = NULL;
	}
 out:
	free(comment);
	sshbuf_free(decoded);
	sshbuf_free(decrypted);
	sshkey_free(k);
	sshkey_free(pubkey);
	return r;
}

static int
sshkey_parse_private2_pubkey(struct sshbuf *blob, int type,
    struct sshkey **keyp)
{
	int r = SSH_ERR_INTERNAL_ERROR;
	struct sshbuf *decoded = NULL;
	struct sshkey *pubkey = NULL;
	u_int nkeys = 0;

	if (keyp != NULL)
		*keyp = NULL;

	if ((r = private2_uudecode(blob, &decoded)) != 0)
		goto out;
	/* parse public key from unencrypted envelope */
	if ((r = sshbuf_consume(decoded, sizeof(AUTH_MAGIC))) != 0 ||
	    (r = sshbuf_skip_string(decoded)) != 0 || /* cipher */
	    (r = sshbuf_skip_string(decoded)) != 0 || /* KDF alg */
	    (r = sshbuf_skip_string(decoded)) != 0 || /* KDF hint */
	    (r = sshbuf_get_u32(decoded, &nkeys)) != 0)
		goto out;

	if (nkeys != 1) {
		/* XXX only one key supported at present */
		r = SSH_ERR_INVALID_FORMAT;
		goto out;
	}

	/* Parse the public key */
	if ((r = sshkey_froms(decoded, &pubkey)) != 0)
		goto out;

	if (type != KEY_UNSPEC &&
	    sshkey_type_plain(type) != sshkey_type_plain(pubkey->type)) {
		r = SSH_ERR_KEY_TYPE_MISMATCH;
		goto out;
	}

	/* success */
	r = 0;
	if (keyp != NULL) {
		*keyp = pubkey;
		pubkey = NULL;
	}
 out:
	sshbuf_free(decoded);
	sshkey_free(pubkey);
	return r;
}

#ifdef WITH_OPENSSL
/* convert SSH v2 key to PEM or PKCS#8 format */
static int
sshkey_private_to_blob_pem_pkcs8(struct sshkey *key, struct sshbuf *buf,
    int format, const char *_passphrase, const char *comment)
{
	int was_shielded = sshkey_is_shielded(key);
	int success, r;
	int blen, len = strlen(_passphrase);
	u_char *passphrase = (len > 0) ? (u_char *)_passphrase : NULL;
	const EVP_CIPHER *cipher = (len > 0) ? EVP_aes_128_cbc() : NULL;
	char *bptr;
	BIO *bio = NULL;
	struct sshbuf *blob;
	EVP_PKEY *pkey = NULL;

	if (len > 0 && len <= 4)
		return SSH_ERR_PASSPHRASE_TOO_SHORT;
	if ((blob = sshbuf_new()) == NULL)
		return SSH_ERR_ALLOC_FAIL;
 	if ((bio = BIO_new(BIO_s_mem())) == NULL) {
		r = SSH_ERR_ALLOC_FAIL;
		goto out;
	}
	if (format == SSHKEY_PRIVATE_PKCS8 && (pkey = EVP_PKEY_new()) == NULL) {
		r = SSH_ERR_ALLOC_FAIL;
		goto out;
 	}
	if ((r = sshkey_unshield_private(key)) != 0)
		goto out;

	switch (key->type) {
	case KEY_DSA:
		if (format == SSHKEY_PRIVATE_PEM) {
			success = PEM_write_bio_DSAPrivateKey(bio, key->dsa,
			    cipher, passphrase, len, NULL, NULL);
		} else {
			success = EVP_PKEY_set1_DSA(pkey, key->dsa);
		}
		break;
#ifdef OPENSSL_HAS_ECC
	case KEY_ECDSA:
		if (format == SSHKEY_PRIVATE_PEM) {
			success = PEM_write_bio_ECPrivateKey(bio, key->ecdsa,
			    cipher, passphrase, len, NULL, NULL);
		} else {
			success = EVP_PKEY_set1_EC_KEY(pkey, key->ecdsa);
		}
		break;
#endif
	case KEY_RSA:
		if (format == SSHKEY_PRIVATE_PEM) {
			success = PEM_write_bio_RSAPrivateKey(bio, key->rsa,
			    cipher, passphrase, len, NULL, NULL);
		} else {
			success = EVP_PKEY_set1_RSA(pkey, key->rsa);
		}
		break;
	default:
		success = 0;
		break;
	}
	if (success == 0) {
		r = SSH_ERR_LIBCRYPTO_ERROR;
		goto out;
	}
	if (format == SSHKEY_PRIVATE_PKCS8) {
		if ((success = PEM_write_bio_PrivateKey(bio, pkey, cipher,
		    passphrase, len, NULL, NULL)) == 0) {
			r = SSH_ERR_LIBCRYPTO_ERROR;
			goto out;
		}
	}
	if ((blen = BIO_get_mem_data(bio, &bptr)) <= 0) {
		r = SSH_ERR_INTERNAL_ERROR;
		goto out;
	}
	if ((r = sshbuf_put(blob, bptr, blen)) != 0)
		goto out;
	r = 0;
 out:
	if (was_shielded)
		r = sshkey_shield_private(key);
	if (r == 0)
		r = sshbuf_putb(buf, blob);

	EVP_PKEY_free(pkey);
	sshbuf_free(blob);
	BIO_free(bio);
	return r;
}
#endif /* WITH_OPENSSL */

/* Serialise "key" to buffer "blob" */
int
sshkey_private_to_fileblob(struct sshkey *key, struct sshbuf *blob,
    const char *passphrase, const char *comment,
    int format, const char *openssh_format_cipher, int openssh_format_rounds)
{
	switch (key->type) {
#ifdef WITH_OPENSSL
	case KEY_DSA:
	case KEY_ECDSA:
	case KEY_RSA:
		break; /* see below */
#endif /* WITH_OPENSSL */
	case KEY_ED25519:
	case KEY_ED25519_SK:
#ifdef WITH_XMSS
	case KEY_XMSS:
#endif /* WITH_XMSS */
#ifdef WITH_OPENSSL
	case KEY_ECDSA_SK:
#endif /* WITH_OPENSSL */
		return sshkey_private_to_blob2(key, blob, passphrase,
		    comment, openssh_format_cipher, openssh_format_rounds);
	default:
		return SSH_ERR_KEY_TYPE_UNKNOWN;
	}

#ifdef WITH_OPENSSL
	switch (format) {
	case SSHKEY_PRIVATE_OPENSSH:
		return sshkey_private_to_blob2(key, blob, passphrase,
		    comment, openssh_format_cipher, openssh_format_rounds);
	case SSHKEY_PRIVATE_PEM:
	case SSHKEY_PRIVATE_PKCS8:
		return sshkey_private_to_blob_pem_pkcs8(key, blob,
		    format, passphrase, comment);
	default:
		return SSH_ERR_INVALID_ARGUMENT;
	}
#endif /* WITH_OPENSSL */
}

#ifdef WITH_OPENSSL
static int
translate_libcrypto_error(unsigned long pem_err)
{
	int pem_reason = ERR_GET_REASON(pem_err);

	switch (ERR_GET_LIB(pem_err)) {
	case ERR_LIB_PEM:
		switch (pem_reason) {
		case PEM_R_BAD_PASSWORD_READ:
		case PEM_R_PROBLEMS_GETTING_PASSWORD:
		case PEM_R_BAD_DECRYPT:
			return SSH_ERR_KEY_WRONG_PASSPHRASE;
		default:
			return SSH_ERR_INVALID_FORMAT;
		}
	case ERR_LIB_EVP:
		switch (pem_reason) {
		case EVP_R_BAD_DECRYPT:
			return SSH_ERR_KEY_WRONG_PASSPHRASE;
#ifdef EVP_R_BN_DECODE_ERROR
		case EVP_R_BN_DECODE_ERROR:
#endif
		case EVP_R_DECODE_ERROR:
#ifdef EVP_R_PRIVATE_KEY_DECODE_ERROR
		case EVP_R_PRIVATE_KEY_DECODE_ERROR:
#endif
			return SSH_ERR_INVALID_FORMAT;
		default:
			return SSH_ERR_LIBCRYPTO_ERROR;
		}
	case ERR_LIB_ASN1:
		return SSH_ERR_INVALID_FORMAT;
	}
	return SSH_ERR_LIBCRYPTO_ERROR;
}

static void
clear_libcrypto_errors(void)
{
	while (ERR_get_error() != 0)
		;
}

/*
 * Translate OpenSSL error codes to determine whether
 * passphrase is required/incorrect.
 */
static int
convert_libcrypto_error(void)
{
	/*
	 * Some password errors are reported at the beginning
	 * of the error queue.
	 */
	if (translate_libcrypto_error(ERR_peek_error()) ==
	    SSH_ERR_KEY_WRONG_PASSPHRASE)
		return SSH_ERR_KEY_WRONG_PASSPHRASE;
	return translate_libcrypto_error(ERR_peek_last_error());
}

static int
pem_passphrase_cb(char *buf, int size, int rwflag, void *u)
{
	char *p = (char *)u;
	size_t len;

	if (p == NULL || (len = strlen(p)) == 0)
		return -1;
	if (size < 0 || len > (size_t)size)
		return -1;
	memcpy(buf, p, len);
	return (int)len;
}

static int
sshkey_parse_private_pem_fileblob(struct sshbuf *blob, int type,
    const char *passphrase, struct sshkey **keyp)
{
	EVP_PKEY *pk = NULL;
	struct sshkey *prv = NULL;
	BIO *bio = NULL;
	int r;

	if (keyp != NULL)
		*keyp = NULL;

	if ((bio = BIO_new(BIO_s_mem())) == NULL || sshbuf_len(blob) > INT_MAX)
		return SSH_ERR_ALLOC_FAIL;
	if (BIO_write(bio, sshbuf_ptr(blob), sshbuf_len(blob)) !=
	    (int)sshbuf_len(blob)) {
		r = SSH_ERR_ALLOC_FAIL;
		goto out;
	}

	clear_libcrypto_errors();
	if ((pk = PEM_read_bio_PrivateKey(bio, NULL, pem_passphrase_cb,
	    (char *)passphrase)) == NULL) {
	       /*
		* libcrypto may return various ASN.1 errors when attempting
		* to parse a key with an incorrect passphrase.
		* Treat all format errors as "incorrect passphrase" if a
		* passphrase was supplied.
		*/
		if (passphrase != NULL && *passphrase != '\0')
			r = SSH_ERR_KEY_WRONG_PASSPHRASE;
		else
			r = convert_libcrypto_error();
		goto out;
	}
	if (EVP_PKEY_base_id(pk) == EVP_PKEY_RSA &&
	    (type == KEY_UNSPEC || type == KEY_RSA)) {
		if ((prv = sshkey_new(KEY_UNSPEC)) == NULL) {
			r = SSH_ERR_ALLOC_FAIL;
			goto out;
		}
		prv->rsa = EVP_PKEY_get1_RSA(pk);
		prv->type = KEY_RSA;
#ifdef DEBUG_PK
		RSA_print_fp(stderr, prv->rsa, 8);
#endif
		if (RSA_blinding_on(prv->rsa, NULL) != 1) {
			r = SSH_ERR_LIBCRYPTO_ERROR;
			goto out;
		}
		if ((r = check_rsa_length(prv->rsa)) != 0)
			goto out;
	} else if (EVP_PKEY_base_id(pk) == EVP_PKEY_DSA &&
	    (type == KEY_UNSPEC || type == KEY_DSA)) {
		if ((prv = sshkey_new(KEY_UNSPEC)) == NULL) {
			r = SSH_ERR_ALLOC_FAIL;
			goto out;
		}
		prv->dsa = EVP_PKEY_get1_DSA(pk);
		prv->type = KEY_DSA;
#ifdef DEBUG_PK
		DSA_print_fp(stderr, prv->dsa, 8);
#endif
#ifdef OPENSSL_HAS_ECC
	} else if (EVP_PKEY_base_id(pk) == EVP_PKEY_EC &&
	    (type == KEY_UNSPEC || type == KEY_ECDSA)) {
		if ((prv = sshkey_new(KEY_UNSPEC)) == NULL) {
			r = SSH_ERR_ALLOC_FAIL;
			goto out;
		}
		prv->ecdsa = EVP_PKEY_get1_EC_KEY(pk);
		prv->type = KEY_ECDSA;
		prv->ecdsa_nid = sshkey_ecdsa_key_to_nid(prv->ecdsa);
		if (prv->ecdsa_nid == -1 ||
		    sshkey_curve_nid_to_name(prv->ecdsa_nid) == NULL ||
		    sshkey_ec_validate_public(EC_KEY_get0_group(prv->ecdsa),
		    EC_KEY_get0_public_key(prv->ecdsa)) != 0 ||
		    sshkey_ec_validate_private(prv->ecdsa) != 0) {
			r = SSH_ERR_INVALID_FORMAT;
			goto out;
		}
# ifdef DEBUG_PK
		if (prv != NULL && prv->ecdsa != NULL)
			sshkey_dump_ec_key(prv->ecdsa);
# endif
#endif /* OPENSSL_HAS_ECC */
	} else {
		r = SSH_ERR_INVALID_FORMAT;
		goto out;
	}
	r = 0;
	if (keyp != NULL) {
		*keyp = prv;
		prv = NULL;
	}
 out:
	BIO_free(bio);
	EVP_PKEY_free(pk);
	sshkey_free(prv);
	return r;
}
#endif /* WITH_OPENSSL */

int
sshkey_parse_private_fileblob_type(struct sshbuf *blob, int type,
    const char *passphrase, struct sshkey **keyp, char **commentp)
{
	int r = SSH_ERR_INTERNAL_ERROR;

	if (keyp != NULL)
		*keyp = NULL;
	if (commentp != NULL)
		*commentp = NULL;

	switch (type) {
	case KEY_ED25519:
	case KEY_XMSS:
		/* No fallback for new-format-only keys */
		return sshkey_parse_private2(blob, type, passphrase,
		    keyp, commentp);
	default:
		r = sshkey_parse_private2(blob, type, passphrase, keyp,
		    commentp);
		/* Only fallback to PEM parser if a format error occurred. */
		if (r != SSH_ERR_INVALID_FORMAT)
			return r;
#ifdef WITH_OPENSSL
		return sshkey_parse_private_pem_fileblob(blob, type,
		    passphrase, keyp);
#else
		return SSH_ERR_INVALID_FORMAT;
#endif /* WITH_OPENSSL */
	}
}

int
sshkey_parse_private_fileblob(struct sshbuf *buffer, const char *passphrase,
    struct sshkey **keyp, char **commentp)
{
	if (keyp != NULL)
		*keyp = NULL;
	if (commentp != NULL)
		*commentp = NULL;

	return sshkey_parse_private_fileblob_type(buffer, KEY_UNSPEC,
	    passphrase, keyp, commentp);
}

void
sshkey_sig_details_free(struct sshkey_sig_details *details)
{
	freezero(details, sizeof(*details));
}

int
sshkey_parse_pubkey_from_private_fileblob_type(struct sshbuf *blob, int type,
    struct sshkey **pubkeyp)
{
	int r = SSH_ERR_INTERNAL_ERROR;

	if (pubkeyp != NULL)
		*pubkeyp = NULL;
	/* only new-format private keys bundle a public key inside */
	if ((r = sshkey_parse_private2_pubkey(blob, type, pubkeyp)) != 0)
		return r;
	return 0;
}

#ifdef WITH_XMSS
/*
 * serialize the key with the current state and forward the state
 * maxsign times.
 */
int
sshkey_private_serialize_maxsign(struct sshkey *k, struct sshbuf *b,
    u_int32_t maxsign, int printerror)
{
	int r, rupdate;

	if (maxsign == 0 ||
	    sshkey_type_plain(k->type) != KEY_XMSS)
		return sshkey_private_serialize_opt(k, b,
		    SSHKEY_SERIALIZE_DEFAULT);
	if ((r = sshkey_xmss_get_state(k, printerror)) != 0 ||
	    (r = sshkey_private_serialize_opt(k, b,
	    SSHKEY_SERIALIZE_STATE)) != 0 ||
	    (r = sshkey_xmss_forward_state(k, maxsign)) != 0)
		goto out;
	r = 0;
out:
	if ((rupdate = sshkey_xmss_update_state(k, printerror)) != 0) {
		if (r == 0)
			r = rupdate;
	}
	return r;
}

u_int32_t
sshkey_signatures_left(const struct sshkey *k)
{
	if (sshkey_type_plain(k->type) == KEY_XMSS)
		return sshkey_xmss_signatures_left(k);
	return 0;
}

int
sshkey_enable_maxsign(struct sshkey *k, u_int32_t maxsign)
{
	if (sshkey_type_plain(k->type) != KEY_XMSS)
		return SSH_ERR_INVALID_ARGUMENT;
	return sshkey_xmss_enable_maxsign(k, maxsign);
}

int
sshkey_set_filename(struct sshkey *k, const char *filename)
{
	if (k == NULL)
		return SSH_ERR_INVALID_ARGUMENT;
	if (sshkey_type_plain(k->type) != KEY_XMSS)
		return 0;
	if (filename == NULL)
		return SSH_ERR_INVALID_ARGUMENT;
	if ((k->xmss_filename = strdup(filename)) == NULL)
		return SSH_ERR_ALLOC_FAIL;
	return 0;
}
#else
int
sshkey_private_serialize_maxsign(struct sshkey *k, struct sshbuf *b,
    u_int32_t maxsign, int printerror)
{
	return sshkey_private_serialize_opt(k, b, SSHKEY_SERIALIZE_DEFAULT);
}

u_int32_t
sshkey_signatures_left(const struct sshkey *k)
{
	return 0;
}

int
sshkey_enable_maxsign(struct sshkey *k, u_int32_t maxsign)
{
	return SSH_ERR_INVALID_ARGUMENT;
}

int
sshkey_set_filename(struct sshkey *k, const char *filename)
{
	if (k == NULL)
		return SSH_ERR_INVALID_ARGUMENT;
	return 0;
}
#endif /* WITH_XMSS */<|MERGE_RESOLUTION|>--- conflicted
+++ resolved
@@ -3129,7 +3129,7 @@
 	} else if (name != NULL) {
 		principal_matches = 0;
 		for (i = 0; i < k->cert->nprincipals; i++) {
-<<<<<<< HEAD
+
 #ifdef WINDOWS
 			char cert_principal_name_copy[UNLEN + DNLEN + 1 + 1] = { 0, };
 			strcpy_s(cert_principal_name_copy, _countof(cert_principal_name_copy), k->cert->principals[i]);
@@ -3137,7 +3137,6 @@
 			/*
 			* For domain user we need special handling.
 			* We support both "domain\user" and "domain/user" formats.
-			* compare user, domain separately.
 			*/
 			if (strstr(name, "/") || strstr(name, "\\")) {
 				char *tmp = NULL;
@@ -3146,12 +3145,18 @@
 			}
 
 			/* In windows, usernames are case insensitive */
-			if (_strcmpi(name, cert_principal_name_copy) == 0) {
+			if (wildcard_pattern) {
+				/* Use match_pattern_list for case insensitive compairision */
+				if (match_pattern_list(cert_principal_name_copy,
+				    name, 1)) {
+					principal_matches = 1;
+					break;
+				}
+			} else if (_strcmpi(name, cert_principal_name_copy) == 0) {
+				principal_matches = 1;
+				break;
+			}
 #else
-			if (strcmp(name, k->cert->principals[i]) == 0) {
-#endif
-			
-=======
 			if (wildcard_pattern) {
 				if (match_pattern(k->cert->principals[i],
 				    name)) {
@@ -3159,10 +3164,10 @@
 					break;
 				}
 			} else if (strcmp(name, k->cert->principals[i]) == 0) {
->>>>>>> d2afd717
 				principal_matches = 1;
 				break;
 			}
+#endif
 		}
 		if (!principal_matches) {
 			*reason = "Certificate invalid: name is not a listed "
