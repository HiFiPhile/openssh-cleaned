--- conflicted
+++ resolved
@@ -181,48 +181,22 @@
 	char *fp = NULL, *comment;
 
 	/* parse input request */
-<<<<<<< HEAD
 	if ((r = sshkey_private_deserialize(request, &key)) != 0 ||
 		key == NULL ||
 		(r = sshbuf_get_cstring(request, &comment, NULL)) != 0) {
 		error("key add request is invalid");
-=======
-	memset(&sa, 0, sizeof(SECURITY_ATTRIBUTES));
-	blob = sshbuf_ptr(request);
-	if (sshkey_private_deserialize(request, &key) != 0 ||
-	   (blob_len = (sshbuf_ptr(request) - blob) & 0xffffffff) == 0 ||
-	    sshbuf_get_cstring(request, &comment, &comment_len) != 0) {
-		debug("key add request is invalid");
->>>>>>> 01f950cf
 		request_invalid = 1;
 		goto done;
 	}
 
-<<<<<<< HEAD
-	if ((r = sshkey_shield_private(key)) != 0) {
-		error("shield private");
-=======
 	if ((r = parse_key_constraints(request)) != 0) {
 		if (r != SSH_ERR_FEATURE_UNSUPPORTED)
 			request_invalid = 1;
 		goto done;
 	}
 
-	memset(&sa, 0, sizeof(SECURITY_ATTRIBUTES));
-	sa.nLength = sizeof(sa);
-	if ((!ConvertStringSecurityDescriptorToSecurityDescriptorW(REG_KEY_SDDL, SDDL_REVISION_1, &sa.lpSecurityDescriptor, &sa.nLength)) ||
-	    sshkey_to_blob(key, &pubkey_blob, &pubkey_blob_len) != 0 ||
-	    convert_blob(con, blob, blob_len, &eblob, &eblob_len, 1) != 0 ||
-	    ((thumbprint = sshkey_fingerprint(key, SSH_FP_HASH_DEFAULT, SSH_FP_DEFAULT)) == NULL) ||
-	    get_user_root(con, &user_root) != 0 ||
-	    RegCreateKeyExW(user_root, SSH_KEYS_ROOT, 0, 0, 0, KEY_WRITE | KEY_WOW64_64KEY, &sa, &reg, NULL) != 0 ||
-	    RegCreateKeyExA(reg, thumbprint, 0, 0, 0, KEY_WRITE | KEY_WOW64_64KEY, &sa, &sub, NULL) != 0 ||
-	    RegSetValueExW(sub, NULL, 0, REG_BINARY, eblob, eblob_len) != 0 ||
-	    RegSetValueExW(sub, L"pub", 0, REG_BINARY, pubkey_blob, (DWORD)pubkey_blob_len) != 0 ||
-	    RegSetValueExW(sub, L"type", 0, REG_DWORD, (BYTE*)&key->type, 4) != 0 ||
-	    RegSetValueExW(sub, L"comment", 0, REG_BINARY, comment, (DWORD)comment_len) != 0 ) {
-		error("failed to add key to store");
->>>>>>> 01f950cf
+	if ((r = sshkey_shield_private(key)) != 0) {
+		error("shield private");
 		goto done;
 	}
 
