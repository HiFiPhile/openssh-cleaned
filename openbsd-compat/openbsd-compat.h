/*
 * Copyright (c) 1999-2003 Damien Miller.  All rights reserved.
 * Copyright (c) 2003 Ben Lindstrom. All rights reserved.
 * Copyright (c) 2002 Tim Rice.  All rights reserved.
 *
 * Redistribution and use in source and binary forms, with or without
 * modification, are permitted provided that the following conditions
 * are met:
 * 1. Redistributions of source code must retain the above copyright
 *    notice, this list of conditions and the following disclaimer.
 * 2. Redistributions in binary form must reproduce the above copyright
 *    notice, this list of conditions and the following disclaimer in the
 *    documentation and/or other materials provided with the distribution.
 *
 * THIS SOFTWARE IS PROVIDED BY THE AUTHOR ``AS IS'' AND ANY EXPRESS OR
 * IMPLIED WARRANTIES, INCLUDING, BUT NOT LIMITED TO, THE IMPLIED WARRANTIES
 * OF MERCHANTABILITY AND FITNESS FOR A PARTICULAR PURPOSE ARE DISCLAIMED.
 * IN NO EVENT SHALL THE AUTHOR BE LIABLE FOR ANY DIRECT, INDIRECT,
 * INCIDENTAL, SPECIAL, EXEMPLARY, OR CONSEQUENTIAL DAMAGES (INCLUDING, BUT
 * NOT LIMITED TO, PROCUREMENT OF SUBSTITUTE GOODS OR SERVICES; LOSS OF USE,
 * DATA, OR PROFITS; OR BUSINESS INTERRUPTION) HOWEVER CAUSED AND ON ANY
 * THEORY OF LIABILITY, WHETHER IN CONTRACT, STRICT LIABILITY, OR TORT
 * (INCLUDING NEGLIGENCE OR OTHERWISE) ARISING IN ANY WAY OUT OF THE USE OF
 * THIS SOFTWARE, EVEN IF ADVISED OF THE POSSIBILITY OF SUCH DAMAGE.
 */

#ifndef _OPENBSD_COMPAT_H
#define _OPENBSD_COMPAT_H

#include "includes.h"

#include <sys/types.h>
#include <pwd.h>

#include <sys/socket.h>

#include <stddef.h>  /* for wchar_t */

/* OpenBSD function replacements */
#include "base64.h"
#include "sigact.h"
#include "readpassphrase.h"
#include "vis.h"
#include "getrrsetbyname.h"
#include "sha1.h"
#include "sha2.h"
#include "md5.h"
#include "blf.h"
#include "fnmatch.h"

#if defined(HAVE_LOGIN_CAP) && !defined(HAVE_LOGIN_GETPWCLASS)
# include <login_cap.h>
# define login_getpwclass(pw) login_getclass(pw->pw_class)
#endif

#ifndef HAVE_BASENAME
char *basename(const char *path);
#endif

#ifndef HAVE_BINDRESVPORT_SA
int bindresvport_sa(int sd, struct sockaddr *sa);
#endif

#ifndef HAVE_CLOSEFROM
void closefrom(int);
#endif

#if defined(HAVE_DECL_FTRUNCATE) && HAVE_DECL_FTRUNCATE == 0
int ftruncate(int filedes, off_t length);
#endif

<<<<<<< HEAD
#if defined(HAVE_DECL_GETENTROPY) && HAVE_DECL_GETENTROPY == 0
int _ssh_compat_getentropy(void *, size_t);
#endif

=======
>>>>>>> 6dfb65de
#ifndef HAVE_GETLINE
#include <stdio.h>
ssize_t getline(char **, size_t *, FILE *);
#endif

#ifndef HAVE_GETPAGESIZE
int getpagesize(void);
#endif

#ifndef HAVE_GETCWD
char *getcwd(char *pt, size_t size);
#endif

#ifndef HAVE_KILLPG
int killpg(pid_t, int);
#endif

#if defined(HAVE_DECL_MEMMEM) && HAVE_DECL_MEMMEM == 0
void *memmem(const void *, size_t, const void *, size_t);
#endif

#ifndef HAVE_REALLOCARRAY
void *reallocarray(void *, size_t, size_t);
#endif

#ifndef HAVE_RECALLOCARRAY
void *recallocarray(void *, size_t, size_t, size_t);
#endif

#ifndef HAVE_RRESVPORT_AF
int rresvport_af(int *alport, sa_family_t af);
#endif

#ifndef HAVE_STRLCPY
size_t strlcpy(char *dst, const char *src, size_t siz);
#endif

#ifndef HAVE_STRLCAT
size_t strlcat(char *dst, const char *src, size_t siz);
#endif

#ifndef HAVE_STRCASESTR
char *strcasestr(const char *, const char *);
#endif

#ifndef HAVE_STRNLEN
size_t strnlen(const char *, size_t);
#endif

#ifndef HAVE_STRNDUP
char *strndup(const char *s, size_t n);
#endif

#ifndef HAVE_SETENV
int setenv(register const char *name, register const char *value, int rewrite);
#endif

#ifndef HAVE_STRMODE
void strmode(int mode, char *p);
#endif

#ifndef HAVE_STRPTIME
#include  <time.h>
char *strptime(const char *buf, const char *fmt, struct tm *tm);
#endif

#if !defined(HAVE_MKDTEMP)
int mkstemps(char *path, int slen);
int mkstemp(char *path);
char *mkdtemp(char *path);
#endif

#ifndef HAVE_DAEMON
int daemon(int nochdir, int noclose);
#endif

#ifndef HAVE_DIRNAME
char *dirname(const char *path);
#endif

#ifndef HAVE_FMT_SCALED
#define	FMT_SCALED_STRSIZE	7
int	fmt_scaled(long long number, char *result);
#endif

#ifndef HAVE_SCAN_SCALED
int	scan_scaled(char *, long long *);
#endif

#if defined(BROKEN_INET_NTOA) || !defined(HAVE_INET_NTOA)
char *inet_ntoa(struct in_addr in);
#endif

#ifndef HAVE_INET_NTOP
const char *inet_ntop(int af, const void *src, char *dst, socklen_t size);
#endif

#ifndef HAVE_INET_ATON
int inet_aton(const char *cp, struct in_addr *addr);
#endif

#ifndef HAVE_STRSEP
char *strsep(char **stringp, const char *delim);
#endif

#ifndef HAVE_SETPROCTITLE
void setproctitle(const char *fmt, ...);
void compat_init_setproctitle(int argc, char *argv[]);
#endif

#ifndef HAVE_GETGROUPLIST
int getgrouplist(const char *, gid_t, gid_t *, int *);
#endif

#if !defined(HAVE_GETOPT) || !defined(HAVE_GETOPT_OPTRESET)
int BSDgetopt(int argc, char * const *argv, const char *opts);
#include "openbsd-compat/getopt.h"
#endif

#if ((defined(HAVE_DECL_READV) && HAVE_DECL_READV == 0) || \
    (defined(HAVE_DECL_WRITEV) && HAVE_DECL_WRITEV == 0))
# include <sys/types.h>
# include <sys/uio.h>

# if defined(HAVE_DECL_READV) && HAVE_DECL_READV == 0
int readv(int, struct iovec *, int);
# endif

# if defined(HAVE_DECL_WRITEV) && HAVE_DECL_WRITEV == 0
int writev(int, struct iovec *, int);
# endif
#endif

/* Home grown routines */
#include "bsd-signal.h"
#include "bsd-misc.h"
#include "bsd-setres_id.h"
#include "bsd-statvfs.h"
#include "bsd-waitpid.h"
#include "bsd-poll.h"

#if defined(HAVE_DECL_GETPEEREID) && HAVE_DECL_GETPEEREID == 0
int getpeereid(int , uid_t *, gid_t *);
#endif

#ifndef HAVE_ARC4RANDOM
uint32_t arc4random(void);
#endif /* !HAVE_ARC4RANDOM */

#ifndef HAVE_ARC4RANDOM_BUF
void arc4random_buf(void *, size_t);
#endif

#ifndef HAVE_ARC4RANDOM_STIR
# define arc4random_stir()
#endif

#ifndef HAVE_ARC4RANDOM_UNIFORM
uint32_t arc4random_uniform(uint32_t);
#endif

#ifndef HAVE_ASPRINTF
int asprintf(char **, const char *, ...);
#endif

#ifndef HAVE_OPENPTY
# include <sys/ioctl.h>	/* for struct winsize */
int openpty(int *, int *, char *, struct termios *, struct winsize *);
#endif /* HAVE_OPENPTY */

#ifndef HAVE_SNPRINTF
int snprintf(char *, size_t, SNPRINTF_CONST char *, ...);
#endif

#ifndef HAVE_STRTOLL
long long strtoll(const char *, char **, int);
#endif

#ifndef HAVE_STRTOUL
unsigned long strtoul(const char *, char **, int);
#endif

#ifndef HAVE_STRTOULL
unsigned long long strtoull(const char *, char **, int);
#endif

#ifndef HAVE_STRTONUM
long long strtonum(const char *, long long, long long, const char **);
#endif

/* multibyte character support */
#ifndef HAVE_MBLEN
# define mblen(x, y)	(1)
#endif

#ifndef HAVE_WCWIDTH
# define wcwidth(x)	(((x) >= 0x20 && (x) <= 0x7e) ? 1 : -1)
/* force our no-op nl_langinfo and mbtowc */
# undef HAVE_NL_LANGINFO
#ifndef WINDOWS
/* Windows does not have wcwidth but does have mbtowc*/
# undef HAVE_MBTOWC
#endif  /* WINDOWS */
# undef HAVE_LANGINFO_H
#endif

#ifndef HAVE_NL_LANGINFO
# define nl_langinfo(x)	""
#endif

#ifndef HAVE_MBTOWC
int mbtowc(wchar_t *, const char*, size_t);
#endif

#if !defined(HAVE_VASPRINTF) || !defined(HAVE_VSNPRINTF)
# include <stdarg.h>
#endif

/*
 * Some platforms unconditionally undefine va_copy() so we define VA_COPY()
 * instead.  This is known to be the case on at least some configurations of
 * AIX with the xlc compiler.
 */
#ifndef VA_COPY
# ifdef HAVE_VA_COPY
#  define VA_COPY(dest, src) va_copy(dest, src)
# else
#  ifdef HAVE___VA_COPY
#   define VA_COPY(dest, src) __va_copy(dest, src)
#  else
#   define VA_COPY(dest, src) (dest) = (src)
#  endif
# endif
#endif

#ifndef HAVE_VASPRINTF
int vasprintf(char **, const char *, va_list);
#endif

#ifndef HAVE_VSNPRINTF
int vsnprintf(char *, size_t, const char *, va_list);
#endif

#ifndef HAVE_USER_FROM_UID
char *user_from_uid(uid_t, int);
#endif

#ifndef HAVE_GROUP_FROM_GID
char *group_from_gid(gid_t, int);
#endif

#ifndef HAVE_TIMINGSAFE_BCMP
int timingsafe_bcmp(const void *, const void *, size_t);
#endif

#ifndef HAVE_BCRYPT_PBKDF
int	bcrypt_pbkdf(const char *, size_t, const uint8_t *, size_t,
    uint8_t *, size_t, unsigned int);
#endif

#ifndef HAVE_EXPLICIT_BZERO
void explicit_bzero(void *p, size_t n);
#endif

#ifndef HAVE_FREEZERO
void freezero(void *, size_t);
#endif

#ifndef HAVE_LOCALTIME_R
struct tm *localtime_r(const time_t *, struct tm *);
#endif

#ifndef HAVE_TIMEGM
<<<<<<< HEAD
=======
#include <time.h>
>>>>>>> 6dfb65de
time_t timegm(struct tm *);
#endif

char *xcrypt(const char *password, const char *salt);
char *shadow_pw(struct passwd *pw);

/* rfc2553 socket API replacements */
#include "fake-rfc2553.h"

/* Routines for a single OS platform */
#include "bsd-cygwin_util.h"

#include "port-aix.h"
#include "port-irix.h"
#include "port-linux.h"
#include "port-solaris.h"
#include "port-net.h"
#include "port-uw.h"

/* _FORTIFY_SOURCE breaks FD_ISSET(n)/FD_SET(n) for n > FD_SETSIZE. Avoid. */
#if defined(HAVE_FEATURES_H) && defined(_FORTIFY_SOURCE)
# include <features.h>
# if defined(__GNU_LIBRARY__) && defined(__GLIBC_PREREQ)
#  if __GLIBC_PREREQ(2, 15) && (_FORTIFY_SOURCE > 0)
#   include <sys/socket.h>  /* Ensure include guard is defined */
#   undef FD_SET
#   undef FD_ISSET
#   define FD_SET(n, set)	kludge_FD_SET(n, set)
#   define FD_ISSET(n, set)	kludge_FD_ISSET(n, set)
void kludge_FD_SET(int, fd_set *);
int kludge_FD_ISSET(int, fd_set *);
#  endif /* __GLIBC_PREREQ(2, 15) && (_FORTIFY_SOURCE > 0) */
# endif /* __GNU_LIBRARY__ && __GLIBC_PREREQ */
#endif /* HAVE_FEATURES_H && _FORTIFY_SOURCE */

#endif /* _OPENBSD_COMPAT_H */<|MERGE_RESOLUTION|>--- conflicted
+++ resolved
@@ -69,13 +69,6 @@
 int ftruncate(int filedes, off_t length);
 #endif
 
-<<<<<<< HEAD
-#if defined(HAVE_DECL_GETENTROPY) && HAVE_DECL_GETENTROPY == 0
-int _ssh_compat_getentropy(void *, size_t);
-#endif
-
-=======
->>>>>>> 6dfb65de
 #ifndef HAVE_GETLINE
 #include <stdio.h>
 ssize_t getline(char **, size_t *, FILE *);
@@ -349,10 +342,7 @@
 #endif
 
 #ifndef HAVE_TIMEGM
-<<<<<<< HEAD
-=======
 #include <time.h>
->>>>>>> 6dfb65de
 time_t timegm(struct tm *);
 #endif
 
