--- conflicted
+++ resolved
@@ -96,7 +96,11 @@
 	if (n < KEYSZ + IVSZ)
 		return;
 
-<<<<<<< HEAD
+	if (rs == NULL) {
+		if (_rs_allocate(&rs, &rsx) == -1)
+			_exit(1);
+	}
+
 #ifndef WITH_OPENSSL
 #ifdef WINDOWS
 #include <Wincrypt.h>
@@ -133,21 +137,21 @@
 			return;
 		fatal("Couldn't open %s: %s", SSH_RANDOM_DEV,
 		    strerror(save_errno));
-=======
-	if (rs == NULL) {
-		if (_rs_allocate(&rs, &rsx) == -1)
-			_exit(1);
->>>>>>> 0ffb46f2
-	}
-
-	chacha_keysetup(&rsx->rs_chacha, buf, KEYSZ * 8);
-	chacha_ivsetup(&rsx->rs_chacha, buf + KEYSZ);
-}
-<<<<<<< HEAD
+	}
+	while (o < len) {
+		r = read(fd, s + o, len - o);
+		if (r < 0) {
+			if (errno == EAGAIN || errno == EINTR ||
+			    errno == EWOULDBLOCK)
+				continue;
+			fatal("read %s: %s", SSH_RANDOM_DEV, strerror(errno));
+		}
+		o += r;
+	}
+	close(fd);
+}
 #endif /* !WINDOWS */
 #endif /* WITH_OPENSSL */
-=======
->>>>>>> 0ffb46f2
 
 static void
 _rs_stir(void)
