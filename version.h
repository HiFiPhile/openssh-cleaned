--- conflicted
+++ resolved
@@ -1,12 +1,6 @@
-<<<<<<< HEAD
 /* $OpenBSD: version.h,v 1.95 2022/09/26 22:18:40 djm Exp $ */
 
-#define SSH_VERSION	"OpenSSH_for_Windows_9.1"
-=======
-/* $OpenBSD: version.h,v 1.96 2023/02/02 12:10:22 djm Exp $ */
-
-#define SSH_VERSION	"OpenSSH_9.2"
->>>>>>> 6dfb65de
+#define SSH_VERSION	"OpenSSH_for_Windows_9.2"
 
 #define SSH_PORTABLE	"p1"
 #define SSH_RELEASE	SSH_VERSION SSH_PORTABLE