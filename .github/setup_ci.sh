#!/bin/sh

PACKAGES=""

 . .github/configs $@

case "`./config.guess`" in
*cygwin)
	PACKAGER=setup
	echo Setting CYGWIN sustem environment variable.
	setx CYGWIN "binmode"
	chmod -R go-rw /cygdrive/d/a
	umask 077
	PACKAGES="$PACKAGES,autoconf,automake,cygwin-devel,gcc-core"
	PACKAGES="$PACKAGES,make,openssl-devel,zlib-devel"
	;;
*-darwin*)
	PACKAGER=brew
	brew install automake
	exit 0
	;;
*)
	PACKAGER=apt
esac

TARGETS=$@

INSTALL_FIDO_PPA="no"
export DEBIAN_FRONTEND=noninteractive

#echo "Setting up for '$TARGETS'"

set -ex

if [ -x "`which lsb_release 2>&1`" ]; then
	lsb_release -a
fi

# Ubuntu 22.04 defaults to private home dirs which prevent the
# agent-getpeerid test from running ssh-add as nobody.  See
# https://github.com/actions/runner-images/issues/6106
if [ ! -z "$SUDO" ] && ! "$SUDO" -u nobody test -x ~; then
	echo ~ is not executable by nobody, adding perms.
	chmod go+x ~
fi

if [ "${TARGETS}" = "kitchensink" ]; then
	TARGETS="krb5 libedit pam sk selinux"
fi

for flag in $CONFIGFLAGS; do
    case "$flag" in
    --with-pam)		TARGETS="${TARGETS} pam" ;;
    --with-libedit)	TARGETS="${TARGETS} libedit" ;;
    esac
done

for TARGET in $TARGETS; do
    case $TARGET in
    default|without-openssl|without-zlib|c89)
        # nothing to do
        ;;
    clang-sanitize*)
        PACKAGES="$PACKAGES clang-12"
        ;;
    cygwin-release)
        PACKAGES="$PACKAGES libcrypt-devel libfido2-devel libkrb5-devel"
        ;;
    gcc-sanitize*)
        ;;
    clang-*|gcc-*)
        compiler=$(echo $TARGET | sed 's/-Werror//')
        PACKAGES="$PACKAGES $compiler"
        ;;
    krb5)
        PACKAGES="$PACKAGES libkrb5-dev"
	;;
    heimdal)
        PACKAGES="$PACKAGES heimdal-dev"
        ;;
    libedit)
	case "$PACKAGER" in
	setup)	PACKAGES="$PACKAGES libedit-devel" ;;
	apt)	PACKAGES="$PACKAGES libedit-dev" ;;
	esac
        ;;
    *pam)
        PACKAGES="$PACKAGES libpam0g-dev"
        ;;
    sk)
        INSTALL_FIDO_PPA="yes"
        PACKAGES="$PACKAGES libfido2-dev libu2f-host-dev libcbor-dev"
        ;;
    selinux)
        PACKAGES="$PACKAGES libselinux1-dev selinux-policy-dev"
        ;;
    hardenedmalloc)
        INSTALL_HARDENED_MALLOC=yes
        ;;
    musl)
	PACKAGES="$PACKAGES musl-tools"
	;;
    tcmalloc)
        PACKAGES="$PACKAGES libgoogle-perftools-dev"
        ;;
    openssl-noec)
	INSTALL_OPENSSL=OpenSSL_1_1_1k
	SSLCONFOPTS="no-ec"
	;;
    openssl-*)
        INSTALL_OPENSSL=$(echo ${TARGET} | cut -f2 -d-)
        case ${INSTALL_OPENSSL} in
          1.1.1_stable)	INSTALL_OPENSSL="OpenSSL_1_1_1-stable" ;;
          1.*)	INSTALL_OPENSSL="OpenSSL_$(echo ${INSTALL_OPENSSL} | tr . _)" ;;
          3.*)	INSTALL_OPENSSL="openssl-${INSTALL_OPENSSL}" ;;
        esac
        PACKAGES="${PACKAGES} putty-tools"
       ;;
    libressl-*)
        INSTALL_LIBRESSL=$(echo ${TARGET} | cut -f2 -d-)
        case ${INSTALL_LIBRESSL} in
          master) ;;
          *) INSTALL_LIBRESSL="$(echo ${TARGET} | cut -f2 -d-)" ;;
        esac
        PACKAGES="${PACKAGES} putty-tools"
       ;;
    valgrind*)
       PACKAGES="$PACKAGES valgrind"
       ;;
    *) echo "Invalid option '${TARGET}'"
        exit 1
        ;;
    esac
done

if [ "yes" = "$INSTALL_FIDO_PPA" ]; then
    sudo apt update -qq
    sudo apt install -qy software-properties-common
    sudo apt-add-repository -y ppa:yubico/stable
fi

<<<<<<< HEAD
if [ "x" != "x$PACKAGES" ]; then
    case "$PACKAGER" in
    apt)
	sudo apt update -qq
	sudo apt install -qy $PACKAGES
	;;
    setup)
	/cygdrive/c/setup.exe -q -P `echo "$PACKAGES" | tr ' ' ,`
	;;
    esac
=======
tries=3
while [ ! -z "$PACKAGES" ] && [ "$tries" -gt "0" ]; do
    case "$PACKAGER" in
    apt)
	sudo apt update -qq
	if sudo apt install -qy $PACKAGES; then
		PACKAGES=""
	fi
	;;
    setup)
	if /cygdrive/c/setup.exe -q -P `echo "$PACKAGES" | tr ' ' ,`; then
		PACKAGES=""
	fi
	;;
    esac
    if [ ! -z "$PACKAGES" ]; then
	sleep 90
    fi
    tries=$(($tries - 1))
done
if [ ! -z "$PACKAGES" ]; then
	echo "Package installation failed."
	exit 1
>>>>>>> 6dfb65de
fi

if [ "${INSTALL_HARDENED_MALLOC}" = "yes" ]; then
    (cd ${HOME} &&
     git clone https://github.com/GrapheneOS/hardened_malloc.git &&
     cd ${HOME}/hardened_malloc &&
     make -j2 && sudo cp out/libhardened_malloc.so /usr/lib/)
fi

if [ ! -z "${INSTALL_OPENSSL}" ]; then
    (cd ${HOME} &&
     git clone https://github.com/openssl/openssl.git &&
     cd ${HOME}/openssl &&
     git checkout ${INSTALL_OPENSSL} &&
     ./config no-threads shared ${SSLCONFOPTS} \
         --prefix=/opt/openssl &&
     make && sudo make install_sw)
fi

if [ ! -z "${INSTALL_LIBRESSL}" ]; then
    if [ "${INSTALL_LIBRESSL}" = "master" ]; then
        (mkdir -p ${HOME}/libressl && cd ${HOME}/libressl &&
         git clone https://github.com/libressl-portable/portable.git &&
         cd ${HOME}/libressl/portable &&
         git checkout ${INSTALL_LIBRESSL} &&
         sh update.sh && sh autogen.sh &&
         ./configure --prefix=/opt/libressl &&
         make -j2 && sudo make install)
    else
        LIBRESSL_URLBASE=https://cdn.openbsd.org/pub/OpenBSD/LibreSSL
        (cd ${HOME} &&
         wget ${LIBRESSL_URLBASE}/libressl-${INSTALL_LIBRESSL}.tar.gz &&
         tar xfz libressl-${INSTALL_LIBRESSL}.tar.gz &&
         cd libressl-${INSTALL_LIBRESSL} &&
         ./configure --prefix=/opt/libressl && make -j2 && sudo make install)
    fi
fi<|MERGE_RESOLUTION|>--- conflicted
+++ resolved
@@ -139,18 +139,6 @@
     sudo apt-add-repository -y ppa:yubico/stable
 fi
 
-<<<<<<< HEAD
-if [ "x" != "x$PACKAGES" ]; then
-    case "$PACKAGER" in
-    apt)
-	sudo apt update -qq
-	sudo apt install -qy $PACKAGES
-	;;
-    setup)
-	/cygdrive/c/setup.exe -q -P `echo "$PACKAGES" | tr ' ' ,`
-	;;
-    esac
-=======
 tries=3
 while [ ! -z "$PACKAGES" ] && [ "$tries" -gt "0" ]; do
     case "$PACKAGER" in
@@ -174,7 +162,6 @@
 if [ ! -z "$PACKAGES" ]; then
 	echo "Package installation failed."
 	exit 1
->>>>>>> 6dfb65de
 fi
 
 if [ "${INSTALL_HARDENED_MALLOC}" = "yes" ]; then
