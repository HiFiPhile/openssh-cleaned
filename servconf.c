
<<<<<<< HEAD
/* $OpenBSD: servconf.c,v 1.386 2022/09/17 10:34:29 djm Exp $ */
=======
/* $OpenBSD: servconf.c,v 1.390 2023/01/17 09:44:48 djm Exp $ */
>>>>>>> 6dfb65de
/*
 * Copyright (c) 1995 Tatu Ylonen <ylo@cs.hut.fi>, Espoo, Finland
 *                    All rights reserved
 *
 * As far as I am concerned, the code I have written for this software
 * can be used freely for any purpose.  Any derived versions of this
 * software must be clearly marked as such, and if the derived work is
 * incompatible with the protocol description in the RFC file, it must be
 * called by a name other than "ssh" or "Secure Shell".
 */

#include "includes.h"

#include <sys/types.h>
#include <sys/socket.h>
#include <sys/stat.h>
#ifdef __OpenBSD__
#include <sys/sysctl.h>
#endif

#include <netinet/in.h>
#include <netinet/in_systm.h>
#include <netinet/ip.h>
#ifdef HAVE_NET_ROUTE_H
#include <net/route.h>
#endif

#include <ctype.h>
#include <netdb.h>
#include <pwd.h>
#include <stdio.h>
#include <stdlib.h>
#include <string.h>
#include <signal.h>
#include <unistd.h>
#include <limits.h>
#include <stdarg.h>
#include <errno.h>
#ifdef HAVE_UTIL_H
#include <util.h>
#endif
#ifdef USE_SYSTEM_GLOB
# include <glob.h>
#else
# include "openbsd-compat/glob.h"
#endif

#include "openbsd-compat/sys-queue.h"
#include "xmalloc.h"
#include "ssh.h"
#include "log.h"
#include "sshbuf.h"
#include "misc.h"
#include "servconf.h"
#include "compat.h"
#include "pathnames.h"
#include "cipher.h"
#include "sshkey.h"
#include "kex.h"
#include "mac.h"
#include "match.h"
#include "channels.h"
#include "groupaccess.h"
#include "canohost.h"
#include "packet.h"
#include "ssherr.h"
#include "hostfile.h"
#include "auth.h"
#include "myproposal.h"
#include "digest.h"

static void add_listen_addr(ServerOptions *, const char *,
    const char *, int);
static void add_one_listen_addr(ServerOptions *, const char *,
    const char *, int);
static void parse_server_config_depth(ServerOptions *options,
    const char *filename, struct sshbuf *conf, struct include_list *includes,
    struct connection_info *connectinfo, int flags, int *activep, int depth);

/* Use of privilege separation or not */
extern int use_privsep;
extern struct sshbuf *cfg;

/* Initializes the server options to their default values. */

void
initialize_server_options(ServerOptions *options)
{
	memset(options, 0, sizeof(*options));

	/* Portable-specific options */
	options->use_pam = -1;

	/* Standard Options */
	options->num_ports = 0;
	options->ports_from_cmdline = 0;
	options->queued_listen_addrs = NULL;
	options->num_queued_listens = 0;
	options->listen_addrs = NULL;
	options->num_listen_addrs = 0;
	options->address_family = -1;
	options->routing_domain = NULL;
	options->num_host_key_files = 0;
	options->num_host_cert_files = 0;
	options->host_key_agent = NULL;
	options->pid_file = NULL;
	options->login_grace_time = -1;
	options->permit_root_login = PERMIT_NOT_SET;
	options->ignore_rhosts = -1;
	options->ignore_user_known_hosts = -1;
	options->print_motd = -1;
	options->print_lastlog = -1;
	options->x11_forwarding = -1;
	options->x11_display_offset = -1;
	options->x11_use_localhost = -1;
	options->permit_tty = -1;
	options->permit_user_rc = -1;
	options->xauth_location = NULL;
	options->strict_modes = -1;
	options->tcp_keep_alive = -1;
	options->log_facility = SYSLOG_FACILITY_NOT_SET;
	options->log_level = SYSLOG_LEVEL_NOT_SET;
	options->num_log_verbose = 0;
	options->log_verbose = NULL;
	options->hostbased_authentication = -1;
	options->hostbased_uses_name_from_packet_only = -1;
	options->hostbased_accepted_algos = NULL;
	options->hostkeyalgorithms = NULL;
	options->pubkey_authentication = -1;
	options->pubkey_auth_options = -1;
	options->pubkey_accepted_algos = NULL;
	options->kerberos_authentication = -1;
	options->kerberos_or_local_passwd = -1;
	options->kerberos_ticket_cleanup = -1;
	options->kerberos_get_afs_token = -1;
	options->gss_authentication=-1;
	options->gss_cleanup_creds = -1;
	options->gss_strict_acceptor = -1;
	options->password_authentication = -1;
	options->kbd_interactive_authentication = -1;
	options->permit_empty_passwd = -1;
	options->permit_user_env = -1;
	options->permit_user_env_allowlist = NULL;
	options->compression = -1;
	options->rekey_limit = -1;
	options->rekey_interval = -1;
	options->allow_tcp_forwarding = -1;
	options->allow_streamlocal_forwarding = -1;
	options->allow_agent_forwarding = -1;
	options->num_allow_users = 0;
	options->num_deny_users = 0;
	options->num_allow_groups = 0;
	options->num_deny_groups = 0;
	options->ciphers = NULL;
	options->macs = NULL;
	options->kex_algorithms = NULL;
	options->ca_sign_algorithms = NULL;
	options->fwd_opts.gateway_ports = -1;
	options->fwd_opts.streamlocal_bind_mask = (mode_t)-1;
	options->fwd_opts.streamlocal_bind_unlink = -1;
	options->num_subsystems = 0;
	options->max_startups_begin = -1;
	options->max_startups_rate = -1;
	options->max_startups = -1;
	options->per_source_max_startups = -1;
	options->per_source_masklen_ipv4 = -1;
	options->per_source_masklen_ipv6 = -1;
	options->max_authtries = -1;
	options->max_sessions = -1;
	options->banner = NULL;
	options->use_dns = -1;
	options->client_alive_interval = -1;
	options->client_alive_count_max = -1;
	options->num_authkeys_files = 0;
	options->num_accept_env = 0;
	options->num_setenv = 0;
	options->permit_tun = -1;
	options->permitted_opens = NULL;
	options->permitted_listens = NULL;
	options->adm_forced_command = NULL;
	options->chroot_directory = NULL;
	options->authorized_keys_command = NULL;
	options->authorized_keys_command_user = NULL;
	options->revoked_keys_file = NULL;
	options->sk_provider = NULL;
	options->trusted_user_ca_keys = NULL;
	options->authorized_principals_file = NULL;
	options->authorized_principals_command = NULL;
	options->authorized_principals_command_user = NULL;
	options->ip_qos_interactive = -1;
	options->ip_qos_bulk = -1;
	options->version_addendum = NULL;
	options->fingerprint_hash = -1;
	options->disable_forwarding = -1;
	options->expose_userauth_info = -1;
	options->required_rsa_size = -1;
<<<<<<< HEAD
=======
	options->channel_timeouts = NULL;
	options->num_channel_timeouts = 0;
	options->unused_connection_timeout = -1;
>>>>>>> 6dfb65de
}

/* Returns 1 if a string option is unset or set to "none" or 0 otherwise. */
static int
option_clear_or_none(const char *o)
{
	return o == NULL || strcasecmp(o, "none") == 0;
}

static void
assemble_algorithms(ServerOptions *o)
{
	char *all_cipher, *all_mac, *all_kex, *all_key, *all_sig;
	char *def_cipher, *def_mac, *def_kex, *def_key, *def_sig;
	int r;

	all_cipher = cipher_alg_list(',', 0);
	all_mac = mac_alg_list(',');
	all_kex = kex_alg_list(',');
	all_key = sshkey_alg_list(0, 0, 1, ',');
	all_sig = sshkey_alg_list(0, 1, 1, ',');
	if (NULL == all_key || NULL == all_sig) goto fail; // fix CodeQL SM02311
	/* remove unsupported algos from default lists */
	def_cipher = match_filter_allowlist(KEX_SERVER_ENCRYPT, all_cipher);
	def_mac = match_filter_allowlist(KEX_SERVER_MAC, all_mac);
	def_kex = match_filter_allowlist(KEX_SERVER_KEX, all_kex);
	def_key = match_filter_allowlist(KEX_DEFAULT_PK_ALG, all_key);
	def_sig = match_filter_allowlist(SSH_ALLOWED_CA_SIGALGS, all_sig);
#define ASSEMBLE(what, defaults, all) \
	do { \
		if ((r = kex_assemble_names(&o->what, defaults, all)) != 0) \
			fatal_fr(r, "%s", #what); \
	} while (0)
	ASSEMBLE(ciphers, def_cipher, all_cipher);
	ASSEMBLE(macs, def_mac, all_mac);
	ASSEMBLE(kex_algorithms, def_kex, all_kex);
	ASSEMBLE(hostkeyalgorithms, def_key, all_key);
	ASSEMBLE(hostbased_accepted_algos, def_key, all_key);
	ASSEMBLE(pubkey_accepted_algos, def_key, all_key);
	ASSEMBLE(ca_sign_algorithms, def_sig, all_sig);
#undef ASSEMBLE
fail:
	free(all_cipher);
	free(all_mac);
	free(all_kex);
	free(all_key);
	free(all_sig);
	free(def_cipher);
	free(def_mac);
	free(def_kex);
	free(def_key);
	free(def_sig);
}

void
servconf_add_hostkey(const char *file, const int line,
    ServerOptions *options, const char *path, int userprovided)
{
	char *apath = derelativise_path(path);

	opt_array_append2(file, line, "HostKey",
	    &options->host_key_files, &options->host_key_file_userprovided,
	    &options->num_host_key_files, apath, userprovided);
	free(apath);
}

void
servconf_add_hostcert(const char *file, const int line,
    ServerOptions *options, const char *path)
{
	char *apath = derelativise_path(path);

	opt_array_append(file, line, "HostCertificate",
	    &options->host_cert_files, &options->num_host_cert_files, apath);
	free(apath);
}

void
fill_default_server_options(ServerOptions *options)
{
	u_int i;

	/* Portable-specific options */
	if (options->use_pam == -1)
		options->use_pam = 0;

	/* Standard Options */
	if (options->num_host_key_files == 0) {
		/* fill default hostkeys for protocols */
		servconf_add_hostkey("[default]", 0, options,
		    _PATH_HOST_RSA_KEY_FILE, 0);
#ifdef OPENSSL_HAS_ECC
		servconf_add_hostkey("[default]", 0, options,
		    _PATH_HOST_ECDSA_KEY_FILE, 0);
#endif
		servconf_add_hostkey("[default]", 0, options,
		    _PATH_HOST_ED25519_KEY_FILE, 0);
#ifdef WITH_XMSS
		servconf_add_hostkey("[default]", 0, options,
		    _PATH_HOST_XMSS_KEY_FILE, 0);
#endif /* WITH_XMSS */
	}
	/* No certificates by default */
	if (options->num_ports == 0)
		options->ports[options->num_ports++] = SSH_DEFAULT_PORT;
	if (options->address_family == -1)
		options->address_family = AF_UNSPEC;
	if (options->listen_addrs == NULL)
		add_listen_addr(options, NULL, NULL, 0);
	if (options->pid_file == NULL)
		options->pid_file = xstrdup(_PATH_SSH_DAEMON_PID_FILE);
	if (options->moduli_file == NULL)
		options->moduli_file = xstrdup(_PATH_DH_MODULI);
	if (options->login_grace_time == -1)
		options->login_grace_time = 120;
	if (options->permit_root_login == PERMIT_NOT_SET)
		options->permit_root_login = PERMIT_NO_PASSWD;
	if (options->ignore_rhosts == -1)
		options->ignore_rhosts = 1;
	if (options->ignore_user_known_hosts == -1)
		options->ignore_user_known_hosts = 0;
	if (options->print_motd == -1)
		options->print_motd = 1;
	if (options->print_lastlog == -1)
		options->print_lastlog = 1;
	if (options->x11_forwarding == -1)
		options->x11_forwarding = 0;
	if (options->x11_display_offset == -1)
		options->x11_display_offset = 10;
	if (options->x11_use_localhost == -1)
		options->x11_use_localhost = 1;
	if (options->xauth_location == NULL)
		options->xauth_location = xstrdup(_PATH_XAUTH);
	if (options->permit_tty == -1)
		options->permit_tty = 1;
	if (options->permit_user_rc == -1)
		options->permit_user_rc = 1;
	if (options->strict_modes == -1)
		options->strict_modes = 1;
	if (options->tcp_keep_alive == -1)
		options->tcp_keep_alive = 1;
	if (options->log_facility == SYSLOG_FACILITY_NOT_SET)
		options->log_facility = SYSLOG_FACILITY_AUTH;
	if (options->log_level == SYSLOG_LEVEL_NOT_SET)
		options->log_level = SYSLOG_LEVEL_INFO;
	if (options->hostbased_authentication == -1)
		options->hostbased_authentication = 0;
	if (options->hostbased_uses_name_from_packet_only == -1)
		options->hostbased_uses_name_from_packet_only = 0;
	if (options->pubkey_authentication == -1)
		options->pubkey_authentication = 1;
	if (options->pubkey_auth_options == -1)
		options->pubkey_auth_options = 0;
	if (options->kerberos_authentication == -1)
		options->kerberos_authentication = 0;
	if (options->kerberos_or_local_passwd == -1)
		options->kerberos_or_local_passwd = 1;
	if (options->kerberos_ticket_cleanup == -1)
		options->kerberos_ticket_cleanup = 1;
	if (options->kerberos_get_afs_token == -1)
		options->kerberos_get_afs_token = 0;
	if (options->gss_authentication == -1)
		options->gss_authentication = 0;
	if (options->gss_cleanup_creds == -1)
		options->gss_cleanup_creds = 1;
	if (options->gss_strict_acceptor == -1)
		options->gss_strict_acceptor = 1;
	if (options->password_authentication == -1)
		options->password_authentication = 1;
	if (options->kbd_interactive_authentication == -1)
		options->kbd_interactive_authentication = 1;
	if (options->permit_empty_passwd == -1)
		options->permit_empty_passwd = 0;
	if (options->permit_user_env == -1) {
		options->permit_user_env = 0;
		options->permit_user_env_allowlist = NULL;
	}
	if (options->compression == -1)
#ifdef WITH_ZLIB
		options->compression = COMP_DELAYED;
#else
		options->compression = COMP_NONE;
#endif

	if (options->rekey_limit == -1)
		options->rekey_limit = 0;
	if (options->rekey_interval == -1)
		options->rekey_interval = 0;
	if (options->allow_tcp_forwarding == -1)
		options->allow_tcp_forwarding = FORWARD_ALLOW;
	if (options->allow_streamlocal_forwarding == -1)
		options->allow_streamlocal_forwarding = FORWARD_ALLOW;
	if (options->allow_agent_forwarding == -1)
		options->allow_agent_forwarding = 1;
	if (options->fwd_opts.gateway_ports == -1)
		options->fwd_opts.gateway_ports = 0;
	if (options->max_startups == -1)
		options->max_startups = 100;
	if (options->max_startups_rate == -1)
		options->max_startups_rate = 30;		/* 30% */
	if (options->max_startups_begin == -1)
		options->max_startups_begin = 10;
	if (options->per_source_max_startups == -1)
		options->per_source_max_startups = INT_MAX;
	if (options->per_source_masklen_ipv4 == -1)
		options->per_source_masklen_ipv4 = 32;
	if (options->per_source_masklen_ipv6 == -1)
		options->per_source_masklen_ipv6 = 128;
	if (options->max_authtries == -1)
		options->max_authtries = DEFAULT_AUTH_FAIL_MAX;
	if (options->max_sessions == -1)
		options->max_sessions = DEFAULT_SESSIONS_MAX;
	if (options->use_dns == -1)
		options->use_dns = 0;
	if (options->client_alive_interval == -1)
		options->client_alive_interval = 0;
	if (options->client_alive_count_max == -1)
		options->client_alive_count_max = 3;
	if (options->num_authkeys_files == 0) {
		opt_array_append("[default]", 0, "AuthorizedKeysFiles",
		    &options->authorized_keys_files,
		    &options->num_authkeys_files,
		    _PATH_SSH_USER_PERMITTED_KEYS);
		opt_array_append("[default]", 0, "AuthorizedKeysFiles",
		    &options->authorized_keys_files,
		    &options->num_authkeys_files,
		    _PATH_SSH_USER_PERMITTED_KEYS2);
	}
	if (options->permit_tun == -1)
		options->permit_tun = SSH_TUNMODE_NO;
	if (options->ip_qos_interactive == -1)
		options->ip_qos_interactive = IPTOS_DSCP_AF21;
	if (options->ip_qos_bulk == -1)
		options->ip_qos_bulk = IPTOS_DSCP_CS1;
	if (options->version_addendum == NULL)
		options->version_addendum = xstrdup("");
	if (options->fwd_opts.streamlocal_bind_mask == (mode_t)-1)
		options->fwd_opts.streamlocal_bind_mask = 0177;
	if (options->fwd_opts.streamlocal_bind_unlink == -1)
		options->fwd_opts.streamlocal_bind_unlink = 0;
	if (options->fingerprint_hash == -1)
		options->fingerprint_hash = SSH_FP_HASH_DEFAULT;
	if (options->disable_forwarding == -1)
		options->disable_forwarding = 0;
	if (options->expose_userauth_info == -1)
		options->expose_userauth_info = 0;
	if (options->sk_provider == NULL)
		options->sk_provider = xstrdup("internal");
	if (options->required_rsa_size == -1)
		options->required_rsa_size = SSH_RSA_MINIMUM_MODULUS_SIZE;
<<<<<<< HEAD
=======
	if (options->unused_connection_timeout == -1)
		options->unused_connection_timeout = 0;
>>>>>>> 6dfb65de

	assemble_algorithms(options);

	/* Turn privilege separation and sandboxing on by default */
	if (use_privsep == -1)
		use_privsep = PRIVSEP_ON;

#define CLEAR_ON_NONE(v) \
	do { \
		if (option_clear_or_none(v)) { \
			free(v); \
			v = NULL; \
		} \
	} while(0)
#define CLEAR_ON_NONE_ARRAY(v, nv, none) \
	do { \
		if (options->nv == 1 && \
		    strcasecmp(options->v[0], none) == 0) { \
			free(options->v[0]); \
			free(options->v); \
			options->v = NULL; \
			options->nv = 0; \
		} \
	} while (0)
	CLEAR_ON_NONE(options->pid_file);
	CLEAR_ON_NONE(options->xauth_location);
	CLEAR_ON_NONE(options->banner);
	CLEAR_ON_NONE(options->trusted_user_ca_keys);
	CLEAR_ON_NONE(options->revoked_keys_file);
	CLEAR_ON_NONE(options->sk_provider);
	CLEAR_ON_NONE(options->authorized_principals_file);
	CLEAR_ON_NONE(options->adm_forced_command);
	CLEAR_ON_NONE(options->chroot_directory);
	CLEAR_ON_NONE(options->routing_domain);
	CLEAR_ON_NONE(options->host_key_agent);

	for (i = 0; i < options->num_host_key_files; i++)
		CLEAR_ON_NONE(options->host_key_files[i]);
	for (i = 0; i < options->num_host_cert_files; i++)
		CLEAR_ON_NONE(options->host_cert_files[i]);

	CLEAR_ON_NONE_ARRAY(channel_timeouts, num_channel_timeouts, "none");
	CLEAR_ON_NONE_ARRAY(auth_methods, num_auth_methods, "any");
#undef CLEAR_ON_NONE
#undef CLEAR_ON_NONE_ARRAY
}

/* Keyword tokens. */
typedef enum {
	sBadOption,		/* == unknown option */
	/* Portable-specific options */
	sUsePAM,
	/* Standard Options */
	sPort, sHostKeyFile, sLoginGraceTime,
	sPermitRootLogin, sLogFacility, sLogLevel, sLogVerbose,
	sKerberosAuthentication, sKerberosOrLocalPasswd, sKerberosTicketCleanup,
	sKerberosGetAFSToken, sPasswordAuthentication,
	sKbdInteractiveAuthentication, sListenAddress, sAddressFamily,
	sPrintMotd, sPrintLastLog, sIgnoreRhosts,
	sX11Forwarding, sX11DisplayOffset, sX11UseLocalhost,
	sPermitTTY, sStrictModes, sEmptyPasswd, sTCPKeepAlive,
	sPermitUserEnvironment, sAllowTcpForwarding, sCompression,
	sRekeyLimit, sAllowUsers, sDenyUsers, sAllowGroups, sDenyGroups,
	sIgnoreUserKnownHosts, sCiphers, sMacs, sPidFile, sModuliFile,
	sGatewayPorts, sPubkeyAuthentication, sPubkeyAcceptedAlgorithms,
	sXAuthLocation, sSubsystem, sMaxStartups, sMaxAuthTries, sMaxSessions,
	sBanner, sUseDNS, sHostbasedAuthentication,
	sHostbasedUsesNameFromPacketOnly, sHostbasedAcceptedAlgorithms,
	sHostKeyAlgorithms, sPerSourceMaxStartups, sPerSourceNetBlockSize,
	sClientAliveInterval, sClientAliveCountMax, sAuthorizedKeysFile,
	sGssAuthentication, sGssCleanupCreds, sGssStrictAcceptor,
	sAcceptEnv, sSetEnv, sPermitTunnel,
	sMatch, sPermitOpen, sPermitListen, sForceCommand, sChrootDirectory,
	sUsePrivilegeSeparation, sAllowAgentForwarding,
	sHostCertificate, sInclude,
	sRevokedKeys, sTrustedUserCAKeys, sAuthorizedPrincipalsFile,
	sAuthorizedPrincipalsCommand, sAuthorizedPrincipalsCommandUser,
	sKexAlgorithms, sCASignatureAlgorithms, sIPQoS, sVersionAddendum,
	sAuthorizedKeysCommand, sAuthorizedKeysCommandUser,
	sAuthenticationMethods, sHostKeyAgent, sPermitUserRC,
	sStreamLocalBindMask, sStreamLocalBindUnlink,
	sAllowStreamLocalForwarding, sFingerprintHash, sDisableForwarding,
	sExposeAuthInfo, sRDomain, sPubkeyAuthOptions, sSecurityKeyProvider,
<<<<<<< HEAD
	sRequiredRSASize,
=======
	sRequiredRSASize, sChannelTimeout, sUnusedConnectionTimeout,
>>>>>>> 6dfb65de
	sDeprecated, sIgnore, sUnsupported
} ServerOpCodes;

#define SSHCFG_GLOBAL		0x01	/* allowed in main section of config */
#define SSHCFG_MATCH		0x02	/* allowed inside a Match section */
#define SSHCFG_ALL		(SSHCFG_GLOBAL|SSHCFG_MATCH)
#define SSHCFG_NEVERMATCH	0x04  /* Match never matches; internal only */
#define SSHCFG_MATCH_ONLY	0x08  /* Match only in conditional blocks; internal only */

/* Textual representation of the tokens. */
static struct {
	const char *name;
	ServerOpCodes opcode;
	u_int flags;
} keywords[] = {
	/* Portable-specific options */
#ifdef USE_PAM
	{ "usepam", sUsePAM, SSHCFG_GLOBAL },
#else
	{ "usepam", sUnsupported, SSHCFG_GLOBAL },
#endif
	{ "pamauthenticationviakbdint", sDeprecated, SSHCFG_GLOBAL },
	/* Standard Options */
	{ "port", sPort, SSHCFG_GLOBAL },
	{ "hostkey", sHostKeyFile, SSHCFG_GLOBAL },
	{ "hostdsakey", sHostKeyFile, SSHCFG_GLOBAL },		/* alias */
	{ "hostkeyagent", sHostKeyAgent, SSHCFG_GLOBAL },
	{ "pidfile", sPidFile, SSHCFG_GLOBAL },
	{ "modulifile", sModuliFile, SSHCFG_GLOBAL },
	{ "serverkeybits", sDeprecated, SSHCFG_GLOBAL },
	{ "logingracetime", sLoginGraceTime, SSHCFG_GLOBAL },
	{ "keyregenerationinterval", sDeprecated, SSHCFG_GLOBAL },
	{ "permitrootlogin", sPermitRootLogin, SSHCFG_ALL },
	{ "syslogfacility", sLogFacility, SSHCFG_GLOBAL },
	{ "loglevel", sLogLevel, SSHCFG_ALL },
	{ "logverbose", sLogVerbose, SSHCFG_ALL },
	{ "rhostsauthentication", sDeprecated, SSHCFG_GLOBAL },
	{ "rhostsrsaauthentication", sDeprecated, SSHCFG_ALL },
	{ "hostbasedauthentication", sHostbasedAuthentication, SSHCFG_ALL },
	{ "hostbasedusesnamefrompacketonly", sHostbasedUsesNameFromPacketOnly, SSHCFG_ALL },
	{ "hostbasedacceptedalgorithms", sHostbasedAcceptedAlgorithms, SSHCFG_ALL },
	{ "hostbasedacceptedkeytypes", sHostbasedAcceptedAlgorithms, SSHCFG_ALL }, /* obsolete */
	{ "hostkeyalgorithms", sHostKeyAlgorithms, SSHCFG_GLOBAL },
	{ "rsaauthentication", sDeprecated, SSHCFG_ALL },
	{ "pubkeyauthentication", sPubkeyAuthentication, SSHCFG_ALL },
	{ "pubkeyacceptedalgorithms", sPubkeyAcceptedAlgorithms, SSHCFG_ALL },
	{ "pubkeyacceptedkeytypes", sPubkeyAcceptedAlgorithms, SSHCFG_ALL }, /* obsolete */
	{ "pubkeyauthoptions", sPubkeyAuthOptions, SSHCFG_ALL },
	{ "dsaauthentication", sPubkeyAuthentication, SSHCFG_GLOBAL }, /* alias */
#ifdef KRB5
	{ "kerberosauthentication", sKerberosAuthentication, SSHCFG_ALL },
	{ "kerberosorlocalpasswd", sKerberosOrLocalPasswd, SSHCFG_GLOBAL },
	{ "kerberosticketcleanup", sKerberosTicketCleanup, SSHCFG_GLOBAL },
#ifdef USE_AFS
	{ "kerberosgetafstoken", sKerberosGetAFSToken, SSHCFG_GLOBAL },
#else
	{ "kerberosgetafstoken", sUnsupported, SSHCFG_GLOBAL },
#endif
#else
	{ "kerberosauthentication", sUnsupported, SSHCFG_ALL },
	{ "kerberosorlocalpasswd", sUnsupported, SSHCFG_GLOBAL },
	{ "kerberosticketcleanup", sUnsupported, SSHCFG_GLOBAL },
	{ "kerberosgetafstoken", sUnsupported, SSHCFG_GLOBAL },
#endif
	{ "kerberostgtpassing", sUnsupported, SSHCFG_GLOBAL },
	{ "afstokenpassing", sUnsupported, SSHCFG_GLOBAL },
#ifdef GSSAPI
	{ "gssapiauthentication", sGssAuthentication, SSHCFG_ALL },
	{ "gssapicleanupcredentials", sGssCleanupCreds, SSHCFG_GLOBAL },
	{ "gssapistrictacceptorcheck", sGssStrictAcceptor, SSHCFG_GLOBAL },
#else
	{ "gssapiauthentication", sUnsupported, SSHCFG_ALL },
	{ "gssapicleanupcredentials", sUnsupported, SSHCFG_GLOBAL },
	{ "gssapistrictacceptorcheck", sUnsupported, SSHCFG_GLOBAL },
#endif
	{ "passwordauthentication", sPasswordAuthentication, SSHCFG_ALL },
	{ "kbdinteractiveauthentication", sKbdInteractiveAuthentication, SSHCFG_ALL },
	{ "challengeresponseauthentication", sKbdInteractiveAuthentication, SSHCFG_ALL }, /* alias */
	{ "skeyauthentication", sKbdInteractiveAuthentication, SSHCFG_ALL }, /* alias */
	{ "checkmail", sDeprecated, SSHCFG_GLOBAL },
	{ "listenaddress", sListenAddress, SSHCFG_GLOBAL },
	{ "addressfamily", sAddressFamily, SSHCFG_GLOBAL },
	{ "printmotd", sPrintMotd, SSHCFG_GLOBAL },
#ifdef DISABLE_LASTLOG
	{ "printlastlog", sUnsupported, SSHCFG_GLOBAL },
#else
	{ "printlastlog", sPrintLastLog, SSHCFG_GLOBAL },
#endif
	{ "ignorerhosts", sIgnoreRhosts, SSHCFG_ALL },
	{ "ignoreuserknownhosts", sIgnoreUserKnownHosts, SSHCFG_GLOBAL },
	{ "x11forwarding", sX11Forwarding, SSHCFG_ALL },
	{ "x11displayoffset", sX11DisplayOffset, SSHCFG_ALL },
	{ "x11uselocalhost", sX11UseLocalhost, SSHCFG_ALL },
	{ "xauthlocation", sXAuthLocation, SSHCFG_GLOBAL },
	{ "strictmodes", sStrictModes, SSHCFG_GLOBAL },
	{ "permitemptypasswords", sEmptyPasswd, SSHCFG_ALL },
	{ "permituserenvironment", sPermitUserEnvironment, SSHCFG_GLOBAL },
	{ "uselogin", sDeprecated, SSHCFG_GLOBAL },
	{ "compression", sCompression, SSHCFG_GLOBAL },
	{ "rekeylimit", sRekeyLimit, SSHCFG_ALL },
	{ "tcpkeepalive", sTCPKeepAlive, SSHCFG_GLOBAL },
	{ "keepalive", sTCPKeepAlive, SSHCFG_GLOBAL },	/* obsolete alias */
	{ "allowtcpforwarding", sAllowTcpForwarding, SSHCFG_ALL },
	{ "allowagentforwarding", sAllowAgentForwarding, SSHCFG_ALL },
	{ "allowusers", sAllowUsers, SSHCFG_ALL },
	{ "denyusers", sDenyUsers, SSHCFG_ALL },
	{ "allowgroups", sAllowGroups, SSHCFG_ALL },
	{ "denygroups", sDenyGroups, SSHCFG_ALL },
	{ "ciphers", sCiphers, SSHCFG_GLOBAL },
	{ "macs", sMacs, SSHCFG_GLOBAL },
	{ "protocol", sIgnore, SSHCFG_GLOBAL },
	{ "gatewayports", sGatewayPorts, SSHCFG_ALL },
	{ "subsystem", sSubsystem, SSHCFG_GLOBAL },
	{ "maxstartups", sMaxStartups, SSHCFG_GLOBAL },
	{ "persourcemaxstartups", sPerSourceMaxStartups, SSHCFG_GLOBAL },
	{ "persourcenetblocksize", sPerSourceNetBlockSize, SSHCFG_GLOBAL },
	{ "maxauthtries", sMaxAuthTries, SSHCFG_ALL },
	{ "maxsessions", sMaxSessions, SSHCFG_ALL },
	{ "banner", sBanner, SSHCFG_ALL },
	{ "usedns", sUseDNS, SSHCFG_GLOBAL },
	{ "verifyreversemapping", sDeprecated, SSHCFG_GLOBAL },
	{ "reversemappingcheck", sDeprecated, SSHCFG_GLOBAL },
	{ "clientaliveinterval", sClientAliveInterval, SSHCFG_ALL },
	{ "clientalivecountmax", sClientAliveCountMax, SSHCFG_ALL },
	{ "authorizedkeysfile", sAuthorizedKeysFile, SSHCFG_ALL },
	{ "authorizedkeysfile2", sDeprecated, SSHCFG_ALL },
	{ "useprivilegeseparation", sDeprecated, SSHCFG_GLOBAL},
	{ "acceptenv", sAcceptEnv, SSHCFG_ALL },
	{ "setenv", sSetEnv, SSHCFG_ALL },
	{ "permittunnel", sPermitTunnel, SSHCFG_ALL },
	{ "permittty", sPermitTTY, SSHCFG_ALL },
	{ "permituserrc", sPermitUserRC, SSHCFG_ALL },
	{ "match", sMatch, SSHCFG_ALL },
	{ "permitopen", sPermitOpen, SSHCFG_ALL },
	{ "permitlisten", sPermitListen, SSHCFG_ALL },
	{ "forcecommand", sForceCommand, SSHCFG_ALL },
	{ "chrootdirectory", sChrootDirectory, SSHCFG_ALL },
	{ "hostcertificate", sHostCertificate, SSHCFG_GLOBAL },
	{ "revokedkeys", sRevokedKeys, SSHCFG_ALL },
	{ "trustedusercakeys", sTrustedUserCAKeys, SSHCFG_ALL },
	{ "authorizedprincipalsfile", sAuthorizedPrincipalsFile, SSHCFG_ALL },
	{ "kexalgorithms", sKexAlgorithms, SSHCFG_GLOBAL },
	{ "include", sInclude, SSHCFG_ALL },
	{ "ipqos", sIPQoS, SSHCFG_ALL },
	{ "authorizedkeyscommand", sAuthorizedKeysCommand, SSHCFG_ALL },
	{ "authorizedkeyscommanduser", sAuthorizedKeysCommandUser, SSHCFG_ALL },
	{ "authorizedprincipalscommand", sAuthorizedPrincipalsCommand, SSHCFG_ALL },
	{ "authorizedprincipalscommanduser", sAuthorizedPrincipalsCommandUser, SSHCFG_ALL },
	{ "versionaddendum", sVersionAddendum, SSHCFG_GLOBAL },
	{ "authenticationmethods", sAuthenticationMethods, SSHCFG_ALL },
	{ "streamlocalbindmask", sStreamLocalBindMask, SSHCFG_ALL },
	{ "streamlocalbindunlink", sStreamLocalBindUnlink, SSHCFG_ALL },
	{ "allowstreamlocalforwarding", sAllowStreamLocalForwarding, SSHCFG_ALL },
	{ "fingerprinthash", sFingerprintHash, SSHCFG_GLOBAL },
	{ "disableforwarding", sDisableForwarding, SSHCFG_ALL },
	{ "exposeauthinfo", sExposeAuthInfo, SSHCFG_ALL },
	{ "rdomain", sRDomain, SSHCFG_ALL },
	{ "casignaturealgorithms", sCASignatureAlgorithms, SSHCFG_ALL },
	{ "securitykeyprovider", sSecurityKeyProvider, SSHCFG_GLOBAL },
	{ "requiredrsasize", sRequiredRSASize, SSHCFG_ALL },
<<<<<<< HEAD
=======
	{ "channeltimeout", sChannelTimeout, SSHCFG_ALL },
	{ "unusedconnectiontimeout", sUnusedConnectionTimeout, SSHCFG_ALL },
>>>>>>> 6dfb65de
	{ NULL, sBadOption, 0 }
};

static struct {
	int val;
	char *text;
} tunmode_desc[] = {
	{ SSH_TUNMODE_NO, "no" },
	{ SSH_TUNMODE_POINTOPOINT, "point-to-point" },
	{ SSH_TUNMODE_ETHERNET, "ethernet" },
	{ SSH_TUNMODE_YES, "yes" },
	{ -1, NULL }
};

/* Returns an opcode name from its number */

static const char *
lookup_opcode_name(ServerOpCodes code)
{
	u_int i;

	for (i = 0; keywords[i].name != NULL; i++)
		if (keywords[i].opcode == code)
			return(keywords[i].name);
	return "UNKNOWN";
}


/*
 * Returns the number of the token pointed to by cp or sBadOption.
 */

static ServerOpCodes
parse_token(const char *cp, const char *filename,
	    int linenum, u_int *flags)
{
	u_int i;

	for (i = 0; keywords[i].name; i++)
		if (strcasecmp(cp, keywords[i].name) == 0) {
			*flags = keywords[i].flags;
			return keywords[i].opcode;
		}

	error("%s: line %d: Bad configuration option: %s",
	    filename, linenum, cp);
	return sBadOption;
}

char *
derelativise_path(const char *path)
{
	char *expanded, *ret, cwd[PATH_MAX];

	if (strcasecmp(path, "none") == 0)
		return xstrdup("none");
	expanded = tilde_expand_filename(path, getuid());

	if (path_absolute(expanded))
		return expanded;
	if (getcwd(cwd, sizeof(cwd)) == NULL)
		fatal_f("getcwd: %s", strerror(errno));
	xasprintf(&ret, "%s/%s", cwd, expanded);
	free(expanded);
	return ret;
}

static void
add_listen_addr(ServerOptions *options, const char *addr,
    const char *rdomain, int port)
{
	u_int i;

	if (port > 0)
		add_one_listen_addr(options, addr, rdomain, port);
	else {
		for (i = 0; i < options->num_ports; i++) {
			add_one_listen_addr(options, addr, rdomain,
			    options->ports[i]);
		}
	}
}

static void
add_one_listen_addr(ServerOptions *options, const char *addr,
    const char *rdomain, int port)
{
	struct addrinfo hints, *ai, *aitop;
	char strport[NI_MAXSERV];
	int gaierr;
	u_int i;

	/* Find listen_addrs entry for this rdomain */
	for (i = 0; i < options->num_listen_addrs; i++) {
		if (rdomain == NULL && options->listen_addrs[i].rdomain == NULL)
			break;
		if (rdomain == NULL || options->listen_addrs[i].rdomain == NULL)
			continue;
		if (strcmp(rdomain, options->listen_addrs[i].rdomain) == 0)
			break;
	}
	if (i >= options->num_listen_addrs) {
		/* No entry for this rdomain; allocate one */
		if (i >= INT_MAX)
			fatal_f("too many listen addresses");
		options->listen_addrs = xrecallocarray(options->listen_addrs,
		    options->num_listen_addrs, options->num_listen_addrs + 1,
		    sizeof(*options->listen_addrs));
		i = options->num_listen_addrs++;
		if (rdomain != NULL)
			options->listen_addrs[i].rdomain = xstrdup(rdomain);
	}
	/* options->listen_addrs[i] points to the addresses for this rdomain */

	memset(&hints, 0, sizeof(hints));
	hints.ai_family = options->address_family;
	hints.ai_socktype = SOCK_STREAM;
	hints.ai_flags = (addr == NULL) ? AI_PASSIVE : 0;
	snprintf(strport, sizeof strport, "%d", port);
	if ((gaierr = getaddrinfo(addr, strport, &hints, &aitop)) != 0)
		fatal("bad addr or host: %s (%s)",
		    addr ? addr : "<NULL>",
		    ssh_gai_strerror(gaierr));
	for (ai = aitop; ai->ai_next; ai = ai->ai_next)
		;
	ai->ai_next = options->listen_addrs[i].addrs;
	options->listen_addrs[i].addrs = aitop;
}

/* Returns nonzero if the routing domain name is valid */
static int
valid_rdomain(const char *name)
{
#if defined(HAVE_SYS_VALID_RDOMAIN)
	return sys_valid_rdomain(name);
#elif defined(__OpenBSD__)
	const char *errstr;
	long long num;
	struct rt_tableinfo info;
	int mib[6];
	size_t miblen = sizeof(mib);

	if (name == NULL)
		return 1;

	num = strtonum(name, 0, 255, &errstr);
	if (errstr != NULL)
		return 0;

	/* Check whether the table actually exists */
	memset(mib, 0, sizeof(mib));
	mib[0] = CTL_NET;
	mib[1] = PF_ROUTE;
	mib[4] = NET_RT_TABLE;
	mib[5] = (int)num;
	if (sysctl(mib, 6, &info, &miblen, NULL, 0) == -1)
		return 0;

	return 1;
#else /* defined(__OpenBSD__) */
	error("Routing domains are not supported on this platform");
	return 0;
#endif
}

/*
 * Queue a ListenAddress to be processed once we have all of the Ports
 * and AddressFamily options.
 */
static void
queue_listen_addr(ServerOptions *options, const char *addr,
    const char *rdomain, int port)
{
	struct queued_listenaddr *qla;

	options->queued_listen_addrs = xrecallocarray(
	    options->queued_listen_addrs,
	    options->num_queued_listens, options->num_queued_listens + 1,
	    sizeof(*options->queued_listen_addrs));
	qla = &options->queued_listen_addrs[options->num_queued_listens++];
	qla->addr = xstrdup(addr);
	qla->port = port;
	qla->rdomain = rdomain == NULL ? NULL : xstrdup(rdomain);
}

/*
 * Process queued (text) ListenAddress entries.
 */
static void
process_queued_listen_addrs(ServerOptions *options)
{
	u_int i;
	struct queued_listenaddr *qla;

	if (options->num_ports == 0)
		options->ports[options->num_ports++] = SSH_DEFAULT_PORT;
	if (options->address_family == -1)
		options->address_family = AF_UNSPEC;

	for (i = 0; i < options->num_queued_listens; i++) {
		qla = &options->queued_listen_addrs[i];
		add_listen_addr(options, qla->addr, qla->rdomain, qla->port);
		free(qla->addr);
		free(qla->rdomain);
	}
	free(options->queued_listen_addrs);
	options->queued_listen_addrs = NULL;
	options->num_queued_listens = 0;
}

/*
 * Inform channels layer of permitopen options for a single forwarding
 * direction (local/remote).
 */
static void
process_permitopen_list(struct ssh *ssh, ServerOpCodes opcode,
    char **opens, u_int num_opens)
{
	u_int i;
	int port;
	char *host, *arg, *oarg;
	int where = opcode == sPermitOpen ? FORWARD_LOCAL : FORWARD_REMOTE;
	const char *what = lookup_opcode_name(opcode);

	channel_clear_permission(ssh, FORWARD_ADM, where);
	if (num_opens == 0)
		return; /* permit any */

	/* handle keywords: "any" / "none" */
	if (num_opens == 1 && strcmp(opens[0], "any") == 0)
		return;
	if (num_opens == 1 && strcmp(opens[0], "none") == 0) {
		channel_disable_admin(ssh, where);
		return;
	}
	/* Otherwise treat it as a list of permitted host:port */
	for (i = 0; i < num_opens; i++) {
		oarg = arg = xstrdup(opens[i]);
		host = hpdelim(&arg);
		if (host == NULL)
			fatal_f("missing host in %s", what);
		host = cleanhostname(host);
		if (arg == NULL || ((port = permitopen_port(arg)) < 0))
			fatal_f("bad port number in %s", what);
		/* Send it to channels layer */
		channel_add_permission(ssh, FORWARD_ADM,
		    where, host, port);
		free(oarg);
	}
}

/*
 * Inform channels layer of permitopen options from configuration.
 */
void
process_permitopen(struct ssh *ssh, ServerOptions *options)
{
	process_permitopen_list(ssh, sPermitOpen,
	    options->permitted_opens, options->num_permitted_opens);
	process_permitopen_list(ssh, sPermitListen,
	    options->permitted_listens,
	    options->num_permitted_listens);
}

/* Parse a ChannelTimeout clause "pattern=interval" */
static int
parse_timeout(const char *s, char **typep, u_int *secsp)
{
	char *cp, *sdup;
	int secs;

	if (typep != NULL)
		*typep = NULL;
	if (secsp != NULL)
		*secsp = 0;
	if (s == NULL)
		return -1;
	sdup = xstrdup(s);

	if ((cp = strchr(sdup, '=')) == NULL || cp == sdup) {
		free(sdup);
		return -1;
	}
	*cp++ = '\0';
	if ((secs = convtime(cp)) < 0) {
		free(sdup);
		return -1;
	}
	/* success */
	if (typep != NULL)
		*typep = xstrdup(sdup);
	if (secsp != NULL)
		*secsp = (u_int)secs;
	free(sdup);
	return 0;
}

void
process_channel_timeouts(struct ssh *ssh, ServerOptions *options)
{
	u_int i, secs;
	char *type;

	debug3_f("setting %u timeouts", options->num_channel_timeouts);
	channel_clear_timeouts(ssh);
	for (i = 0; i < options->num_channel_timeouts; i++) {
		if (parse_timeout(options->channel_timeouts[i],
		    &type, &secs) != 0) {
			fatal_f("internal error: bad timeout %s",
			    options->channel_timeouts[i]);
		}
		channel_add_timeout(ssh, type, secs);
		free(type);
	}
}

struct connection_info *
get_connection_info(struct ssh *ssh, int populate, int use_dns)
{
	static struct connection_info ci;

	if (ssh == NULL || !populate)
		return &ci;
	ci.host = auth_get_canonical_hostname(ssh, use_dns);
	ci.address = ssh_remote_ipaddr(ssh);
	ci.laddress = ssh_local_ipaddr(ssh);
	ci.lport = ssh_local_port(ssh);
	ci.rdomain = ssh_packet_rdomain_in(ssh);
	return &ci;
}

/*
 * The strategy for the Match blocks is that the config file is parsed twice.
 *
 * The first time is at startup.  activep is initialized to 1 and the
 * directives in the global context are processed and acted on.  Hitting a
 * Match directive unsets activep and the directives inside the block are
 * checked for syntax only.
 *
 * The second time is after a connection has been established but before
 * authentication.  activep is initialized to 2 and global config directives
 * are ignored since they have already been processed.  If the criteria in a
 * Match block is met, activep is set and the subsequent directives
 * processed and actioned until EOF or another Match block unsets it.  Any
 * options set are copied into the main server config.
 *
 * Potential additions/improvements:
 *  - Add Match support for pre-kex directives, eg. Ciphers.
 *
 *  - Add a Tag directive (idea from David Leonard) ala pf, eg:
 *	Match Address 192.168.0.*
 *		Tag trusted
 *	Match Group wheel
 *		Tag trusted
 *	Match Tag trusted
 *		AllowTcpForwarding yes
 *		GatewayPorts clientspecified
 *		[...]
 *
 *  - Add a PermittedChannelRequests directive
 *	Match Group shell
 *		PermittedChannelRequests session,forwarded-tcpip
 */

static int
match_cfg_line_group(const char *grps, int line, const char *user)
{
	int result = 0;
	struct passwd *pw;

	if (user == NULL)
		goto out;

	if ((pw = getpwnam(user)) == NULL) {
		debug("Can't match group at line %d because user %.100s does "
		    "not exist", line, user);
	} else if (ga_init(pw->pw_name, pw->pw_gid) == 0) {
		debug("Can't Match group because user %.100s not in any group "
		    "at line %d", user, line);
	} else if (ga_match_pattern_list(grps) != 1) {
		debug("user %.100s does not match group list %.100s at line %d",
		    user, grps, line);
	} else {
		debug("user %.100s matched group list %.100s at line %d", user,
		    grps, line);
		result = 1;
	}
out:
	ga_free();
	return result;
}

static void
match_test_missing_fatal(const char *criteria, const char *attrib)
{
	fatal("'Match %s' in configuration but '%s' not in connection "
	    "test specification.", criteria, attrib);
}

/*
 * All of the attributes on a single Match line are ANDed together, so we need
 * to check every attribute and set the result to zero if any attribute does
 * not match.
 */
static int
match_cfg_line(char **condition, int line, struct connection_info *ci)
{
	int result = 1, attributes = 0, port;
	char *arg, *attrib, *cp = *condition;

	if (ci == NULL)
		debug3("checking syntax for 'Match %s'", cp);
	else
		debug3("checking match for '%s' user %s host %s addr %s "
		    "laddr %s lport %d", cp, ci->user ? ci->user : "(null)",
		    ci->host ? ci->host : "(null)",
		    ci->address ? ci->address : "(null)",
		    ci->laddress ? ci->laddress : "(null)", ci->lport);

	while ((attrib = strdelim(&cp)) && *attrib != '\0') { // CodeQL [SM02311]: false positive attrib is null checked
		/* Terminate on comment */
		if (*attrib == '#') {
			cp = NULL; /* mark all arguments consumed */
			break;
		}
		arg = NULL;
		attributes++;
		/* Criterion "all" has no argument and must appear alone */
		if (strcasecmp(attrib, "all") == 0) {
			if (attributes > 1 || ((arg = strdelim(&cp)) != NULL &&
			    *arg != '\0' && *arg != '#')) {
				error("'all' cannot be combined with other "
				    "Match attributes");
				return -1;
			}
			if (arg != NULL && *arg == '#')
				cp = NULL; /* mark all arguments consumed */
			*condition = cp;
			return 1;
		}
		/* All other criteria require an argument */
		if ((arg = strdelim(&cp)) == NULL ||
		    *arg == '\0' || *arg == '#') {
			error("Missing Match criteria for %s", attrib);
			return -1;
		}
		if (strcasecmp(attrib, "user") == 0) {
			if (ci == NULL || (ci->test && ci->user == NULL)) {
				result = 0;
				continue;
			}
			if (ci->user == NULL)
				match_test_missing_fatal("User", "user");

			if (match_usergroup_pattern_list(ci->user, arg) != 1)
				result = 0;
			else
				debug("user %.100s matched 'User %.100s' at "
				    "line %d", ci->user, arg, line);
		} else if (strcasecmp(attrib, "group") == 0) {
			if (ci == NULL || (ci->test && ci->user == NULL)) {
				result = 0;
				continue;
			}
			if (ci->user == NULL)
				match_test_missing_fatal("Group", "user");
			switch (match_cfg_line_group(arg, line, ci->user)) {
			case -1:
				return -1;
			case 0:
				result = 0;
			}
		} else if (strcasecmp(attrib, "host") == 0) {
			if (ci == NULL || (ci->test && ci->host == NULL)) {
				result = 0;
				continue;
			}
			if (ci->host == NULL)
				match_test_missing_fatal("Host", "host");
			if (match_hostname(ci->host, arg) != 1)
				result = 0;
			else
				debug("connection from %.100s matched 'Host "
				    "%.100s' at line %d", ci->host, arg, line);
		} else if (strcasecmp(attrib, "address") == 0) {
			if (ci == NULL || (ci->test && ci->address == NULL)) {
				if (addr_match_list(NULL, arg) != 0)
					fatal("Invalid Match address argument "
					    "'%s' at line %d", arg, line);
				result = 0;
				continue;
			}
			if (ci->address == NULL)
				match_test_missing_fatal("Address", "addr");
			switch (addr_match_list(ci->address, arg)) {
			case 1:
				debug("connection from %.100s matched 'Address "
				    "%.100s' at line %d", ci->address, arg, line);
				break;
			case 0:
			case -1:
				result = 0;
				break;
			case -2:
				return -1;
			}
		} else if (strcasecmp(attrib, "localaddress") == 0){
			if (ci == NULL || (ci->test && ci->laddress == NULL)) {
				if (addr_match_list(NULL, arg) != 0)
					fatal("Invalid Match localaddress "
					    "argument '%s' at line %d", arg,
					    line);
				result = 0;
				continue;
			}
			if (ci->laddress == NULL)
				match_test_missing_fatal("LocalAddress",
				    "laddr");
			switch (addr_match_list(ci->laddress, arg)) {
			case 1:
				debug("connection from %.100s matched "
				    "'LocalAddress %.100s' at line %d",
				    ci->laddress, arg, line);
				break;
			case 0:
			case -1:
				result = 0;
				break;
			case -2:
				return -1;
			}
		} else if (strcasecmp(attrib, "localport") == 0) {
			if ((port = a2port(arg)) == -1) {
				error("Invalid LocalPort '%s' on Match line",
				    arg);
				return -1;
			}
			if (ci == NULL || (ci->test && ci->lport == -1)) {
				result = 0;
				continue;
			}
			if (ci->lport == 0)
				match_test_missing_fatal("LocalPort", "lport");
			/* TODO support port lists */
			if (port == ci->lport)
				debug("connection from %.100s matched "
				    "'LocalPort %d' at line %d",
				    ci->laddress, port, line);
			else
				result = 0;
		} else if (strcasecmp(attrib, "rdomain") == 0) {
			if (ci == NULL || (ci->test && ci->rdomain == NULL)) {
				result = 0;
				continue;
			}
			if (ci->rdomain == NULL)
				match_test_missing_fatal("RDomain", "rdomain");
			if (match_pattern_list(ci->rdomain, arg, 0) != 1)
				result = 0;
			else
				debug("user %.100s matched 'RDomain %.100s' at "
				    "line %d", ci->rdomain, arg, line);
		} else {
			error("Unsupported Match attribute %s", attrib);
			return -1;
		}
	}
	if (attributes == 0) {
		error("One or more attributes required for Match");
		return -1;
	}
	if (ci != NULL)
		debug3("match %sfound", result ? "" : "not ");
	*condition = cp;
	return result;
}

#define WHITESPACE " \t\r\n"

/* Multistate option parsing */
struct multistate {
	char *key;
	int value;
};
static const struct multistate multistate_flag[] = {
	{ "yes",			1 },
	{ "no",				0 },
	{ NULL, -1 }
};
static const struct multistate multistate_ignore_rhosts[] = {
	{ "yes",			IGNORE_RHOSTS_YES },
	{ "no",				IGNORE_RHOSTS_NO },
	{ "shosts-only",		IGNORE_RHOSTS_SHOSTS },
	{ NULL, -1 }
};
static const struct multistate multistate_addressfamily[] = {
	{ "inet",			AF_INET },
	{ "inet6",			AF_INET6 },
	{ "any",			AF_UNSPEC },
	{ NULL, -1 }
};
static const struct multistate multistate_permitrootlogin[] = {
	{ "without-password",		PERMIT_NO_PASSWD },
	{ "prohibit-password",		PERMIT_NO_PASSWD },
	{ "forced-commands-only",	PERMIT_FORCED_ONLY },
	{ "yes",			PERMIT_YES },
	{ "no",				PERMIT_NO },
	{ NULL, -1 }
};
static const struct multistate multistate_compression[] = {
#ifdef WITH_ZLIB
	{ "yes",			COMP_DELAYED },
	{ "delayed",			COMP_DELAYED },
#endif
	{ "no",				COMP_NONE },
	{ NULL, -1 }
};
static const struct multistate multistate_gatewayports[] = {
	{ "clientspecified",		2 },
	{ "yes",			1 },
	{ "no",				0 },
	{ NULL, -1 }
};
static const struct multistate multistate_tcpfwd[] = {
	{ "yes",			FORWARD_ALLOW },
	{ "all",			FORWARD_ALLOW },
	{ "no",				FORWARD_DENY },
	{ "remote",			FORWARD_REMOTE },
	{ "local",			FORWARD_LOCAL },
	{ NULL, -1 }
};

static int
process_server_config_line_depth(ServerOptions *options, char *line,
    const char *filename, int linenum, int *activep,
    struct connection_info *connectinfo, int *inc_flags, int depth,
    struct include_list *includes)
{
	char *str, ***chararrayptr, **charptr, *arg, *arg2, *p, *keyword;
	int cmdline = 0, *intptr, value, value2, n, port, oactive, r, found;
	SyslogFacility *log_facility_ptr;
	LogLevel *log_level_ptr;
	ServerOpCodes opcode;
	u_int i, *uintptr, uvalue, flags = 0;
	size_t len;
	long long val64;
	const struct multistate *multistate_ptr;
	const char *errstr;
	struct include_item *item;
	glob_t gbuf;
	char **oav = NULL, **av;
	int oac = 0, ac;
	int ret = -1;

	/* Strip trailing whitespace. Allow \f (form feed) at EOL only */
	if ((len = strlen(line)) == 0)
		return 0;
	for (len--; len > 0; len--) {
		if (strchr(WHITESPACE "\f", line[len]) == NULL)
			break;
		line[len] = '\0';
	}

	str = line;
	if ((keyword = strdelim(&str)) == NULL)
		return 0;
	/* Ignore leading whitespace */
	if (*keyword == '\0')
		keyword = strdelim(&str);
	if (!keyword || !*keyword || *keyword == '#')
		return 0;
	if (str == NULL || *str == '\0') {
		error("%s line %d: no argument after keyword \"%s\"",
		    filename, linenum, keyword);
		return -1;
	}
	intptr = NULL;
	charptr = NULL;
	opcode = parse_token(keyword, filename, linenum, &flags);

	if (argv_split(str, &oac, &oav, 1) != 0) {
		error("%s line %d: invalid quotes", filename, linenum);
		return -1;
	}
	ac = oac;
	av = oav;

	if (activep == NULL) { /* We are processing a command line directive */
		cmdline = 1;
		activep = &cmdline;
	}
	if (*activep && opcode != sMatch && opcode != sInclude)
		debug3("%s:%d setting %s %s", filename, linenum, keyword, str);
	if (*activep == 0 && !(flags & SSHCFG_MATCH)) {
		if (connectinfo == NULL) {
			fatal("%s line %d: Directive '%s' is not allowed "
			    "within a Match block", filename, linenum, keyword);
		} else { /* this is a directive we have already processed */
			ret = 0;
			goto out;
		}
	}

	switch (opcode) {
	/* Portable-specific options */
	case sUsePAM:
		intptr = &options->use_pam;
		goto parse_flag;

	/* Standard Options */
	case sBadOption:
		goto out;
	case sPort:
		/* ignore ports from configfile if cmdline specifies ports */
		if (options->ports_from_cmdline) {
			argv_consume(&ac);
			break;
		}
		if (options->num_ports >= MAX_PORTS)
			fatal("%s line %d: too many ports.",
			    filename, linenum);
		arg = argv_next(&ac, &av);
		if (!arg || *arg == '\0')
			fatal("%s line %d: missing port number.",
			    filename, linenum);
		options->ports[options->num_ports++] = a2port(arg);
		if (options->ports[options->num_ports-1] <= 0)
			fatal("%s line %d: Badly formatted port number.",
			    filename, linenum);
		break;

	case sLoginGraceTime:
		intptr = &options->login_grace_time;
 parse_time:
		arg = argv_next(&ac, &av);
		if (!arg || *arg == '\0')
			fatal("%s line %d: missing time value.",
			    filename, linenum);
		if ((value = convtime(arg)) == -1)
			fatal("%s line %d: invalid time value.",
			    filename, linenum);
		if (*activep && *intptr == -1)
			*intptr = value;
		break;

	case sListenAddress:
		arg = argv_next(&ac, &av);
		if (arg == NULL || *arg == '\0')
			fatal("%s line %d: missing address",
			    filename, linenum);
		/* check for bare IPv6 address: no "[]" and 2 or more ":" */
		if (strchr(arg, '[') == NULL && (p = strchr(arg, ':')) != NULL
		    && strchr(p+1, ':') != NULL) {
			port = 0;
			p = arg;
		} else {
			arg2 = NULL;
			p = hpdelim(&arg);
			if (p == NULL)
				fatal("%s line %d: bad address:port usage",
				    filename, linenum);
			p = cleanhostname(p);
			if (arg == NULL)
				port = 0;
			else if ((port = a2port(arg)) <= 0)
				fatal("%s line %d: bad port number",
				    filename, linenum);
		}
		/* Optional routing table */
		arg2 = NULL;
		if ((arg = argv_next(&ac, &av)) != NULL) {
			if (strcmp(arg, "rdomain") != 0 ||
			    (arg2 = argv_next(&ac, &av)) == NULL)
				fatal("%s line %d: bad ListenAddress syntax",
				    filename, linenum);
			if (!valid_rdomain(arg2))
				fatal("%s line %d: bad routing domain",
				    filename, linenum);
		}
		queue_listen_addr(options, p, arg2, port);

		break;

	case sAddressFamily:
		intptr = &options->address_family;
		multistate_ptr = multistate_addressfamily;
 parse_multistate:
		arg = argv_next(&ac, &av);
		if (!arg || *arg == '\0')
			fatal("%s line %d: missing argument.",
			    filename, linenum);
		value = -1;
		for (i = 0; multistate_ptr[i].key != NULL; i++) {
			if (strcasecmp(arg, multistate_ptr[i].key) == 0) {
				value = multistate_ptr[i].value;
				break;
			}
		}
		if (value == -1)
			fatal("%s line %d: unsupported option \"%s\".",
			    filename, linenum, arg);
		if (*activep && *intptr == -1)
			*intptr = value;
		break;

	case sHostKeyFile:
		arg = argv_next(&ac, &av);
		if (!arg || *arg == '\0')
			fatal("%s line %d: missing file name.",
			    filename, linenum);
		if (*activep) {
			servconf_add_hostkey(filename, linenum,
			    options, arg, 1);
		}
		break;

	case sHostKeyAgent:
		charptr = &options->host_key_agent;
		arg = argv_next(&ac, &av);
		if (!arg || *arg == '\0')
			fatal("%s line %d: missing socket name.",
			    filename, linenum);
		if (*activep && *charptr == NULL)
			*charptr = !strcmp(arg, SSH_AUTHSOCKET_ENV_NAME) ?
			    xstrdup(arg) : derelativise_path(arg);
		break;

	case sHostCertificate:
		arg = argv_next(&ac, &av);
		if (!arg || *arg == '\0')
			fatal("%s line %d: missing file name.",
			    filename, linenum);
		if (*activep)
			servconf_add_hostcert(filename, linenum, options, arg);
		break;

	case sPidFile:
		charptr = &options->pid_file;
 parse_filename:
		arg = argv_next(&ac, &av);
		if (!arg || *arg == '\0')
			fatal("%s line %d: missing file name.",
			    filename, linenum);
		if (*activep && *charptr == NULL) {
			*charptr = derelativise_path(arg);
			/* increase optional counter */
			if (intptr != NULL)
				*intptr = *intptr + 1;
		}
		break;

	case sModuliFile:
		charptr = &options->moduli_file;
		goto parse_filename;

	case sPermitRootLogin:
		intptr = &options->permit_root_login;
		multistate_ptr = multistate_permitrootlogin;
		goto parse_multistate;

	case sIgnoreRhosts:
		intptr = &options->ignore_rhosts;
		multistate_ptr = multistate_ignore_rhosts;
		goto parse_multistate;

	case sIgnoreUserKnownHosts:
		intptr = &options->ignore_user_known_hosts;
 parse_flag:
		multistate_ptr = multistate_flag;
		goto parse_multistate;

	case sHostbasedAuthentication:
		intptr = &options->hostbased_authentication;
		goto parse_flag;

	case sHostbasedUsesNameFromPacketOnly:
		intptr = &options->hostbased_uses_name_from_packet_only;
		goto parse_flag;

	case sHostbasedAcceptedAlgorithms:
		charptr = &options->hostbased_accepted_algos;
 parse_pubkey_algos:
		arg = argv_next(&ac, &av);
		if (!arg || *arg == '\0')
			fatal("%s line %d: Missing argument.",
			    filename, linenum);
		if (*arg != '-' &&
		    !sshkey_names_valid2(*arg == '+' || *arg == '^' ?
		    arg + 1 : arg, 1))
			fatal("%s line %d: Bad key types '%s'.",
			    filename, linenum, arg ? arg : "<NONE>");
		if (*activep && *charptr == NULL)
			*charptr = xstrdup(arg);
		break;

	case sHostKeyAlgorithms:
		charptr = &options->hostkeyalgorithms;
		goto parse_pubkey_algos;

	case sCASignatureAlgorithms:
		charptr = &options->ca_sign_algorithms;
		goto parse_pubkey_algos;

	case sPubkeyAuthentication:
		intptr = &options->pubkey_authentication;
		goto parse_flag;

	case sPubkeyAcceptedAlgorithms:
		charptr = &options->pubkey_accepted_algos;
		goto parse_pubkey_algos;

	case sPubkeyAuthOptions:
		intptr = &options->pubkey_auth_options;
		value = 0;
		while ((arg = argv_next(&ac, &av)) != NULL) {
			if (strcasecmp(arg, "none") == 0)
				continue;
			if (strcasecmp(arg, "touch-required") == 0)
				value |= PUBKEYAUTH_TOUCH_REQUIRED;
			else if (strcasecmp(arg, "verify-required") == 0)
				value |= PUBKEYAUTH_VERIFY_REQUIRED;
			else {
				error("%s line %d: unsupported %s option %s",
				    filename, linenum, keyword, arg);
				goto out;
			}
		}
		if (*activep && *intptr == -1)
			*intptr = value;
		break;

	case sKerberosAuthentication:
		intptr = &options->kerberos_authentication;
		goto parse_flag;

	case sKerberosOrLocalPasswd:
		intptr = &options->kerberos_or_local_passwd;
		goto parse_flag;

	case sKerberosTicketCleanup:
		intptr = &options->kerberos_ticket_cleanup;
		goto parse_flag;

	case sKerberosGetAFSToken:
		intptr = &options->kerberos_get_afs_token;
		goto parse_flag;

	case sGssAuthentication:
		intptr = &options->gss_authentication;
		goto parse_flag;

	case sGssCleanupCreds:
		intptr = &options->gss_cleanup_creds;
		goto parse_flag;

	case sGssStrictAcceptor:
		intptr = &options->gss_strict_acceptor;
		goto parse_flag;

	case sPasswordAuthentication:
		intptr = &options->password_authentication;
		goto parse_flag;

	case sKbdInteractiveAuthentication:
		intptr = &options->kbd_interactive_authentication;
		goto parse_flag;

	case sPrintMotd:
		intptr = &options->print_motd;
		goto parse_flag;

	case sPrintLastLog:
		intptr = &options->print_lastlog;
		goto parse_flag;

	case sX11Forwarding:
		intptr = &options->x11_forwarding;
		goto parse_flag;

	case sX11DisplayOffset:
		intptr = &options->x11_display_offset;
 parse_int:
		arg = argv_next(&ac, &av);
		if ((errstr = atoi_err(arg, &value)) != NULL)
			fatal("%s line %d: %s integer value %s.",
			    filename, linenum, keyword, errstr);
		if (*activep && *intptr == -1)
			*intptr = value;
		break;

	case sX11UseLocalhost:
		intptr = &options->x11_use_localhost;
		goto parse_flag;

	case sXAuthLocation:
		charptr = &options->xauth_location;
		goto parse_filename;

	case sPermitTTY:
		intptr = &options->permit_tty;
		goto parse_flag;

	case sPermitUserRC:
		intptr = &options->permit_user_rc;
		goto parse_flag;

	case sStrictModes:
		intptr = &options->strict_modes;
		goto parse_flag;

	case sTCPKeepAlive:
		intptr = &options->tcp_keep_alive;
		goto parse_flag;

	case sEmptyPasswd:
		intptr = &options->permit_empty_passwd;
		goto parse_flag;

	case sPermitUserEnvironment:
		intptr = &options->permit_user_env;
		charptr = &options->permit_user_env_allowlist;
		arg = argv_next(&ac, &av);
		if (!arg || *arg == '\0')
			fatal("%s line %d: %s missing argument.",
			    filename, linenum, keyword);
		value = 0;
		p = NULL;
		if (strcmp(arg, "yes") == 0)
			value = 1;
		else if (strcmp(arg, "no") == 0)
			value = 0;
		else {
			/* Pattern-list specified */
			value = 1;
			p = xstrdup(arg);
		}
		if (*activep && *intptr == -1) {
			*intptr = value;
			*charptr = p;
			p = NULL;
		}
		free(p);
		break;

	case sCompression:
		intptr = &options->compression;
		multistate_ptr = multistate_compression;
		goto parse_multistate;

	case sRekeyLimit:
		arg = argv_next(&ac, &av);
		if (!arg || *arg == '\0')
			fatal("%s line %d: %s missing argument.",
			    filename, linenum, keyword);
		if (strcmp(arg, "default") == 0) {
			val64 = 0;
		} else {
			if (scan_scaled(arg, &val64) == -1)
				fatal("%.200s line %d: Bad %s number '%s': %s",
				    filename, linenum, keyword,
				    arg, strerror(errno));
			if (val64 != 0 && val64 < 16)
				fatal("%.200s line %d: %s too small",
				    filename, linenum, keyword);
		}
		if (*activep && options->rekey_limit == -1)
			options->rekey_limit = val64;
		if (ac != 0) { /* optional rekey interval present */
			if (strcmp(av[0], "none") == 0) {
				(void)argv_next(&ac, &av);	/* discard */
				break;
			}
			intptr = &options->rekey_interval;
			goto parse_time;
		}
		break;

	case sGatewayPorts:
		intptr = &options->fwd_opts.gateway_ports;
		multistate_ptr = multistate_gatewayports;
		goto parse_multistate;

	case sUseDNS:
		intptr = &options->use_dns;
		goto parse_flag;

	case sLogFacility:
		log_facility_ptr = &options->log_facility;
		arg = argv_next(&ac, &av);
		value = log_facility_number(arg);
		if (value == SYSLOG_FACILITY_NOT_SET)
			fatal("%.200s line %d: unsupported log facility '%s'",
			    filename, linenum, arg ? arg : "<NONE>");
		if (*log_facility_ptr == -1)
			*log_facility_ptr = (SyslogFacility) value;
		break;

	case sLogLevel:
		log_level_ptr = &options->log_level;
		arg = argv_next(&ac, &av);
		value = log_level_number(arg);
		if (value == SYSLOG_LEVEL_NOT_SET)
			fatal("%.200s line %d: unsupported log level '%s'",
			    filename, linenum, arg ? arg : "<NONE>");
		if (*activep && *log_level_ptr == -1)
			*log_level_ptr = (LogLevel) value;
		break;

	case sLogVerbose:
		found = options->num_log_verbose == 0;
		i = 0;
		while ((arg = argv_next(&ac, &av)) != NULL) {
			if (*arg == '\0') {
				error("%s line %d: keyword %s empty argument",
				    filename, linenum, keyword);
				goto out;
			}
			/* Allow "none" only in first position */
			if (strcasecmp(arg, "none") == 0) {
				if (i > 0 || ac > 0) {
					error("%s line %d: keyword %s \"none\" "
					    "argument must appear alone.",
					    filename, linenum, keyword);
					goto out;
				}
			}
			i++;
			if (!found || !*activep)
				continue;
			opt_array_append(filename, linenum, keyword,
			    &options->log_verbose, &options->num_log_verbose,
			    arg);
		}
		break;

	case sAllowTcpForwarding:
		intptr = &options->allow_tcp_forwarding;
		multistate_ptr = multistate_tcpfwd;
		goto parse_multistate;

	case sAllowStreamLocalForwarding:
		intptr = &options->allow_streamlocal_forwarding;
		multistate_ptr = multistate_tcpfwd;
		goto parse_multistate;

	case sAllowAgentForwarding:
		intptr = &options->allow_agent_forwarding;
		goto parse_flag;

	case sDisableForwarding:
		intptr = &options->disable_forwarding;
		goto parse_flag;

	case sAllowUsers:
		chararrayptr = &options->allow_users;
		uintptr = &options->num_allow_users;
 parse_allowdenyusers:
		while ((arg = argv_next(&ac, &av)) != NULL) {
			if (*arg == '\0' ||
			    match_user(NULL, NULL, NULL, arg) == -1)
				fatal("%s line %d: invalid %s pattern: \"%s\"",
				    filename, linenum, keyword, arg);
			if (!*activep)
				continue;
			opt_array_append(filename, linenum, keyword,
			    chararrayptr, uintptr, arg);
		}
		break;

	case sDenyUsers:
		chararrayptr = &options->deny_users;
		uintptr = &options->num_deny_users;
		goto parse_allowdenyusers;

	case sAllowGroups:
		chararrayptr = &options->allow_groups;
		uintptr = &options->num_allow_groups;
 parse_allowdenygroups:
		while ((arg = argv_next(&ac, &av)) != NULL) {
			if (*arg == '\0')
				fatal("%s line %d: empty %s pattern",
				    filename, linenum, keyword);
			if (!*activep)
				continue;
			opt_array_append(filename, linenum, keyword,
			    chararrayptr, uintptr, arg);
		}
		break;

	case sDenyGroups:
		chararrayptr = &options->deny_groups;
		uintptr = &options->num_deny_groups;
		goto parse_allowdenygroups;

	case sCiphers:
		arg = argv_next(&ac, &av);
		if (!arg || *arg == '\0')
			fatal("%s line %d: %s missing argument.",
			    filename, linenum, keyword);
		if (*arg != '-' &&
		    !ciphers_valid(*arg == '+' || *arg == '^' ? arg + 1 : arg))
			fatal("%s line %d: Bad SSH2 cipher spec '%s'.",
			    filename, linenum, arg ? arg : "<NONE>");
		if (options->ciphers == NULL)
			options->ciphers = xstrdup(arg);
		break;

	case sMacs:
		arg = argv_next(&ac, &av);
		if (!arg || *arg == '\0')
			fatal("%s line %d: %s missing argument.",
			    filename, linenum, keyword);
		if (*arg != '-' &&
		    !mac_valid(*arg == '+' || *arg == '^' ? arg + 1 : arg))
			fatal("%s line %d: Bad SSH2 mac spec '%s'.",
			    filename, linenum, arg ? arg : "<NONE>");
		if (options->macs == NULL)
			options->macs = xstrdup(arg);
		break;

	case sKexAlgorithms:
		arg = argv_next(&ac, &av);
		if (!arg || *arg == '\0')
			fatal("%s line %d: %s missing argument.",
			    filename, linenum, keyword);
		if (*arg != '-' &&
		    !kex_names_valid(*arg == '+' || *arg == '^' ?
		    arg + 1 : arg))
			fatal("%s line %d: Bad SSH2 KexAlgorithms '%s'.",
			    filename, linenum, arg ? arg : "<NONE>");
		if (options->kex_algorithms == NULL)
			options->kex_algorithms = xstrdup(arg);
		break;

	case sSubsystem:
		if (options->num_subsystems >= MAX_SUBSYSTEMS) {
			fatal("%s line %d: too many subsystems defined.",
			    filename, linenum);
		}
		arg = argv_next(&ac, &av);
		if (!arg || *arg == '\0')
			fatal("%s line %d: %s missing argument.",
			    filename, linenum, keyword);
		if (!*activep) {
			arg = argv_next(&ac, &av);
			break;
		}
		for (i = 0; i < options->num_subsystems; i++)
			if (strcmp(arg, options->subsystem_name[i]) == 0)
				fatal("%s line %d: Subsystem '%s' "
				    "already defined.", filename, linenum, arg);
		options->subsystem_name[options->num_subsystems] = xstrdup(arg);
		arg = argv_next(&ac, &av);
		if (!arg || *arg == '\0')
			fatal("%s line %d: Missing subsystem command.",
			    filename, linenum);
		options->subsystem_command[options->num_subsystems] = xstrdup(arg);

		/* Collect arguments (separate to executable) */
		p = xstrdup(arg);
		len = strlen(p) + 1;
		while ((arg = argv_next(&ac, &av)) != NULL) {
			len += 1 + strlen(arg);
			p = xreallocarray(p, 1, len);
			strlcat(p, " ", len);
			strlcat(p, arg, len);
		}
		options->subsystem_args[options->num_subsystems] = p;
		options->num_subsystems++;
		break;

	case sMaxStartups:
		arg = argv_next(&ac, &av);
		if (!arg || *arg == '\0')
			fatal("%s line %d: %s missing argument.",
			    filename, linenum, keyword);
		if ((n = sscanf(arg, "%d:%d:%d",
		    &options->max_startups_begin,
		    &options->max_startups_rate,
		    &options->max_startups)) == 3) {
			if (options->max_startups_begin >
			    options->max_startups ||
			    options->max_startups_rate > 100 ||
			    options->max_startups_rate < 1)
				fatal("%s line %d: Invalid %s spec.",
				    filename, linenum, keyword);
		} else if (n != 1)
			fatal("%s line %d: Invalid %s spec.",
			    filename, linenum, keyword);
		else
			options->max_startups = options->max_startups_begin;
		if (options->max_startups <= 0 ||
		    options->max_startups_begin <= 0)
			fatal("%s line %d: Invalid %s spec.",
			    filename, linenum, keyword);
		break;

	case sPerSourceNetBlockSize:
		arg = argv_next(&ac, &av);
		if (!arg || *arg == '\0')
			fatal("%s line %d: %s missing argument.",
			    filename, linenum, keyword);
		switch (n = sscanf(arg, "%d:%d", &value, &value2)) {
		case 2:
			if (value2 < 0 || value2 > 128)
				n = -1;
			/* FALLTHROUGH */
		case 1:
			if (value < 0 || value > 32)
				n = -1;
		}
		if (n != 1 && n != 2)
			fatal("%s line %d: Invalid %s spec.",
			    filename, linenum, keyword);
		if (*activep) {
			options->per_source_masklen_ipv4 = value;
			options->per_source_masklen_ipv6 = value2;
		}
		break;

	case sPerSourceMaxStartups:
		arg = argv_next(&ac, &av);
		if (!arg || *arg == '\0')
			fatal("%s line %d: %s missing argument.",
			    filename, linenum, keyword);
		if (strcmp(arg, "none") == 0) { /* no limit */
			value = INT_MAX;
		} else {
			if ((errstr = atoi_err(arg, &value)) != NULL)
				fatal("%s line %d: %s integer value %s.",
				    filename, linenum, keyword, errstr);
		}
		if (*activep)
			options->per_source_max_startups = value;
		break;

	case sMaxAuthTries:
		intptr = &options->max_authtries;
		goto parse_int;

	case sMaxSessions:
		intptr = &options->max_sessions;
		goto parse_int;

	case sBanner:
		charptr = &options->banner;
		goto parse_filename;

	/*
	 * These options can contain %X options expanded at
	 * connect time, so that you can specify paths like:
	 *
	 * AuthorizedKeysFile	/etc/ssh_keys/%u
	 */
	case sAuthorizedKeysFile:
		uvalue = options->num_authkeys_files;
		while ((arg = argv_next(&ac, &av)) != NULL) {
			if (*arg == '\0') {
				error("%s line %d: keyword %s empty argument",
				    filename, linenum, keyword);
				goto out;
			}
			arg2 = tilde_expand_filename(arg, getuid());
			if (*activep && uvalue == 0) {
				opt_array_append(filename, linenum, keyword,
				    &options->authorized_keys_files,
				    &options->num_authkeys_files, arg2);
			}
			free(arg2);
		}
		break;

	case sAuthorizedPrincipalsFile:
		charptr = &options->authorized_principals_file;
		arg = argv_next(&ac, &av);
		if (!arg || *arg == '\0')
			fatal("%s line %d: %s missing argument.",
			    filename, linenum, keyword);
		if (*activep && *charptr == NULL) {
			*charptr = tilde_expand_filename(arg, getuid());
			/* increase optional counter */
			if (intptr != NULL)
				*intptr = *intptr + 1;
		}
		break;

	case sClientAliveInterval:
		intptr = &options->client_alive_interval;
		goto parse_time;

	case sClientAliveCountMax:
		intptr = &options->client_alive_count_max;
		goto parse_int;

	case sAcceptEnv:
		while ((arg = argv_next(&ac, &av)) != NULL) {
			if (*arg == '\0' || strchr(arg, '=') != NULL)
				fatal("%s line %d: Invalid environment name.",
				    filename, linenum);
			if (!*activep)
				continue;
			opt_array_append(filename, linenum, keyword,
			    &options->accept_env, &options->num_accept_env,
			    arg);
		}
		break;

	case sSetEnv:
		uvalue = options->num_setenv;
		while ((arg = argv_next(&ac, &av)) != NULL) {
			if (*arg == '\0' || strchr(arg, '=') == NULL)
				fatal("%s line %d: Invalid environment.",
				    filename, linenum);
			if (!*activep || uvalue != 0)
				continue;
			if (lookup_setenv_in_list(arg, options->setenv,
			    options->num_setenv) != NULL) {
				debug2("%s line %d: ignoring duplicate env "
				    "name \"%.64s\"", filename, linenum, arg);
				continue;
			}
			opt_array_append(filename, linenum, keyword,
			    &options->setenv, &options->num_setenv, arg);
		}
		break;

	case sPermitTunnel:
		intptr = &options->permit_tun;
		arg = argv_next(&ac, &av);
		if (!arg || *arg == '\0')
			fatal("%s line %d: %s missing argument.",
			    filename, linenum, keyword);
		value = -1;
		for (i = 0; tunmode_desc[i].val != -1; i++)
			if (strcmp(tunmode_desc[i].text, arg) == 0) {
				value = tunmode_desc[i].val;
				break;
			}
		if (value == -1)
			fatal("%s line %d: bad %s argument %s",
			    filename, linenum, keyword, arg);
		if (*activep && *intptr == -1)
			*intptr = value;
		break;

	case sInclude:
		if (cmdline) {
			fatal("Include directive not supported as a "
			    "command-line option");
		}
		value = 0;
		while ((arg2 = argv_next(&ac, &av)) != NULL) {
			if (*arg2 == '\0') {
				error("%s line %d: keyword %s empty argument",
				    filename, linenum, keyword);
				goto out;
			}
			value++;
			found = 0;
			if (*arg2 != '/' && *arg2 != '~') {
				xasprintf(&arg, "%s/%s", SSHDIR, arg2);
			} else
				arg = xstrdup(arg2);

			/*
			 * Don't let included files clobber the containing
			 * file's Match state.
			 */
			oactive = *activep;

			/* consult cache of include files */
			TAILQ_FOREACH(item, includes, entry) {
				if (strcmp(item->selector, arg) != 0)
					continue;
				if (item->filename != NULL) {
					parse_server_config_depth(options,
					    item->filename, item->contents,
					    includes, connectinfo,
					    (*inc_flags & SSHCFG_MATCH_ONLY
					        ? SSHCFG_MATCH_ONLY : (oactive
					            ? 0 : SSHCFG_NEVERMATCH)),
					    activep, depth + 1);
				}
				found = 1;
				*activep = oactive;
			}
			if (found != 0) {
				free(arg);
				continue;
			}

			/* requested glob was not in cache */
			debug2("%s line %d: new include %s",
			    filename, linenum, arg);
#ifdef WINDOWS
			convertToForwardslash(arg);
#endif // WINDOWS
			if ((r = glob(arg, 0, NULL, &gbuf)) != 0) {
				if (r != GLOB_NOMATCH) {
					fatal("%s line %d: include \"%s\" glob "
					    "failed", filename, linenum, arg);
				}
				/*
				 * If no entry matched then record a
				 * placeholder to skip later glob calls.
				 */
				debug2("%s line %d: no match for %s",
				    filename, linenum, arg);
				item = xcalloc(1, sizeof(*item));
				item->selector = strdup(arg);
				TAILQ_INSERT_TAIL(includes,
				    item, entry);
			}
			if (gbuf.gl_pathc > INT_MAX)
				fatal_f("too many glob results");
			for (n = 0; n < (int)gbuf.gl_pathc; n++) {
				debug2("%s line %d: including %s",
				    filename, linenum, gbuf.gl_pathv[n]);
				item = xcalloc(1, sizeof(*item));
				item->selector = strdup(arg);
				item->filename = strdup(gbuf.gl_pathv[n]);
				if ((item->contents = sshbuf_new()) == NULL)
					fatal_f("sshbuf_new failed");
				load_server_config(item->filename,
				    item->contents);
				parse_server_config_depth(options,
				    item->filename, item->contents,
				    includes, connectinfo,
				    (*inc_flags & SSHCFG_MATCH_ONLY
				        ? SSHCFG_MATCH_ONLY : (oactive
				            ? 0 : SSHCFG_NEVERMATCH)),
				    activep, depth + 1);
				*activep = oactive;
				TAILQ_INSERT_TAIL(includes, item, entry);
			}
			globfree(&gbuf);
			free(arg);
		}
		if (value == 0) {
			fatal("%s line %d: %s missing filename argument",
			    filename, linenum, keyword);
		}
		break;

	case sMatch:
		if (cmdline)
			fatal("Match directive not supported as a command-line "
			    "option");
		value = match_cfg_line(&str, linenum,
		    (*inc_flags & SSHCFG_NEVERMATCH ? NULL : connectinfo));
		if (value < 0)
			fatal("%s line %d: Bad Match condition", filename,
			    linenum);
		*activep = (*inc_flags & SSHCFG_NEVERMATCH) ? 0 : value;
		/*
		 * The MATCH_ONLY flag is applicable only until the first
		 * match block.
		 */
		*inc_flags &= ~SSHCFG_MATCH_ONLY;
		/*
		 * If match_cfg_line() didn't consume all its arguments then
		 * arrange for the extra arguments check below to fail.
		 */
		if (str == NULL || *str == '\0')
			argv_consume(&ac);
		break;

	case sPermitListen:
	case sPermitOpen:
		if (opcode == sPermitListen) {
			uintptr = &options->num_permitted_listens;
			chararrayptr = &options->permitted_listens;
		} else {
			uintptr = &options->num_permitted_opens;
			chararrayptr = &options->permitted_opens;
		}
		arg = argv_next(&ac, &av);
		if (!arg || *arg == '\0')
			fatal("%s line %d: %s missing argument.",
			    filename, linenum, keyword);
		uvalue = *uintptr;	/* modified later */
		if (strcmp(arg, "any") == 0 || strcmp(arg, "none") == 0) {
			if (*activep && uvalue == 0) {
				*uintptr = 1;
				*chararrayptr = xcalloc(1,
				    sizeof(**chararrayptr));
				(*chararrayptr)[0] = xstrdup(arg);
			}
			break;
		}
		for (; arg != NULL && *arg != '\0'; arg = argv_next(&ac, &av)) {
			if (opcode == sPermitListen &&
			    strchr(arg, ':') == NULL) {
				/*
				 * Allow bare port number for PermitListen
				 * to indicate a wildcard listen host.
				 */
				xasprintf(&arg2, "*:%s", arg);
			} else {
				arg2 = xstrdup(arg);
				p = hpdelim(&arg);
				if (p == NULL) {
					fatal("%s line %d: %s missing host",
					    filename, linenum, keyword);
				}
				p = cleanhostname(p);
			}
			if (arg == NULL ||
			    ((port = permitopen_port(arg)) < 0)) {
				fatal("%s line %d: %s bad port number",
				    filename, linenum, keyword);
			}
			if (*activep && uvalue == 0) {
				opt_array_append(filename, linenum, keyword,
				    chararrayptr, uintptr, arg2);
			}
			free(arg2);
		}
		break;

	case sForceCommand:
		if (str == NULL || *str == '\0')
			fatal("%s line %d: %s missing argument.",
			    filename, linenum, keyword);
		len = strspn(str, WHITESPACE);
		if (*activep && options->adm_forced_command == NULL)
			options->adm_forced_command = xstrdup(str + len);
		argv_consume(&ac);
		break;

	case sChrootDirectory:
		charptr = &options->chroot_directory;

		arg = argv_next(&ac, &av);
		if (!arg || *arg == '\0')
			fatal("%s line %d: %s missing argument.",
			    filename, linenum, keyword);
		if (*activep && *charptr == NULL)
			*charptr = xstrdup(arg);
		break;

	case sTrustedUserCAKeys:
		charptr = &options->trusted_user_ca_keys;
		goto parse_filename;

	case sRevokedKeys:
		charptr = &options->revoked_keys_file;
		goto parse_filename;

	case sSecurityKeyProvider:
		charptr = &options->sk_provider;
		arg = argv_next(&ac, &av);
		if (!arg || *arg == '\0')
			fatal("%s line %d: %s missing argument.",
			    filename, linenum, keyword);
		if (*activep && *charptr == NULL) {
			*charptr = strcasecmp(arg, "internal") == 0 ?
			    xstrdup(arg) : derelativise_path(arg);
			/* increase optional counter */
			if (intptr != NULL)
				*intptr = *intptr + 1;
		}
		break;

	case sIPQoS:
		arg = argv_next(&ac, &av);
		if (!arg || *arg == '\0')
			fatal("%s line %d: %s missing argument.",
			    filename, linenum, keyword);
		if ((value = parse_ipqos(arg)) == -1)
			fatal("%s line %d: Bad %s value: %s",
			    filename, linenum, keyword, arg);
		arg = argv_next(&ac, &av);
		if (arg == NULL)
			value2 = value;
		else if ((value2 = parse_ipqos(arg)) == -1)
			fatal("%s line %d: Bad %s value: %s",
			    filename, linenum, keyword, arg);
		if (*activep) {
			options->ip_qos_interactive = value;
			options->ip_qos_bulk = value2;
		}
		break;

	case sVersionAddendum:
		if (str == NULL || *str == '\0')
			fatal("%s line %d: %s missing argument.",
			    filename, linenum, keyword);
		len = strspn(str, WHITESPACE);
		if (strchr(str + len, '\r') != NULL) {
			fatal("%.200s line %d: Invalid %s argument",
			    filename, linenum, keyword);
		}
		if ((arg = strchr(line, '#')) != NULL) {
			*arg = '\0';
			rtrim(line);
		}
		if (*activep && options->version_addendum == NULL) {
			if (strcasecmp(str + len, "none") == 0)
				options->version_addendum = xstrdup("");
			else
				options->version_addendum = xstrdup(str + len);
		}
		argv_consume(&ac);
		break;

	case sAuthorizedKeysCommand:
		charptr = &options->authorized_keys_command;
 parse_command:
		len = strspn(str, WHITESPACE);
#ifdef WINDOWS
		if (!path_absolute(str + len) && strcasecmp(str + len, "none") != 0) {
#else
		if (str[len] != '/' && strcasecmp(str + len, "none") != 0) {
#endif
			fatal("%.200s line %d: %s must be an absolute path",
			    filename, linenum, keyword);
		}
		if (*activep && options->authorized_keys_command == NULL)
			*charptr = xstrdup(str + len);
		argv_consume(&ac);
		break;

	case sAuthorizedKeysCommandUser:
		charptr = &options->authorized_keys_command_user;
 parse_localuser:
		arg = argv_next(&ac, &av);
		if (!arg || *arg == '\0') {
			fatal("%s line %d: missing %s argument.",
			    filename, linenum, keyword);
		}
		if (*activep && *charptr == NULL)
			*charptr = xstrdup(arg);
		break;

	case sAuthorizedPrincipalsCommand:
		charptr = &options->authorized_principals_command;
		goto parse_command;

	case sAuthorizedPrincipalsCommandUser:
		charptr = &options->authorized_principals_command_user;
		goto parse_localuser;

	case sAuthenticationMethods:
		found = options->num_auth_methods == 0;
		value = 0; /* seen "any" pseudo-method */
		value2 = 0; /* successfully parsed any method */
		while ((arg = argv_next(&ac, &av)) != NULL) {
			if (strcmp(arg, "any") == 0) {
				if (options->num_auth_methods > 0) {
					fatal("%s line %d: \"any\" must "
					    "appear alone in %s",
					    filename, linenum, keyword);
				}
				value = 1;
			} else if (value) {
				fatal("%s line %d: \"any\" must appear "
				    "alone in %s", filename, linenum, keyword);
			} else if (auth2_methods_valid(arg, 0) != 0) {
				fatal("%s line %d: invalid %s method list.",
				    filename, linenum, keyword);
			}
			value2 = 1;
			if (!found || !*activep)
				continue;
			opt_array_append(filename, linenum, keyword,
			    &options->auth_methods,
			    &options->num_auth_methods, arg);
		}
		if (value2 == 0) {
			fatal("%s line %d: no %s specified",
			    filename, linenum, keyword);
		}
		break;

	case sStreamLocalBindMask:
		arg = argv_next(&ac, &av);
		if (!arg || *arg == '\0')
			fatal("%s line %d: %s missing argument.",
			    filename, linenum, keyword);
		/* Parse mode in octal format */
		value = strtol(arg, &p, 8); // CodeQL [SM02313]: strtol will initialize p
		if (arg == p || value < 0 || value > 0777)
			fatal("%s line %d: Invalid %s.",
			    filename, linenum, keyword);
		if (*activep)
			options->fwd_opts.streamlocal_bind_mask = (mode_t)value;
		break;

	case sStreamLocalBindUnlink:
		intptr = &options->fwd_opts.streamlocal_bind_unlink;
		goto parse_flag;

	case sFingerprintHash:
		arg = argv_next(&ac, &av);
		if (!arg || *arg == '\0')
			fatal("%s line %d: %s missing argument.",
			    filename, linenum, keyword);
		if ((value = ssh_digest_alg_by_name(arg)) == -1)
			fatal("%.200s line %d: Invalid %s algorithm \"%s\".",
			    filename, linenum, keyword, arg);
		if (*activep)
			options->fingerprint_hash = value;
		break;

	case sExposeAuthInfo:
		intptr = &options->expose_userauth_info;
		goto parse_flag;

	case sRDomain:
#if !defined(__OpenBSD__) && !defined(HAVE_SYS_SET_PROCESS_RDOMAIN)
		fatal("%s line %d: setting RDomain not supported on this "
		    "platform.", filename, linenum);
#endif
		charptr = &options->routing_domain;
		arg = argv_next(&ac, &av);
		if (!arg || *arg == '\0')
			fatal("%s line %d: %s missing argument.",
			    filename, linenum, keyword);
		if (strcasecmp(arg, "none") != 0 && strcmp(arg, "%D") != 0 &&
		    !valid_rdomain(arg))
			fatal("%s line %d: invalid routing domain",
			    filename, linenum);
		if (*activep && *charptr == NULL)
			*charptr = xstrdup(arg);
		break;

	case sRequiredRSASize:
		intptr = &options->required_rsa_size;
		goto parse_int;

<<<<<<< HEAD
=======
	case sChannelTimeout:
		uvalue = options->num_channel_timeouts;
		i = 0;
		while ((arg = argv_next(&ac, &av)) != NULL) {
			/* Allow "none" only in first position */
			if (strcasecmp(arg, "none") == 0) {
				if (i > 0 || ac > 0) {
					error("%s line %d: keyword %s \"none\" "
					    "argument must appear alone.",
					    filename, linenum, keyword);
					goto out;
				}
			} else if (parse_timeout(arg, NULL, NULL) != 0) {
				fatal("%s line %d: invalid channel timeout %s",
				    filename, linenum, arg);
			}
			if (!*activep || uvalue != 0)
				continue;
			opt_array_append(filename, linenum, keyword,
			    &options->channel_timeouts,
			    &options->num_channel_timeouts, arg);
		}
		break;

	case sUnusedConnectionTimeout:
		intptr = &options->unused_connection_timeout;
		/* peek at first arg for "none" so we can reuse parse_time */
		if (av[0] != NULL && strcasecmp(av[0], "none") == 0) {
			(void)argv_next(&ac, &av); /* consume arg */
			if (*activep)
				*intptr = 0;
			break;
		}
		goto parse_time;

>>>>>>> 6dfb65de
	case sDeprecated:
	case sIgnore:
	case sUnsupported:
		do_log2(opcode == sIgnore ?
		    SYSLOG_LEVEL_DEBUG2 : SYSLOG_LEVEL_INFO,
		    "%s line %d: %s option %s", filename, linenum,
		    opcode == sUnsupported ? "Unsupported" : "Deprecated",
		    keyword);
		argv_consume(&ac);
		break;

	default:
		fatal("%s line %d: Missing handler for opcode %s (%d)",
		    filename, linenum, keyword, opcode);
	}
	/* Check that there is no garbage at end of line. */
	if (ac > 0) {
		error("%.200s line %d: keyword %s extra arguments "
		    "at end of line", filename, linenum, keyword);
		goto out;
	}

	/* success */
	ret = 0;
 out:
	argv_free(oav, oac);
	return ret;
}

int
process_server_config_line(ServerOptions *options, char *line,
    const char *filename, int linenum, int *activep,
    struct connection_info *connectinfo, struct include_list *includes)
{
	int inc_flags = 0;

	return process_server_config_line_depth(options, line, filename,
	    linenum, activep, connectinfo, &inc_flags, 0, includes);
}


/* Reads the server configuration file. */

void
load_server_config(const char *filename, struct sshbuf *conf)
{
	struct stat st;
	char *line = NULL, *cp;
	size_t linesize = 0;
	FILE *f;
	int r;

	debug2_f("filename %s", filename);
	if ((f = fopen(filename, "r")) == NULL) {
		perror(filename);
		exit(1);
	}
	sshbuf_reset(conf);
	/* grow buffer, so realloc is avoided for large config files */
	if (fstat(fileno(f), &st) == 0 && st.st_size > 0 &&
	    (r = sshbuf_allocate(conf, st.st_size)) != 0)
		fatal_fr(r, "allocate");
	while (getline(&line, &linesize, f) != -1) {
		/*
		 * Strip whitespace
		 * NB - preserve newlines, they are needed to reproduce
		 * line numbers later for error messages
		 */
		cp = line + strspn(line, " \t\r");
		if ((r = sshbuf_put(conf, cp, strlen(cp))) != 0)
			fatal_fr(r, "sshbuf_put");
	}
	free(line);
	if ((r = sshbuf_put_u8(conf, 0)) != 0)
		fatal_fr(r, "sshbuf_put_u8");
	fclose(f);
	debug2_f("done config len = %zu", sshbuf_len(conf));
}

void
parse_server_match_config(ServerOptions *options,
   struct include_list *includes, struct connection_info *connectinfo)
{
	ServerOptions mo;

	initialize_server_options(&mo);
	parse_server_config(&mo, "reprocess config", cfg, includes,
	    connectinfo, 0);
	copy_set_server_options(options, &mo, 0);
}

int parse_server_match_testspec(struct connection_info *ci, char *spec)
{
	char *p;

	while ((p = strsep(&spec, ",")) && *p != '\0') {
		if (strncmp(p, "addr=", 5) == 0) {
			ci->address = xstrdup(p + 5);
		} else if (strncmp(p, "host=", 5) == 0) {
			ci->host = xstrdup(p + 5);
		} else if (strncmp(p, "user=", 5) == 0) {
			ci->user = xstrdup(p + 5);
		} else if (strncmp(p, "laddr=", 6) == 0) {
			ci->laddress = xstrdup(p + 6);
		} else if (strncmp(p, "rdomain=", 8) == 0) {
			ci->rdomain = xstrdup(p + 8);
		} else if (strncmp(p, "lport=", 6) == 0) {
			ci->lport = a2port(p + 6);
			if (ci->lport == -1) {
				fprintf(stderr, "Invalid port '%s' in test mode"
				    " specification %s\n", p+6, p);
				return -1;
			}
		} else {
			fprintf(stderr, "Invalid test mode specification %s\n",
			    p);
			return -1;
		}
	}
	return 0;
}

/*
 * Copy any supported values that are set.
 *
 * If the preauth flag is set, we do not bother copying the string or
 * array values that are not used pre-authentication, because any that we
 * do use must be explicitly sent in mm_getpwnamallow().
 */
void
copy_set_server_options(ServerOptions *dst, ServerOptions *src, int preauth)
{
#define M_CP_INTOPT(n) do {\
	if (src->n != -1) \
		dst->n = src->n; \
} while (0)

	M_CP_INTOPT(password_authentication);
	M_CP_INTOPT(gss_authentication);
	M_CP_INTOPT(pubkey_authentication);
	M_CP_INTOPT(pubkey_auth_options);
	M_CP_INTOPT(kerberos_authentication);
	M_CP_INTOPT(hostbased_authentication);
	M_CP_INTOPT(hostbased_uses_name_from_packet_only);
	M_CP_INTOPT(kbd_interactive_authentication);
	M_CP_INTOPT(permit_root_login);
	M_CP_INTOPT(permit_empty_passwd);
	M_CP_INTOPT(ignore_rhosts);

	M_CP_INTOPT(allow_tcp_forwarding);
	M_CP_INTOPT(allow_streamlocal_forwarding);
	M_CP_INTOPT(allow_agent_forwarding);
	M_CP_INTOPT(disable_forwarding);
	M_CP_INTOPT(expose_userauth_info);
	M_CP_INTOPT(permit_tun);
	M_CP_INTOPT(fwd_opts.gateway_ports);
	M_CP_INTOPT(fwd_opts.streamlocal_bind_unlink);
	M_CP_INTOPT(x11_display_offset);
	M_CP_INTOPT(x11_forwarding);
	M_CP_INTOPT(x11_use_localhost);
	M_CP_INTOPT(permit_tty);
	M_CP_INTOPT(permit_user_rc);
	M_CP_INTOPT(max_sessions);
	M_CP_INTOPT(max_authtries);
	M_CP_INTOPT(client_alive_count_max);
	M_CP_INTOPT(client_alive_interval);
	M_CP_INTOPT(ip_qos_interactive);
	M_CP_INTOPT(ip_qos_bulk);
	M_CP_INTOPT(rekey_limit);
	M_CP_INTOPT(rekey_interval);
	M_CP_INTOPT(log_level);
	M_CP_INTOPT(required_rsa_size);
<<<<<<< HEAD
=======
	M_CP_INTOPT(unused_connection_timeout);
>>>>>>> 6dfb65de

	/*
	 * The bind_mask is a mode_t that may be unsigned, so we can't use
	 * M_CP_INTOPT - it does a signed comparison that causes compiler
	 * warnings.
	 */
	if (src->fwd_opts.streamlocal_bind_mask != (mode_t)-1) {
		dst->fwd_opts.streamlocal_bind_mask =
		    src->fwd_opts.streamlocal_bind_mask;
	}

	/* M_CP_STROPT and M_CP_STRARRAYOPT should not appear before here */
#define M_CP_STROPT(n) do {\
	if (src->n != NULL && dst->n != src->n) { \
		free(dst->n); \
		dst->n = src->n; \
	} \
} while(0)
#define M_CP_STRARRAYOPT(s, num_s) do {\
	u_int i; \
	if (src->num_s != 0) { \
		for (i = 0; i < dst->num_s; i++) \
			free(dst->s[i]); \
		free(dst->s); \
		dst->s = xcalloc(src->num_s, sizeof(*dst->s)); \
		for (i = 0; i < src->num_s; i++) \
			dst->s[i] = xstrdup(src->s[i]); \
		dst->num_s = src->num_s; \
	} \
} while(0)

	/* See comment in servconf.h */
	COPY_MATCH_STRING_OPTS();

	/* Arguments that accept '+...' need to be expanded */
	assemble_algorithms(dst);

	/*
	 * The only things that should be below this point are string options
	 * which are only used after authentication.
	 */
	if (preauth)
		return;

	/* These options may be "none" to clear a global setting */
	M_CP_STROPT(adm_forced_command);
	if (option_clear_or_none(dst->adm_forced_command)) {
		free(dst->adm_forced_command);
		dst->adm_forced_command = NULL;
	}
	M_CP_STROPT(chroot_directory);
	if (option_clear_or_none(dst->chroot_directory)) {
		free(dst->chroot_directory);
		dst->chroot_directory = NULL;
	}
}

#undef M_CP_INTOPT
#undef M_CP_STROPT
#undef M_CP_STRARRAYOPT

#define SERVCONF_MAX_DEPTH	16
static void
parse_server_config_depth(ServerOptions *options, const char *filename,
    struct sshbuf *conf, struct include_list *includes,
    struct connection_info *connectinfo, int flags, int *activep, int depth)
{
	int linenum, bad_options = 0;
	char *cp, *obuf, *cbuf;

	if (depth < 0 || depth > SERVCONF_MAX_DEPTH)
		fatal("Too many recursive configuration includes");

	debug2_f("config %s len %zu%s", filename, sshbuf_len(conf),
	    (flags & SSHCFG_NEVERMATCH ? " [checking syntax only]" : ""));

	if ((obuf = cbuf = sshbuf_dup_string(conf)) == NULL)
		fatal_f("sshbuf_dup_string failed");
	linenum = 1;
	while ((cp = strsep(&cbuf, "\n")) != NULL) {
		if (process_server_config_line_depth(options, cp,
		    filename, linenum++, activep, connectinfo, &flags,
		    depth, includes) != 0)
			bad_options++;
	}
	free(obuf);
	if (bad_options > 0)
		fatal("%s: terminating, %d bad configuration options",
		    filename, bad_options);
}

void
parse_server_config(ServerOptions *options, const char *filename,
    struct sshbuf *conf, struct include_list *includes,
    struct connection_info *connectinfo, int reexec)
{
	int active = connectinfo ? 0 : 1;
	parse_server_config_depth(options, filename, conf, includes,
	    connectinfo, (connectinfo ? SSHCFG_MATCH_ONLY : 0), &active, 0);
	if (!reexec)
		process_queued_listen_addrs(options);
<<<<<<< HEAD

#ifdef WINDOWS	
	/* TODO - Refactor this into a platform specific post-read config processing routine.
	 * TODO - support all forms of username, groupname.
	 *   a) domain\groupname
	 *   b) domain\groupname@hostip
	 *   c) full_domain_name\groupname
	 *   d) full_domain_name\groupname@hostip
	 *   e) user@domain
	 *   f) domain\user
	 *   g) fulldomain\user
	 *   h) user@domain@hostip
	 */
	/* convert the users, user groups to lower case */
	char *tmp = NULL;
	for (int i = 0; i < options->num_allow_users; i++) {
		/* For domain user we need special handling.
		* We support both "domain\user" and "domain/user" formats.
		*/
		if (tmp = strstr(options->allow_users[i], "/"))
			*tmp = '\\';

		lowercase(options->allow_users[i]);
	}

	for (int i = 0; i < options->num_deny_users; i++) {
		/* For domain user we need special handling.
		 * We support both "domain\user" and "domain/user" formats.
		 */
		if (tmp = strstr(options->deny_users[i], "/"))
			*tmp = '\\';

		lowercase(options->deny_users[i]);
	}

	for (int i = 0; i < options->num_allow_groups; i++) {
		/* For domain group we need special handling.
		* We support both "domain\group" and "domain/group" formats.
		*/
		if (tmp = strstr(options->allow_groups[i], "/"))
			*tmp = '\\';

		lowercase(options->allow_groups[i]);
	}

	for (int i = 0; i < options->num_deny_groups; i++) {
		/* For domain group we need special handling.
		* We support both "domain\group" and "domain/group" formats.
		*/
		if (tmp = strstr(options->deny_groups[i], "/"))
			*tmp = '\\';

		lowercase(options->deny_groups[i]);
	}
#endif // WINDOWS
=======
>>>>>>> 6dfb65de
}

static const char *
fmt_multistate_int(int val, const struct multistate *m)
{
	u_int i;

	for (i = 0; m[i].key != NULL; i++) {
		if (m[i].value == val)
			return m[i].key;
	}
	return "UNKNOWN";
}

static const char *
fmt_intarg(ServerOpCodes code, int val)
{
	if (val == -1)
		return "unset";
	switch (code) {
	case sAddressFamily:
		return fmt_multistate_int(val, multistate_addressfamily);
	case sPermitRootLogin:
		return fmt_multistate_int(val, multistate_permitrootlogin);
	case sGatewayPorts:
		return fmt_multistate_int(val, multistate_gatewayports);
	case sCompression:
		return fmt_multistate_int(val, multistate_compression);
	case sAllowTcpForwarding:
		return fmt_multistate_int(val, multistate_tcpfwd);
	case sAllowStreamLocalForwarding:
		return fmt_multistate_int(val, multistate_tcpfwd);
	case sIgnoreRhosts:
		return fmt_multistate_int(val, multistate_ignore_rhosts);
	case sFingerprintHash:
		return ssh_digest_alg_name(val);
	default:
		switch (val) {
		case 0:
			return "no";
		case 1:
			return "yes";
		default:
			return "UNKNOWN";
		}
	}
}

static void
dump_cfg_int(ServerOpCodes code, int val)
{
	if (code == sUnusedConnectionTimeout && val == 0) {
		printf("%s none\n", lookup_opcode_name(code));
		return;
	}
	printf("%s %d\n", lookup_opcode_name(code), val);
}

static void
dump_cfg_oct(ServerOpCodes code, int val)
{
	printf("%s 0%o\n", lookup_opcode_name(code), val);
}

static void
dump_cfg_fmtint(ServerOpCodes code, int val)
{
	printf("%s %s\n", lookup_opcode_name(code), fmt_intarg(code, val));
}

static void
dump_cfg_string(ServerOpCodes code, const char *val)
{
	printf("%s %s\n", lookup_opcode_name(code),
	    val == NULL ? "none" : val);
}

static void
dump_cfg_strarray(ServerOpCodes code, u_int count, char **vals)
{
	u_int i;

	for (i = 0; i < count; i++)
		printf("%s %s\n", lookup_opcode_name(code), vals[i]);
}

static void
dump_cfg_strarray_oneline(ServerOpCodes code, u_int count, char **vals)
{
	u_int i;

	if (count <= 0 && code != sAuthenticationMethods)
		return;
	printf("%s", lookup_opcode_name(code));
	for (i = 0; i < count; i++)
		printf(" %s",  vals[i]);
	if (code == sAuthenticationMethods && count == 0)
		printf(" any");
	else if (code == sChannelTimeout && count == 0)
		printf(" none");
	printf("\n");
}

static char *
format_listen_addrs(struct listenaddr *la)
{
	int r;
	struct addrinfo *ai;
	char addr[NI_MAXHOST], port[NI_MAXSERV];
	char *laddr1 = xstrdup(""), *laddr2 = NULL;

	/*
	 * ListenAddress must be after Port.  add_one_listen_addr pushes
	 * addresses onto a stack, so to maintain ordering we need to
	 * print these in reverse order.
	 */
	for (ai = la->addrs; ai; ai = ai->ai_next) {
		if ((r = getnameinfo(ai->ai_addr, ai->ai_addrlen, addr,
		    sizeof(addr), port, sizeof(port),
		    NI_NUMERICHOST|NI_NUMERICSERV)) != 0) {
			error("getnameinfo: %.100s", ssh_gai_strerror(r));
			continue;
		}
		laddr2 = laddr1;
		if (ai->ai_family == AF_INET6) {
			xasprintf(&laddr1, "listenaddress [%s]:%s%s%s\n%s",
			    addr, port,
			    la->rdomain == NULL ? "" : " rdomain ",
			    la->rdomain == NULL ? "" : la->rdomain,
			    laddr2);
		} else {
			xasprintf(&laddr1, "listenaddress %s:%s%s%s\n%s",
			    addr, port,
			    la->rdomain == NULL ? "" : " rdomain ",
			    la->rdomain == NULL ? "" : la->rdomain,
			    laddr2);
		}
		free(laddr2);
	}
	return laddr1;
}

void
dump_config(ServerOptions *o)
{
	char *s;
	u_int i;

	/* these are usually at the top of the config */
	for (i = 0; i < o->num_ports; i++)
		printf("port %d\n", o->ports[i]);
	dump_cfg_fmtint(sAddressFamily, o->address_family);

	for (i = 0; i < o->num_listen_addrs; i++) {
		s = format_listen_addrs(&o->listen_addrs[i]);
		printf("%s", s);
		free(s);
	}

	/* integer arguments */
#ifdef USE_PAM
	dump_cfg_fmtint(sUsePAM, o->use_pam);
#endif
	dump_cfg_int(sLoginGraceTime, o->login_grace_time);
	dump_cfg_int(sX11DisplayOffset, o->x11_display_offset);
	dump_cfg_int(sMaxAuthTries, o->max_authtries);
	dump_cfg_int(sMaxSessions, o->max_sessions);
	dump_cfg_int(sClientAliveInterval, o->client_alive_interval);
	dump_cfg_int(sClientAliveCountMax, o->client_alive_count_max);
	dump_cfg_int(sRequiredRSASize, o->required_rsa_size);
	dump_cfg_oct(sStreamLocalBindMask, o->fwd_opts.streamlocal_bind_mask);
	dump_cfg_int(sUnusedConnectionTimeout, o->unused_connection_timeout);

	/* formatted integer arguments */
	dump_cfg_fmtint(sPermitRootLogin, o->permit_root_login);
	dump_cfg_fmtint(sIgnoreRhosts, o->ignore_rhosts);
	dump_cfg_fmtint(sIgnoreUserKnownHosts, o->ignore_user_known_hosts);
	dump_cfg_fmtint(sHostbasedAuthentication, o->hostbased_authentication);
	dump_cfg_fmtint(sHostbasedUsesNameFromPacketOnly,
	    o->hostbased_uses_name_from_packet_only);
	dump_cfg_fmtint(sPubkeyAuthentication, o->pubkey_authentication);
#ifdef KRB5
	dump_cfg_fmtint(sKerberosAuthentication, o->kerberos_authentication);
	dump_cfg_fmtint(sKerberosOrLocalPasswd, o->kerberos_or_local_passwd);
	dump_cfg_fmtint(sKerberosTicketCleanup, o->kerberos_ticket_cleanup);
# ifdef USE_AFS
	dump_cfg_fmtint(sKerberosGetAFSToken, o->kerberos_get_afs_token);
# endif
#endif
#ifdef GSSAPI
	dump_cfg_fmtint(sGssAuthentication, o->gss_authentication);
	dump_cfg_fmtint(sGssCleanupCreds, o->gss_cleanup_creds);
#endif
	dump_cfg_fmtint(sPasswordAuthentication, o->password_authentication);
	dump_cfg_fmtint(sKbdInteractiveAuthentication,
	    o->kbd_interactive_authentication);
	dump_cfg_fmtint(sPrintMotd, o->print_motd);
#ifndef DISABLE_LASTLOG
	dump_cfg_fmtint(sPrintLastLog, o->print_lastlog);
#endif
	dump_cfg_fmtint(sX11Forwarding, o->x11_forwarding);
	dump_cfg_fmtint(sX11UseLocalhost, o->x11_use_localhost);
	dump_cfg_fmtint(sPermitTTY, o->permit_tty);
	dump_cfg_fmtint(sPermitUserRC, o->permit_user_rc);
	dump_cfg_fmtint(sStrictModes, o->strict_modes);
	dump_cfg_fmtint(sTCPKeepAlive, o->tcp_keep_alive);
	dump_cfg_fmtint(sEmptyPasswd, o->permit_empty_passwd);
	dump_cfg_fmtint(sCompression, o->compression);
	dump_cfg_fmtint(sGatewayPorts, o->fwd_opts.gateway_ports);
	dump_cfg_fmtint(sUseDNS, o->use_dns);
	dump_cfg_fmtint(sAllowTcpForwarding, o->allow_tcp_forwarding);
	dump_cfg_fmtint(sAllowAgentForwarding, o->allow_agent_forwarding);
	dump_cfg_fmtint(sDisableForwarding, o->disable_forwarding);
	dump_cfg_fmtint(sAllowStreamLocalForwarding, o->allow_streamlocal_forwarding);
	dump_cfg_fmtint(sStreamLocalBindUnlink, o->fwd_opts.streamlocal_bind_unlink);
	dump_cfg_fmtint(sFingerprintHash, o->fingerprint_hash);
	dump_cfg_fmtint(sExposeAuthInfo, o->expose_userauth_info);

	/* string arguments */
	dump_cfg_string(sPidFile, o->pid_file);
	dump_cfg_string(sModuliFile, o->moduli_file);
	dump_cfg_string(sXAuthLocation, o->xauth_location);
	dump_cfg_string(sCiphers, o->ciphers);
	dump_cfg_string(sMacs, o->macs);
	dump_cfg_string(sBanner, o->banner);
	dump_cfg_string(sForceCommand, o->adm_forced_command);
	dump_cfg_string(sChrootDirectory, o->chroot_directory);
	dump_cfg_string(sTrustedUserCAKeys, o->trusted_user_ca_keys);
	dump_cfg_string(sRevokedKeys, o->revoked_keys_file);
	dump_cfg_string(sSecurityKeyProvider, o->sk_provider);
	dump_cfg_string(sAuthorizedPrincipalsFile,
	    o->authorized_principals_file);
	dump_cfg_string(sVersionAddendum, *o->version_addendum == '\0'
	    ? "none" : o->version_addendum);
	dump_cfg_string(sAuthorizedKeysCommand, o->authorized_keys_command);
	dump_cfg_string(sAuthorizedKeysCommandUser, o->authorized_keys_command_user);
	dump_cfg_string(sAuthorizedPrincipalsCommand, o->authorized_principals_command);
	dump_cfg_string(sAuthorizedPrincipalsCommandUser, o->authorized_principals_command_user);
	dump_cfg_string(sHostKeyAgent, o->host_key_agent);
	dump_cfg_string(sKexAlgorithms, o->kex_algorithms);
	dump_cfg_string(sCASignatureAlgorithms, o->ca_sign_algorithms);
	dump_cfg_string(sHostbasedAcceptedAlgorithms, o->hostbased_accepted_algos);
	dump_cfg_string(sHostKeyAlgorithms, o->hostkeyalgorithms);
	dump_cfg_string(sPubkeyAcceptedAlgorithms, o->pubkey_accepted_algos);
#if defined(__OpenBSD__) || defined(HAVE_SYS_SET_PROCESS_RDOMAIN)
	dump_cfg_string(sRDomain, o->routing_domain);
#endif

	/* string arguments requiring a lookup */
	dump_cfg_string(sLogLevel, log_level_name(o->log_level));
	dump_cfg_string(sLogFacility, log_facility_name(o->log_facility));

	/* string array arguments */
	dump_cfg_strarray_oneline(sAuthorizedKeysFile, o->num_authkeys_files,
	    o->authorized_keys_files);
	dump_cfg_strarray(sHostKeyFile, o->num_host_key_files,
	    o->host_key_files);
	dump_cfg_strarray(sHostCertificate, o->num_host_cert_files,
	    o->host_cert_files);
	dump_cfg_strarray(sAllowUsers, o->num_allow_users, o->allow_users);
	dump_cfg_strarray(sDenyUsers, o->num_deny_users, o->deny_users);
	dump_cfg_strarray(sAllowGroups, o->num_allow_groups, o->allow_groups);
	dump_cfg_strarray(sDenyGroups, o->num_deny_groups, o->deny_groups);
	dump_cfg_strarray(sAcceptEnv, o->num_accept_env, o->accept_env);
	dump_cfg_strarray(sSetEnv, o->num_setenv, o->setenv);
	dump_cfg_strarray_oneline(sAuthenticationMethods,
	    o->num_auth_methods, o->auth_methods);
	dump_cfg_strarray_oneline(sLogVerbose,
	    o->num_log_verbose, o->log_verbose);
	dump_cfg_strarray_oneline(sChannelTimeout,
	    o->num_channel_timeouts, o->channel_timeouts);

	/* other arguments */
	for (i = 0; i < o->num_subsystems; i++)
		printf("subsystem %s %s\n", o->subsystem_name[i],
		    o->subsystem_args[i]);

	printf("maxstartups %d:%d:%d\n", o->max_startups_begin,
	    o->max_startups_rate, o->max_startups);
	printf("persourcemaxstartups ");
	if (o->per_source_max_startups == INT_MAX)
		printf("none\n");
	else
		printf("%d\n", o->per_source_max_startups);
	printf("persourcenetblocksize %d:%d\n", o->per_source_masklen_ipv4,
	    o->per_source_masklen_ipv6);

	s = NULL;
	for (i = 0; tunmode_desc[i].val != -1; i++) {
		if (tunmode_desc[i].val == o->permit_tun) {
			s = tunmode_desc[i].text;
			break;
		}
	}
	dump_cfg_string(sPermitTunnel, s);

	printf("ipqos %s ", iptos2str(o->ip_qos_interactive));
	printf("%s\n", iptos2str(o->ip_qos_bulk));

	printf("rekeylimit %llu %d\n", (unsigned long long)o->rekey_limit,
	    o->rekey_interval);

	printf("permitopen");
	if (o->num_permitted_opens == 0)
		printf(" any");
	else {
		for (i = 0; i < o->num_permitted_opens; i++)
			printf(" %s", o->permitted_opens[i]);
	}
	printf("\n");
	printf("permitlisten");
	if (o->num_permitted_listens == 0)
		printf(" any");
	else {
		for (i = 0; i < o->num_permitted_listens; i++)
			printf(" %s", o->permitted_listens[i]);
	}
	printf("\n");

	if (o->permit_user_env_allowlist == NULL) {
		dump_cfg_fmtint(sPermitUserEnvironment, o->permit_user_env);
	} else {
		printf("permituserenvironment %s\n",
		    o->permit_user_env_allowlist);
	}

	printf("pubkeyauthoptions");
	if (o->pubkey_auth_options == 0)
		printf(" none");
	if (o->pubkey_auth_options & PUBKEYAUTH_TOUCH_REQUIRED)
		printf(" touch-required");
	if (o->pubkey_auth_options & PUBKEYAUTH_VERIFY_REQUIRED)
		printf(" verify-required");
	printf("\n");
}<|MERGE_RESOLUTION|>--- conflicted
+++ resolved
@@ -1,9 +1,5 @@
 
-<<<<<<< HEAD
-/* $OpenBSD: servconf.c,v 1.386 2022/09/17 10:34:29 djm Exp $ */
-=======
 /* $OpenBSD: servconf.c,v 1.390 2023/01/17 09:44:48 djm Exp $ */
->>>>>>> 6dfb65de
 /*
  * Copyright (c) 1995 Tatu Ylonen <ylo@cs.hut.fi>, Espoo, Finland
  *                    All rights reserved
@@ -200,12 +196,9 @@
 	options->disable_forwarding = -1;
 	options->expose_userauth_info = -1;
 	options->required_rsa_size = -1;
-<<<<<<< HEAD
-=======
 	options->channel_timeouts = NULL;
 	options->num_channel_timeouts = 0;
 	options->unused_connection_timeout = -1;
->>>>>>> 6dfb65de
 }
 
 /* Returns 1 if a string option is unset or set to "none" or 0 otherwise. */
@@ -456,11 +449,8 @@
 		options->sk_provider = xstrdup("internal");
 	if (options->required_rsa_size == -1)
 		options->required_rsa_size = SSH_RSA_MINIMUM_MODULUS_SIZE;
-<<<<<<< HEAD
-=======
 	if (options->unused_connection_timeout == -1)
 		options->unused_connection_timeout = 0;
->>>>>>> 6dfb65de
 
 	assemble_algorithms(options);
 
@@ -544,11 +534,7 @@
 	sStreamLocalBindMask, sStreamLocalBindUnlink,
 	sAllowStreamLocalForwarding, sFingerprintHash, sDisableForwarding,
 	sExposeAuthInfo, sRDomain, sPubkeyAuthOptions, sSecurityKeyProvider,
-<<<<<<< HEAD
-	sRequiredRSASize,
-=======
 	sRequiredRSASize, sChannelTimeout, sUnusedConnectionTimeout,
->>>>>>> 6dfb65de
 	sDeprecated, sIgnore, sUnsupported
 } ServerOpCodes;
 
@@ -709,11 +695,8 @@
 	{ "casignaturealgorithms", sCASignatureAlgorithms, SSHCFG_ALL },
 	{ "securitykeyprovider", sSecurityKeyProvider, SSHCFG_GLOBAL },
 	{ "requiredrsasize", sRequiredRSASize, SSHCFG_ALL },
-<<<<<<< HEAD
-=======
 	{ "channeltimeout", sChannelTimeout, SSHCFG_ALL },
 	{ "unusedconnectiontimeout", sUnusedConnectionTimeout, SSHCFG_ALL },
->>>>>>> 6dfb65de
 	{ NULL, sBadOption, 0 }
 };
 
@@ -2545,8 +2528,6 @@
 		intptr = &options->required_rsa_size;
 		goto parse_int;
 
-<<<<<<< HEAD
-=======
 	case sChannelTimeout:
 		uvalue = options->num_channel_timeouts;
 		i = 0;
@@ -2582,7 +2563,6 @@
 		}
 		goto parse_time;
 
->>>>>>> 6dfb65de
 	case sDeprecated:
 	case sIgnore:
 	case sUnsupported:
@@ -2755,10 +2735,7 @@
 	M_CP_INTOPT(rekey_interval);
 	M_CP_INTOPT(log_level);
 	M_CP_INTOPT(required_rsa_size);
-<<<<<<< HEAD
-=======
 	M_CP_INTOPT(unused_connection_timeout);
->>>>>>> 6dfb65de
 
 	/*
 	 * The bind_mask is a mode_t that may be unsigned, so we can't use
@@ -2860,7 +2837,6 @@
 	    connectinfo, (connectinfo ? SSHCFG_MATCH_ONLY : 0), &active, 0);
 	if (!reexec)
 		process_queued_listen_addrs(options);
-<<<<<<< HEAD
 
 #ifdef WINDOWS	
 	/* TODO - Refactor this into a platform specific post-read config processing routine.
@@ -2916,8 +2892,6 @@
 		lowercase(options->deny_groups[i]);
 	}
 #endif // WINDOWS
-=======
->>>>>>> 6dfb65de
 }
 
 static const char *
