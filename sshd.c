/* $OpenBSD: sshd.c,v 1.514 2018/08/13 02:41:05 djm Exp $ */
/*
 * Author: Tatu Ylonen <ylo@cs.hut.fi>
 * Copyright (c) 1995 Tatu Ylonen <ylo@cs.hut.fi>, Espoo, Finland
 *                    All rights reserved
 * This program is the ssh daemon.  It listens for connections from clients,
 * and performs authentication, executes use commands or shell, and forwards
 * information to/from the application to the user client over an encrypted
 * connection.  This can also handle forwarding of X11, TCP/IP, and
 * authentication agent connections.
 *
 * As far as I am concerned, the code I have written for this software
 * can be used freely for any purpose.  Any derived versions of this
 * software must be clearly marked as such, and if the derived work is
 * incompatible with the protocol description in the RFC file, it must be
 * called by a name other than "ssh" or "Secure Shell".
 *
 * SSH2 implementation:
 * Privilege Separation:
 *
 * Copyright (c) 2000, 2001, 2002 Markus Friedl.  All rights reserved.
 * Copyright (c) 2002 Niels Provos.  All rights reserved.
 *
 * Redistribution and use in source and binary forms, with or without
 * modification, are permitted provided that the following conditions
 * are met:
 * 1. Redistributions of source code must retain the above copyright
 *    notice, this list of conditions and the following disclaimer.
 * 2. Redistributions in binary form must reproduce the above copyright
 *    notice, this list of conditions and the following disclaimer in the
 *    documentation and/or other materials provided with the distribution.
 *
 * THIS SOFTWARE IS PROVIDED BY THE AUTHOR ``AS IS'' AND ANY EXPRESS OR
 * IMPLIED WARRANTIES, INCLUDING, BUT NOT LIMITED TO, THE IMPLIED WARRANTIES
 * OF MERCHANTABILITY AND FITNESS FOR A PARTICULAR PURPOSE ARE DISCLAIMED.
 * IN NO EVENT SHALL THE AUTHOR BE LIABLE FOR ANY DIRECT, INDIRECT,
 * INCIDENTAL, SPECIAL, EXEMPLARY, OR CONSEQUENTIAL DAMAGES (INCLUDING, BUT
 * NOT LIMITED TO, PROCUREMENT OF SUBSTITUTE GOODS OR SERVICES; LOSS OF USE,
 * DATA, OR PROFITS; OR BUSINESS INTERRUPTION) HOWEVER CAUSED AND ON ANY
 * THEORY OF LIABILITY, WHETHER IN CONTRACT, STRICT LIABILITY, OR TORT
 * (INCLUDING NEGLIGENCE OR OTHERWISE) ARISING IN ANY WAY OUT OF THE USE OF
 * THIS SOFTWARE, EVEN IF ADVISED OF THE POSSIBILITY OF SUCH DAMAGE.
 */

#include "includes.h"

#include <sys/types.h>
#include <sys/ioctl.h>
#include <sys/socket.h>
#ifdef HAVE_SYS_STAT_H
# include <sys/stat.h>
#endif
#ifdef HAVE_SYS_TIME_H
# include <sys/time.h>
#endif
#include "openbsd-compat/sys-tree.h"
#include "openbsd-compat/sys-queue.h"
#include <sys/wait.h>

#include <errno.h>
#include <fcntl.h>
#include <netdb.h>
#ifdef HAVE_PATHS_H
#include <paths.h>
#endif
#include <grp.h>
#include <pwd.h>
#include <signal.h>
#include <stdarg.h>
#include <stdio.h>
#include <stdlib.h>
#include <string.h>
#include <unistd.h>
#include <limits.h>

#ifdef WITH_OPENSSL
#include <openssl/dh.h>
#include <openssl/bn.h>
#include <openssl/rand.h>
#include "openbsd-compat/openssl-compat.h"
#endif

#ifdef HAVE_SECUREWARE
#include <sys/security.h>
#include <prot.h>
#endif

#include "xmalloc.h"
#include "ssh.h"
#include "ssh2.h"
#include "sshpty.h"
#include "packet.h"
#include "log.h"
#include "sshbuf.h"
#include "misc.h"
#include "match.h"
#include "servconf.h"
#include "uidswap.h"
#include "compat.h"
#include "cipher.h"
#include "digest.h"
#include "sshkey.h"
#include "kex.h"
#include "myproposal.h"
#include "authfile.h"
#include "pathnames.h"
#include "atomicio.h"
#include "canohost.h"
#include "hostfile.h"
#include "auth.h"
#include "authfd.h"
#include "msg.h"
#include "dispatch.h"
#include "channels.h"
#include "session.h"
#include "monitor.h"
#ifdef GSSAPI
#include "ssh-gss.h"
#endif
#include "monitor_wrap.h"
#include "ssh-sandbox.h"
#include "auth-options.h"
#include "version.h"
#include "ssherr.h"

/* Re-exec fds */
#define REEXEC_DEVCRYPTO_RESERVED_FD	(STDERR_FILENO + 1)
#define REEXEC_STARTUP_PIPE_FD		(STDERR_FILENO + 2)
#define REEXEC_CONFIG_PASS_FD		(STDERR_FILENO + 3)
#define REEXEC_MIN_FREE_FD		(STDERR_FILENO + 4)

/* Privilege separation related spawn fds */
#define PRIVSEP_MONITOR_FD		(STDERR_FILENO + 1)
#define PRIVSEP_LOG_FD			(STDERR_FILENO + 2)
#define PRIVSEP_UNAUTH_MIN_FREE_FD	(PRIVSEP_LOG_FD + 1)
#define PRIVSEP_AUTH_MIN_FREE_FD	(PRIVSEP_MONITOR_FD + 1)

extern char *__progname;

/* Server configuration options. */
ServerOptions options;

/* Name of the server configuration file. */
char *config_file_name = _PATH_SERVER_CONFIG_FILE;

/*
 * Debug mode flag.  This can be set on the command line.  If debug
 * mode is enabled, extra debugging output will be sent to the system
 * log, the daemon will not go to background, and will exit after processing
 * the first connection.
 */
int debug_flag = 0;

/*
 * Indicating that the daemon should only test the configuration and keys.
 * If test_flag > 1 ("-T" flag), then sshd will also dump the effective
 * configuration, optionally using connection information provided by the
 * "-C" flag.
 */
int test_flag = 0;

/* Flag indicating that the daemon is being started from inetd. */
int inetd_flag = 0;

/* Flag indicating that sshd should not detach and become a daemon. */
int no_daemon_flag = 0;

/* debug goes to stderr unless inetd_flag is set */
int log_stderr = 0;

/* Saved arguments to main(). */
char **saved_argv;
int saved_argc;

/* re-exec */
int rexeced_flag = 0;
int rexec_flag = 1;
int rexec_argc = 0;
char **rexec_argv;

/*
 * The sockets that the server is listening; this is used in the SIGHUP
 * signal handler.
 */
#define	MAX_LISTEN_SOCKS	16
int listen_socks[MAX_LISTEN_SOCKS];
int num_listen_socks = 0;

/*
 * the client's version string, passed by sshd2 in compat mode. if != NULL,
 * sshd will skip the version-number exchange
 */
char *client_version_string = NULL;
char *server_version_string = NULL;

/* Daemon's agent connection */
int auth_sock = -1;
int have_agent = 0;

int privsep_unauth_child = 0;
int privsep_auth_child = 0;
int io_sock_in = 0;
int io_sock_out = 0;

/*
 * Any really sensitive data in the application is contained in this
 * structure. The idea is that this structure could be locked into memory so
 * that the pages do not get written into swap.  However, there are some
 * problems. The private key contains BIGNUMs, and we do not (in principle)
 * have access to the internals of them, and locking just the structure is
 * not very useful.  Currently, memory locking is not implemented.
 */
struct {
	struct sshkey	**host_keys;		/* all private host keys */
	struct sshkey	**host_pubkeys;		/* all public host keys */
	struct sshkey	**host_certificates;	/* all public host certificates */
	int		have_ssh2_key;
} sensitive_data;

/* This is set to true when a signal is received. */
static volatile sig_atomic_t received_sighup = 0;
static volatile sig_atomic_t received_sigterm = 0;

/* session identifier, used by RSA-auth */
u_char session_id[16];

/* same for ssh2 */
u_char *session_id2 = NULL;
u_int session_id2_len = 0;

/* record remote hostname or ip */
u_int utmp_len = HOST_NAME_MAX+1;

/* options.max_startup sized array of fd ints */
int *startup_pipes = NULL;
int startup_pipe;		/* in child */

/* variables used for privilege separation */
int use_privsep = -1;
struct monitor *pmonitor = NULL;
int privsep_is_preauth = 1;
static int privsep_chroot = 1;

/* global authentication context */
Authctxt *the_authctxt = NULL;

/* global key/cert auth options. XXX move to permanent ssh->authctxt? */
struct sshauthopt *auth_opts = NULL;

/* sshd_config buffer */
struct sshbuf *cfg;

/* message to be displayed after login */
struct sshbuf *loginmsg;

/* Unprivileged user */
struct passwd *privsep_pw = NULL;

/* Prototypes for various functions defined later in this file. */
void destroy_sensitive_data(void);
void demote_sensitive_data(void);
static void do_ssh2_kex(void);

/*
 * Close all listening sockets
 */
static void
close_listen_socks(void)
{
	int i;

	for (i = 0; i < num_listen_socks; i++)
		close(listen_socks[i]);
	num_listen_socks = -1;
}

static void
close_startup_pipes(void)
{
	int i;

	if (startup_pipes)
		for (i = 0; i < options.max_startups; i++)
			if (startup_pipes[i] != -1)
				close(startup_pipes[i]);
}

/*
 * Signal handler for SIGHUP.  Sshd execs itself when it receives SIGHUP;
 * the effect is to reread the configuration file (and to regenerate
 * the server key).
 */

/*ARGSUSED*/
static void
sighup_handler(int sig)
{
	int save_errno = errno;

	received_sighup = 1;
	errno = save_errno;
}

/*
 * Called from the main program after receiving SIGHUP.
 * Restarts the server.
 */
static void
sighup_restart(void)
{
	logit("Received SIGHUP; restarting.");
	if (options.pid_file != NULL)
		unlink(options.pid_file);
	platform_pre_restart();
	close_listen_socks();
	close_startup_pipes();
	alarm(0);  /* alarm timer persists across exec */
	signal(SIGHUP, SIG_IGN); /* will be restored after exec */
	execv(saved_argv[0], saved_argv);
	logit("RESTART FAILED: av[0]='%.100s', error: %.100s.", saved_argv[0],
	    strerror(errno));
	exit(1);
}

/*
 * Generic signal handler for terminating signals in the master daemon.
 */
/*ARGSUSED*/
static void
sigterm_handler(int sig)
{
	received_sigterm = sig;
}

/*
 * SIGCHLD handler.  This is called whenever a child dies.  This will then
 * reap any zombies left by exited children.
 */
/*ARGSUSED*/
static void
main_sigchld_handler(int sig)
{
	int save_errno = errno;
	pid_t pid;
	int status;

	while ((pid = waitpid(-1, &status, WNOHANG)) > 0 ||
	    (pid < 0 && errno == EINTR))
		;
	errno = save_errno;
}

/*
 * Signal handler for the alarm after the login grace period has expired.
 */
/*ARGSUSED*/
static void
grace_alarm_handler(int sig)
{
	if (use_privsep && pmonitor != NULL && pmonitor->m_pid > 0)
		kill(pmonitor->m_pid, SIGALRM);

	/*
	 * Try to kill any processes that we have spawned, E.g. authorized
	 * keys command helpers.
	 */
	if (getpgid(0) == getpid()) {
		signal(SIGTERM, SIG_IGN);
		kill(0, SIGTERM);
	}

	/* Log error and exit. */
	sigdie("Timeout before authentication for %s port %d",
	    ssh_remote_ipaddr(active_state), ssh_remote_port(active_state));
}

static void
sshd_exchange_identification(struct ssh *ssh, int sock_in, int sock_out)
{
	u_int i;
	int remote_major, remote_minor;
	char *s;
	char buf[256];			/* Must not be larger than remote_version. */
	char remote_version[256];	/* Must be at least as big as buf. */

	xasprintf(&server_version_string, "SSH-%d.%d-%.100s%s%s\r\n",
	    PROTOCOL_MAJOR_2, PROTOCOL_MINOR_2, SSH_VERSION,
	    *options.version_addendum == '\0' ? "" : " ",
	    options.version_addendum);

	/* Send our protocol version identification. */
	if (atomicio(vwrite, sock_out, server_version_string,
	    strlen(server_version_string))
	    != strlen(server_version_string)) {
		logit("Could not write ident string to %s port %d",
		    ssh_remote_ipaddr(ssh), ssh_remote_port(ssh));
		cleanup_exit(255);
	}

	/* Read other sides version identification. */
	memset(buf, 0, sizeof(buf));
	for (i = 0; i < sizeof(buf) - 1; i++) {
		if (atomicio(read, sock_in, &buf[i], 1) != 1) {
			logit("Did not receive identification string "
			    "from %s port %d",
			    ssh_remote_ipaddr(ssh), ssh_remote_port(ssh));
			cleanup_exit(255);
		}
		if (buf[i] == '\r') {
			buf[i] = 0;
			/* Kludge for F-Secure Macintosh < 1.0.2 */
			if (i == 12 &&
			    strncmp(buf, "SSH-1.5-W1.0", 12) == 0)
				break;
			continue;
		}
		if (buf[i] == '\n') {
			buf[i] = 0;
			break;
		}
	}
	buf[sizeof(buf) - 1] = 0;
	client_version_string = xstrdup(buf);

	/*
	 * Check that the versions match.  In future this might accept
	 * several versions and set appropriate flags to handle them.
	 */
	if (sscanf(client_version_string, "SSH-%d.%d-%[^\n]\n",
	    &remote_major, &remote_minor, remote_version) != 3) {
		s = "Protocol mismatch.\n";
		(void) atomicio(vwrite, sock_out, s, strlen(s));
		logit("Bad protocol version identification '%.100s' "
		    "from %s port %d", client_version_string,
		    ssh_remote_ipaddr(ssh), ssh_remote_port(ssh));
		close(sock_in);
		close(sock_out);
		cleanup_exit(255);
	}
	debug("Client protocol version %d.%d; client software version %.100s",
	    remote_major, remote_minor, remote_version);

	ssh->compat = compat_datafellows(remote_version);

	if ((ssh->compat & SSH_BUG_PROBE) != 0) {
		logit("probed from %s port %d with %s.  Don't panic.",
		    ssh_remote_ipaddr(ssh), ssh_remote_port(ssh),
		    client_version_string);
		cleanup_exit(255);
	}
	if ((ssh->compat & SSH_BUG_SCANNER) != 0) {
		logit("scanned from %s port %d with %s.  Don't panic.",
		    ssh_remote_ipaddr(ssh), ssh_remote_port(ssh),
		    client_version_string);
		cleanup_exit(255);
	}
	if ((ssh->compat & SSH_BUG_RSASIGMD5) != 0) {
		logit("Client version \"%.100s\" uses unsafe RSA signature "
		    "scheme; disabling use of RSA keys", remote_version);
	}

	chop(server_version_string);
	debug("Local version string %.200s", server_version_string);

	if (remote_major != 2 &&
	    !(remote_major == 1 && remote_minor == 99)) {
		s = "Protocol major versions differ.\n";
		(void) atomicio(vwrite, sock_out, s, strlen(s));
		close(sock_in);
		close(sock_out);
		logit("Protocol major versions differ for %s port %d: "
		    "%.200s vs. %.200s",
		    ssh_remote_ipaddr(ssh), ssh_remote_port(ssh),
		    server_version_string, client_version_string);
		cleanup_exit(255);
	}
}

/* Destroy the host and server keys.  They will no longer be needed. */
void
destroy_sensitive_data(void)
{
	u_int i;

	for (i = 0; i < options.num_host_key_files; i++) {
		if (sensitive_data.host_keys[i]) {
			sshkey_free(sensitive_data.host_keys[i]);
			sensitive_data.host_keys[i] = NULL;
		}
		if (sensitive_data.host_certificates[i]) {
			sshkey_free(sensitive_data.host_certificates[i]);
			sensitive_data.host_certificates[i] = NULL;
		}
	}
}

/* Demote private to public keys for network child */
void
demote_sensitive_data(void)
{
	struct sshkey *tmp;
	u_int i;
	int r;

	for (i = 0; i < options.num_host_key_files; i++) {
		if (sensitive_data.host_keys[i]) {
			if ((r = sshkey_demote(sensitive_data.host_keys[i],
			    &tmp)) != 0)
				fatal("could not demote host %s key: %s",
				    sshkey_type(sensitive_data.host_keys[i]),
				    ssh_err(r));
			sshkey_free(sensitive_data.host_keys[i]);
			sensitive_data.host_keys[i] = tmp;
		}
		/* Certs do not need demotion */
	}
}

static void
reseed_prngs(void)
{
	u_int32_t rnd[256];

#ifdef WITH_OPENSSL
	RAND_poll();
#endif
	arc4random_stir(); /* noop on recent arc4random() implementations */
	arc4random_buf(rnd, sizeof(rnd)); /* let arc4random notice PID change */

#ifdef WITH_OPENSSL
	RAND_seed(rnd, sizeof(rnd));
	/* give libcrypto a chance to notice the PID change */
	if ((RAND_bytes((u_char *)rnd, 1)) != 1)
		fatal("%s: RAND_bytes failed", __func__);
#endif

	explicit_bzero(rnd, sizeof(rnd));
}

static void
privsep_preauth_child(void)
{
	gid_t gidset[1];

	/* Enable challenge-response authentication for privilege separation */
	privsep_challenge_enable();

#ifdef GSSAPI
	/* Cache supported mechanism OIDs for later use */
	if (options.gss_authentication)
		ssh_gssapi_prepare_supported_oids();
#endif

	reseed_prngs();

	/* Demote the private keys to public keys. */
	demote_sensitive_data();

	/* Demote the child */
	if (privsep_chroot) {
		/* Change our root directory */
		if (chroot(_PATH_PRIVSEP_CHROOT_DIR) == -1)
			fatal("chroot(\"%s\"): %s", _PATH_PRIVSEP_CHROOT_DIR,
			    strerror(errno));
		if (chdir("/") == -1)
			fatal("chdir(\"/\"): %s", strerror(errno));

		/* Drop our privileges */
		debug3("privsep user:group %u:%u", (u_int)privsep_pw->pw_uid,
		    (u_int)privsep_pw->pw_gid);
		gidset[0] = privsep_pw->pw_gid;
		if (setgroups(1, gidset) < 0)
			fatal("setgroups: %.100s", strerror(errno));
		permanently_set_uid(privsep_pw);
	}
}

void
send_rexec_state(int, struct sshbuf *);
static void send_config_state(int fd, struct sshbuf *conf)
{
	send_rexec_state(fd, conf);
}

void
recv_rexec_state(int, Buffer *);
static void recv_config_state(int fd, Buffer *conf)
{
	recv_rexec_state(fd, conf);
}


static void
send_idexch_state(int fd)
{
	struct sshbuf *m;

	if ((m = sshbuf_new()) == NULL)
		fatal("%s: sshbuf_new failed", __func__);
	if (sshbuf_put_cstring(m, client_version_string) != 0 ||
	    sshbuf_put_cstring(m, server_version_string) != 0)
		fatal("%s: buffer error", __func__);

	if (ssh_msg_send(fd, 0, m) == -1)
		fatal("%s: ssh_msg_send failed", __func__);

	sshbuf_free(m);
}

static void
recv_idexch_state(int fd)
{
	Buffer m;
	char *cp;
	size_t tmp;
	
	buffer_init(&m);

	if (ssh_msg_recv(fd, &m) == -1)
		fatal("%s: ssh_msg_recv failed", __func__);

	if (buffer_get_char(&m) != 0)
		fatal("%s: recv_idexch_state version mismatch", __func__);

	if (sshbuf_get_cstring(&m, &client_version_string, &tmp) != 0 ||
	    sshbuf_get_cstring(&m, &server_version_string, &tmp) != 0 )
		fatal("%s: unable to retrieve idexch state", __func__);

	buffer_free(&m);
}

static void
send_hostkeys_state(int fd)
{
	struct sshbuf *m;
	int i;
	u_char *blob = NULL;
	size_t blen = 0;

	if ((m = sshbuf_new()) == NULL)
		fatal("%s: sshbuf_new failed", __func__);
	
	sshbuf_put_u32(m, options.num_host_key_files);
	for (i = 0; i < options.num_host_key_files; i++) {
		if (blob) {
			free(blob);
			blob = NULL;
		}
		if (sensitive_data.host_pubkeys[i]) {
			sshkey_to_blob(sensitive_data.host_pubkeys[i], &blob, &blen);
			sshbuf_put_string(m, blob, blen);
		}
		else
			sshbuf_put_string(m, NULL, 0);		
	}

	for (i = 0; i < options.num_host_key_files; i++) {
		if (blob) {
			free(blob);
			blob = NULL;
		}
		if (sensitive_data.host_certificates[i]) {
			sshkey_to_blob(sensitive_data.host_certificates[i], &blob, &blen);
			sshbuf_put_string(m, blob, blen);
		}
		else
			sshbuf_put_string(m, NULL, 0);
	}

	if (ssh_msg_send(fd, 0, m) == -1)
		fatal("%s: ssh_msg_send failed", __func__);

	if (blob)
		free(blob);
	sshbuf_free(m);
}

static void
recv_hostkeys_state(int fd)
{
	Buffer b, *m = &b;
	char *cp;
	struct sshkey *key = NULL;
	const char *blob;
	int blen;

	buffer_init(m);

	if (ssh_msg_recv(fd, m) == -1)
		fatal("%s: ssh_msg_recv failed", __func__);

	if (buffer_get_char(m) != 0)
		fatal("%s: version mismatch", __func__);

	int num_host_key_files = buffer_get_int(m);
	sensitive_data.host_keys = xcalloc(num_host_key_files, sizeof(struct sshkey *));
	sensitive_data.host_pubkeys = xcalloc(num_host_key_files, sizeof(struct sshkey *));
	sensitive_data.host_certificates = xcalloc(num_host_key_files, sizeof(struct sshkey *));
	for (int i = 0; i < num_host_key_files; i++) {
		blob = buffer_get_string_ptr(m, &blen);
		sensitive_data.host_pubkeys[i] = NULL;
		sensitive_data.host_keys[i] = NULL;

		if (blen) {
			sshkey_from_blob(blob, blen, &key);
			sensitive_data.host_pubkeys[i] = key;
		}
	}

	for (int i = 0; i < num_host_key_files; i++) {
		blob = buffer_get_string_ptr(m, &blen);
		sensitive_data.host_certificates[i] = NULL;
		if (blen) {
			sshkey_from_blob(blob, blen, &key);
			sensitive_data.host_certificates[i] = key;
		}
	}

	buffer_free(m);
}

static void
send_autxctx_state(Authctxt *auth, int fd)
{
	struct sshbuf *m;
	int r;

	if ((m = sshbuf_new()) == NULL)
		fatal("%s: sshbuf_new failed", __func__);
	if ((r = sshbuf_put_cstring(m, auth->pw->pw_name)) != 0)
		fatal("%s: buffer error: %s", __func__, ssh_err(r));

	if (ssh_msg_send(fd, 0, m) == -1)
		fatal("%s: ssh_msg_send failed", __func__);

	sshbuf_free(m);
}

static void
recv_autxctx_state(Authctxt *auth, int fd)
{
	Buffer m;
	u_int len;

	buffer_init(&m);

	if (ssh_msg_recv(fd, &m) == -1)
		fatal("%s: ssh_msg_recv failed", __func__);
	if (buffer_get_char(&m) != 0)
		fatal("%s: recv_keystate version mismatch", __func__);

	auth->user = xstrdup(buffer_get_cstring(&m, &len));
	buffer_free(&m);
}

static char**
privsep_child_cmdline(int authenticated)
{
	char** argv = rexec_argv ? rexec_argv : saved_argv;
	int argc = 0;
	
	if (rexec_argv)
		argc = rexec_argc;
	else {
		if (rexeced_flag)
			argc = saved_argc - 1; // override '-R'
		else {
			char **tmp = xcalloc(saved_argc + 1 + 1, sizeof(*saved_argv)); // 1 - extra argument "-y/-z", 1 - NULL
			int i = 0;
			for (i = 0; (int)i < saved_argc; i++) {
				tmp[i] = xstrdup(saved_argv[i]);
				free(saved_argv[i]);
			}

			free(saved_argv);
			argv = saved_argv = tmp;
			argc = saved_argc;
		}
	}

	if (authenticated)
		argv[argc] = "-z";
	else
		argv[argc] = "-y";

	return argv;
}

static int
privsep_preauth(Authctxt *authctxt)
{
	int status, r;
	pid_t pid;
	struct ssh_sandbox *box = NULL;

	/* Set up unprivileged child process to deal with network data */
	pmonitor = monitor_init();
	/* Store a pointer to the kex for later rekeying */
	pmonitor->m_pkex = &active_state->kex;

#ifdef FORK_NOT_SUPPORTED
	if (privsep_auth_child) {
		recv_autxctx_state(authctxt, PRIVSEP_MONITOR_FD);
		authctxt->pw = getpwnamallow(authctxt->user);
		authctxt->valid = 1;
		return 1;
	}
	else if (privsep_unauth_child) {
		close(pmonitor->m_sendfd);
		close(pmonitor->m_log_recvfd);
		close(pmonitor->m_recvfd);
		close(pmonitor->m_log_sendfd);

		pmonitor->m_recvfd = PRIVSEP_MONITOR_FD;
		pmonitor->m_log_sendfd = PRIVSEP_LOG_FD;
		
		fcntl(pmonitor->m_recvfd, F_SETFD, FD_CLOEXEC);
		fcntl(pmonitor->m_log_sendfd, F_SETFD, FD_CLOEXEC);

		/* Arrange for logging to be sent to the monitor */
		set_log_handler(mm_log_handler, pmonitor);

		privsep_preauth_child();
		setproctitle("%s", "[net]");
		return 0;
	}
	else { /* parent */
		posix_spawn_file_actions_t actions;

		if (posix_spawn_file_actions_init(&actions) != 0 ||
		    posix_spawn_file_actions_adddup2(&actions, io_sock_in, STDIN_FILENO) != 0 ||
		    posix_spawn_file_actions_adddup2(&actions, io_sock_out, STDOUT_FILENO) != 0 ||
		    posix_spawn_file_actions_adddup2(&actions, pmonitor->m_recvfd, PRIVSEP_MONITOR_FD) != 0 ||
		    posix_spawn_file_actions_adddup2(&actions, pmonitor->m_log_sendfd, PRIVSEP_LOG_FD) != 0 )
			fatal("posix_spawn initialization failed");		
		
		{
			char** argv = privsep_child_cmdline(0);
			if (__posix_spawn_asuser(&pid, argv[0], &actions, NULL, argv, NULL, SSH_PRIVSEP_USER) != 0)
				fatal("%s, fork of unprivileged child failed", __func__);
			
			posix_spawn_file_actions_destroy(&actions);
		}

		debug2("Network child is on pid %ld", (long)pid);

		pmonitor->m_pid = pid;
		if (have_agent) {
			r = ssh_get_authentication_socket(&auth_sock);
			if (r != 0) {
				error("Could not get agent socket: %s",
					ssh_err(r));
				have_agent = 0;
			}
		}

		close(pmonitor->m_recvfd);
		close(pmonitor->m_log_sendfd);
		send_config_state(pmonitor->m_sendfd, &cfg);
		send_hostkeys_state(pmonitor->m_sendfd);
		send_idexch_state(pmonitor->m_sendfd);
		monitor_child_preauth(authctxt, pmonitor);
		while (waitpid(pid, &status, 0) < 0) {
			if (errno == EINTR)
				continue;
			pmonitor->m_pid = -1;
			fatal("%s: waitpid: %s", __func__, strerror(errno));
		}
		privsep_is_preauth = 0;
		pmonitor->m_pid = -1;
		return 1;
	}
#else
	if (use_privsep == PRIVSEP_ON)
		box = ssh_sandbox_init(pmonitor);
	pid = fork();
	if (pid == -1) {
		fatal("fork of unprivileged child failed");
	} else if (pid != 0) {
		debug2("Network child is on pid %ld", (long)pid);

		pmonitor->m_pid = pid;
		if (have_agent) {
			r = ssh_get_authentication_socket(&auth_sock);
			if (r != 0) {
				error("Could not get agent socket: %s",
				    ssh_err(r));
				have_agent = 0;
			}
		}
		if (box != NULL)
			ssh_sandbox_parent_preauth(box, pid);
		monitor_child_preauth(authctxt, pmonitor);

		/* Wait for the child's exit status */
		while (waitpid(pid, &status, 0) < 0) {
			if (errno == EINTR)
				continue;
			pmonitor->m_pid = -1;
			fatal("%s: waitpid: %s", __func__, strerror(errno));
		}
		privsep_is_preauth = 0;
		pmonitor->m_pid = -1;
		if (WIFEXITED(status)) {
			if (WEXITSTATUS(status) != 0)
				fatal("%s: preauth child exited with status %d",
				    __func__, WEXITSTATUS(status));
		} else if (WIFSIGNALED(status))
			fatal("%s: preauth child terminated by signal %d",
			    __func__, WTERMSIG(status));
		if (box != NULL)
			ssh_sandbox_parent_finish(box);
		return 1;
	} else {
		/* child */
		close(pmonitor->m_sendfd);
		close(pmonitor->m_log_recvfd);

		/* Arrange for logging to be sent to the monitor */
		set_log_handler(mm_log_handler, pmonitor);

		privsep_preauth_child();
		setproctitle("%s", "[net]");
		if (box != NULL)
			ssh_sandbox_child(box);

		return 0;
	}
#endif
}

static void
privsep_postauth(Authctxt *authctxt)
{
#ifdef DISABLE_FD_PASSING
	if (1) {
#else
	if (authctxt->pw->pw_uid == 0) {
#endif
		/* File descriptor passing is broken or root login */
		use_privsep = 0;
		goto skip;
	}

	/* New socket pair */
	monitor_reinit(pmonitor);

#ifdef FORK_NOT_SUPPORTED
	if (!privsep_auth_child) { /* parent */
		posix_spawn_file_actions_t actions;

		if (posix_spawn_file_actions_init(&actions) != 0 ||
		    posix_spawn_file_actions_adddup2(&actions, io_sock_in, STDIN_FILENO) != 0 ||
		    posix_spawn_file_actions_adddup2(&actions, io_sock_out, STDOUT_FILENO) != 0 ||
		    posix_spawn_file_actions_adddup2(&actions, pmonitor->m_recvfd, PRIVSEP_MONITOR_FD) != 0)
			fatal("posix_spawn initialization failed");
		
		{
			char** argv = privsep_child_cmdline(1);
			if (__posix_spawn_asuser(&pmonitor->m_pid, argv[0], &actions, NULL, argv, NULL, authctxt->pw->pw_name) != 0)
				fatal("fork of unprivileged child failed");
			posix_spawn_file_actions_destroy(&actions);
		}
		
		verbose("User child is on pid %ld", (long)pmonitor->m_pid);
		send_config_state(pmonitor->m_sendfd, &cfg);
		send_hostkeys_state(pmonitor->m_sendfd);
		send_idexch_state(pmonitor->m_sendfd);
		send_autxctx_state(authctxt, pmonitor->m_sendfd);
		monitor_send_keystate(pmonitor);
		monitor_clear_keystate(pmonitor);
		monitor_send_authopt(pmonitor, 0); // 0 - trusted.
		monitor_child_postauth(pmonitor);
		/* NEVERREACHED */
		exit(0);
	}
	/* child */
	close(pmonitor->m_sendfd);
	close(pmonitor->m_recvfd);

	pmonitor->m_recvfd = PRIVSEP_MONITOR_FD;
	fcntl(pmonitor->m_recvfd, F_SETFD, FD_CLOEXEC);
	monitor_recv_keystate(pmonitor);

	do_setusercontext(authctxt->pw);
	monitor_apply_keystate(pmonitor);
	monitor_recv_authopt(pmonitor);
	packet_set_authenticated();
skip:
	return;

#else
	pmonitor->m_pid = fork();
	if (pmonitor->m_pid == -1)
		fatal("fork of unprivileged child failed");
	else if (pmonitor->m_pid != 0) {
		verbose("User child is on pid %ld", (long)pmonitor->m_pid);
		sshbuf_reset(loginmsg);
		monitor_clear_keystate(pmonitor);
		monitor_child_postauth(pmonitor);

		/* NEVERREACHED */
		exit(0);
	}

	/* child */

	close(pmonitor->m_sendfd);
	pmonitor->m_sendfd = -1;

	/* Demote the private keys to public keys. */
	demote_sensitive_data();

	reseed_prngs();

	/* Drop privileges */
	do_setusercontext(authctxt->pw);

 skip:
	/* It is safe now to apply the key state */
	monitor_apply_keystate(pmonitor);

	/*
	 * Tell the packet layer that authentication was successful, since
	 * this information is not part of the key state.
	 */
	packet_set_authenticated();
#endif
}

static void
append_hostkey_type(struct sshbuf *b, const char *s)
{
	int r;

	if (match_pattern_list(s, options.hostkeyalgorithms, 0) != 1) {
		debug3("%s: %s key not permitted by HostkeyAlgorithms",
		    __func__, s);
		return;
	}
	if ((r = sshbuf_putf(b, "%s%s", sshbuf_len(b) > 0 ? "," : "", s)) != 0)
		fatal("%s: sshbuf_putf: %s", __func__, ssh_err(r));
}

static char *
list_hostkey_types(void)
{
	struct sshbuf *b;
	struct sshkey *key;
	char *ret;
	u_int i;

	if ((b = sshbuf_new()) == NULL)
		fatal("%s: sshbuf_new failed", __func__);
	for (i = 0; i < options.num_host_key_files; i++) {
		key = sensitive_data.host_keys[i];
		if (key == NULL)
			key = sensitive_data.host_pubkeys[i];
		if (key == NULL)
			continue;
		switch (key->type) {
		case KEY_RSA:
			/* for RSA we also support SHA2 signatures */
			append_hostkey_type(b, "rsa-sha2-512");
			append_hostkey_type(b, "rsa-sha2-256");
			/* FALLTHROUGH */
		case KEY_DSA:
		case KEY_ECDSA:
		case KEY_ED25519:
		case KEY_XMSS:
			append_hostkey_type(b, sshkey_ssh_name(key));
			break;
		}
		/* If the private key has a cert peer, then list that too */
		key = sensitive_data.host_certificates[i];
		if (key == NULL)
			continue;
		switch (key->type) {
		case KEY_RSA_CERT:
			/* for RSA we also support SHA2 signatures */
			append_hostkey_type(b,
			    "rsa-sha2-512-cert-v01@openssh.com");
			append_hostkey_type(b,
			    "rsa-sha2-256-cert-v01@openssh.com");
			/* FALLTHROUGH */
		case KEY_DSA_CERT:
		case KEY_ECDSA_CERT:
		case KEY_ED25519_CERT:
		case KEY_XMSS_CERT:
			append_hostkey_type(b, sshkey_ssh_name(key));
			break;
		}
	}
	if ((ret = sshbuf_dup_string(b)) == NULL)
		fatal("%s: sshbuf_dup_string failed", __func__);
	sshbuf_free(b);
	debug("%s: %s", __func__, ret);
	return ret;
}

static struct sshkey *
get_hostkey_by_type(int type, int nid, int need_private, struct ssh *ssh)
{
	u_int i;
	struct sshkey *key;

	for (i = 0; i < options.num_host_key_files; i++) {
		switch (type) {
		case KEY_RSA_CERT:
		case KEY_DSA_CERT:
		case KEY_ECDSA_CERT:
		case KEY_ED25519_CERT:
		case KEY_XMSS_CERT:
			key = sensitive_data.host_certificates[i];
			break;
		default:
			key = sensitive_data.host_keys[i];
			if (key == NULL && !need_private)
				key = sensitive_data.host_pubkeys[i];
			break;
		}
		if (key != NULL && key->type == type &&
		    (key->type != KEY_ECDSA || key->ecdsa_nid == nid))
			return need_private ?
			    sensitive_data.host_keys[i] : key;
	}
	return NULL;
}

struct sshkey *
get_hostkey_public_by_type(int type, int nid, struct ssh *ssh)
{
	return get_hostkey_by_type(type, nid, 0, ssh);
}

struct sshkey *
get_hostkey_private_by_type(int type, int nid, struct ssh *ssh)
{
	return get_hostkey_by_type(type, nid, 1, ssh);
}

struct sshkey *
get_hostkey_by_index(int ind)
{
	if (ind < 0 || (u_int)ind >= options.num_host_key_files)
		return (NULL);
	return (sensitive_data.host_keys[ind]);
}

struct sshkey *
get_hostkey_public_by_index(int ind, struct ssh *ssh)
{
	if (ind < 0 || (u_int)ind >= options.num_host_key_files)
		return (NULL);
	return (sensitive_data.host_pubkeys[ind]);
}

int
get_hostkey_index(struct sshkey *key, int compare, struct ssh *ssh)
{
	u_int i;

	for (i = 0; i < options.num_host_key_files; i++) {
		if (sshkey_is_cert(key)) {
			if (key == sensitive_data.host_certificates[i] ||
			    (compare && sensitive_data.host_certificates[i] &&
			    sshkey_equal(key,
			    sensitive_data.host_certificates[i])))
				return (i);
		} else {
			if (key == sensitive_data.host_keys[i] ||
			    (compare && sensitive_data.host_keys[i] &&
			    sshkey_equal(key, sensitive_data.host_keys[i])))
				return (i);
			if (key == sensitive_data.host_pubkeys[i] ||
			    (compare && sensitive_data.host_pubkeys[i] &&
			    sshkey_equal(key, sensitive_data.host_pubkeys[i])))
				return (i);
		}
	}
	return (-1);
}

/* Inform the client of all hostkeys */
static void
notify_hostkeys(struct ssh *ssh)
{
	struct sshbuf *buf;
	struct sshkey *key;
	u_int i, nkeys;
	int r;
	char *fp;

	/* Some clients cannot cope with the hostkeys message, skip those. */
	if (datafellows & SSH_BUG_HOSTKEYS)
		return;

	if ((buf = sshbuf_new()) == NULL)
		fatal("%s: sshbuf_new", __func__);
	for (i = nkeys = 0; i < options.num_host_key_files; i++) {
		key = get_hostkey_public_by_index(i, ssh);
		if (key == NULL || key->type == KEY_UNSPEC ||
		    sshkey_is_cert(key))
			continue;
		fp = sshkey_fingerprint(key, options.fingerprint_hash,
		    SSH_FP_DEFAULT);
		debug3("%s: key %d: %s %s", __func__, i,
		    sshkey_ssh_name(key), fp);
		free(fp);
		if (nkeys == 0) {
			packet_start(SSH2_MSG_GLOBAL_REQUEST);
			packet_put_cstring("hostkeys-00@openssh.com");
			packet_put_char(0); /* want-reply */
		}
		sshbuf_reset(buf);
		if ((r = sshkey_putb(key, buf)) != 0)
			fatal("%s: couldn't put hostkey %d: %s",
			    __func__, i, ssh_err(r));
		packet_put_string(sshbuf_ptr(buf), sshbuf_len(buf));
		nkeys++;
	}
	debug3("%s: sent %u hostkeys", __func__, nkeys);
	if (nkeys == 0)
		fatal("%s: no hostkeys", __func__);
	packet_send();
	sshbuf_free(buf);
}

/*
 * returns 1 if connection should be dropped, 0 otherwise.
 * dropping starts at connection #max_startups_begin with a probability
 * of (max_startups_rate/100). the probability increases linearly until
 * all connections are dropped for startups > max_startups
 */
static int
drop_connection(int startups)
{
	int p, r;

	if (startups < options.max_startups_begin)
		return 0;
	if (startups >= options.max_startups)
		return 1;
	if (options.max_startups_rate == 100)
		return 1;

	p  = 100 - options.max_startups_rate;
	p *= startups - options.max_startups_begin;
	p /= options.max_startups - options.max_startups_begin;
	p += options.max_startups_rate;
	r = arc4random_uniform(100);

	debug("drop_connection: p %d, r %d", p, r);
	return (r < p) ? 1 : 0;
}

static void
usage(void)
{
	fprintf(stderr, "%s, %s\n",
	    SSH_RELEASE,
#ifdef WITH_OPENSSL
	    SSLeay_version(SSLEAY_VERSION)
#else
	    "without OpenSSL"
#endif
	);
	fprintf(stderr,
"usage: sshd [-46DdeiqTt] [-C connection_spec] [-c host_cert_file]\n"
"            [-E log_file] [-f config_file] [-g login_grace_time]\n"
"            [-h host_key_file] [-o option] [-p port] [-u len]\n"
	);
	exit(1);
}

static void
send_rexec_state(int fd, struct sshbuf *conf)
{
	struct sshbuf *m;
	int r;

	debug3("%s: entering fd = %d config len %zu", __func__, fd,
	    sshbuf_len(conf));

	/*
	 * Protocol from reexec master to child:
	 *	string	configuration
	 *	string rngseed		(only if OpenSSL is not self-seeded)
	 */
	if ((m = sshbuf_new()) == NULL)
		fatal("%s: sshbuf_new failed", __func__);
	if ((r = sshbuf_put_stringb(m, conf)) != 0)
		fatal("%s: buffer error: %s", __func__, ssh_err(r));

#if defined(WITH_OPENSSL) && !defined(OPENSSL_PRNG_ONLY)
	rexec_send_rng_seed(m);
#endif

	if (ssh_msg_send(fd, 0, m) == -1)
		fatal("%s: ssh_msg_send failed", __func__);

	sshbuf_free(m);

	debug3("%s: done", __func__);
}

static void
recv_rexec_state(int fd, struct sshbuf *conf)
{
	struct sshbuf *m;
	u_char *cp, ver;
	size_t len;
	int r;

	debug3("%s: entering fd = %d", __func__, fd);

	if ((m = sshbuf_new()) == NULL)
		fatal("%s: sshbuf_new failed", __func__);
	if (ssh_msg_recv(fd, m) == -1)
		fatal("%s: ssh_msg_recv failed", __func__);
	if ((r = sshbuf_get_u8(m, &ver)) != 0)
		fatal("%s: buffer error: %s", __func__, ssh_err(r));
	if (ver != 0)
		fatal("%s: rexec version mismatch", __func__);
	if ((r = sshbuf_get_string(m, &cp, &len)) != 0)
		fatal("%s: buffer error: %s", __func__, ssh_err(r));
	if (conf != NULL && (r = sshbuf_put(conf, cp, len)))
		fatal("%s: buffer error: %s", __func__, ssh_err(r));
#if defined(WITH_OPENSSL) && !defined(OPENSSL_PRNG_ONLY)
	rexec_recv_rng_seed(m);
#endif

	free(cp);
	sshbuf_free(m);

	debug3("%s: done", __func__);
}

/* Accept a connection from inetd */
static void
server_accept_inetd(int *sock_in, int *sock_out)
{
	int fd;

	startup_pipe = -1;
	if (rexeced_flag) {
		close(REEXEC_CONFIG_PASS_FD);
		*sock_in = *sock_out = dup(STDIN_FILENO);
		if (!debug_flag) {
			startup_pipe = dup(REEXEC_STARTUP_PIPE_FD);
			close(REEXEC_STARTUP_PIPE_FD);
		}
	} else {
		*sock_in = dup(STDIN_FILENO);
		*sock_out = dup(STDOUT_FILENO);
	}
	/*
	 * We intentionally do not close the descriptors 0, 1, and 2
	 * as our code for setting the descriptors won't work if
	 * ttyfd happens to be one of those.
	 */
	if ((fd = open(_PATH_DEVNULL, O_RDWR, 0)) != -1) {
		dup2(fd, STDIN_FILENO);
		dup2(fd, STDOUT_FILENO);
		if (!log_stderr)
			dup2(fd, STDERR_FILENO);
		if (fd > (log_stderr ? STDERR_FILENO : STDOUT_FILENO))
			close(fd);
	}
	debug("inetd sockets after dupping: %d, %d", *sock_in, *sock_out);
}

/*
 * Listen for TCP connections
 */
static void
listen_on_addrs(struct listenaddr *la)
{
	int ret, listen_sock;
	struct addrinfo *ai;
	char ntop[NI_MAXHOST], strport[NI_MAXSERV];

	for (ai = la->addrs; ai; ai = ai->ai_next) {
		if (ai->ai_family != AF_INET && ai->ai_family != AF_INET6)
			continue;
		if (num_listen_socks >= MAX_LISTEN_SOCKS)
			fatal("Too many listen sockets. "
			    "Enlarge MAX_LISTEN_SOCKS");
		if ((ret = getnameinfo(ai->ai_addr, ai->ai_addrlen,
		    ntop, sizeof(ntop), strport, sizeof(strport),
		    NI_NUMERICHOST|NI_NUMERICSERV)) != 0) {
			error("getnameinfo failed: %.100s",
			    ssh_gai_strerror(ret));
			continue;
		}
		/* Create socket for listening. */
		listen_sock = socket(ai->ai_family, ai->ai_socktype,
		    ai->ai_protocol);
		if (listen_sock < 0) {
			/* kernel may not support ipv6 */
			verbose("socket: %.100s", strerror(errno));
			continue;
		}
		if (set_nonblock(listen_sock) == -1) {
			close(listen_sock);
			continue;
		}
		if (fcntl(listen_sock, F_SETFD, FD_CLOEXEC) == -1) {
			verbose("socket: CLOEXEC: %s", strerror(errno));
			close(listen_sock);
			continue;
		}
		/* Socket options */
		set_reuseaddr(listen_sock);
		if (la->rdomain != NULL &&
		    set_rdomain(listen_sock, la->rdomain) == -1) {
			close(listen_sock);
			continue;
		}

		/* Only communicate in IPv6 over AF_INET6 sockets. */
		if (ai->ai_family == AF_INET6)
			sock_set_v6only(listen_sock);

		debug("Bind to port %s on %s.", strport, ntop);

		/* Bind the socket to the desired port. */
		if (bind(listen_sock, ai->ai_addr, ai->ai_addrlen) < 0) {
			error("Bind to port %s on %s failed: %.200s.",
			    strport, ntop, strerror(errno));
			close(listen_sock);
			continue;
		}
		listen_socks[num_listen_socks] = listen_sock;
		num_listen_socks++;

		/* Start listening on the port. */
		if (listen(listen_sock, SSH_LISTEN_BACKLOG) < 0)
			fatal("listen on [%s]:%s: %.100s",
			    ntop, strport, strerror(errno));
		logit("Server listening on %s port %s%s%s.",
		    ntop, strport,
		    la->rdomain == NULL ? "" : " rdomain ",
		    la->rdomain == NULL ? "" : la->rdomain);
	}
}

static void
server_listen(void)
{
	u_int i;

	for (i = 0; i < options.num_listen_addrs; i++) {
		listen_on_addrs(&options.listen_addrs[i]);
		freeaddrinfo(options.listen_addrs[i].addrs);
		free(options.listen_addrs[i].rdomain);
		memset(&options.listen_addrs[i], 0,
		    sizeof(options.listen_addrs[i]));
	}
	free(options.listen_addrs);
	options.listen_addrs = NULL;
	options.num_listen_addrs = 0;

	if (!num_listen_socks)
		fatal("Cannot bind any address.");
}

/*
 * The main TCP accept loop. Note that, for the non-debug case, returns
 * from this function are in a forked subprocess.
 */
static void
server_accept_loop(int *sock_in, int *sock_out, int *newsock, int *config_s)
{
	fd_set *fdset;
	int i, j, ret, maxfd;
	int startups = 0;
	int startup_p[2] = { -1 , -1 };
	struct sockaddr_storage from;
	socklen_t fromlen;
	pid_t pid;
	u_char rnd[256];

	/* setup fd set for accept */
	fdset = NULL;
	maxfd = 0;
	for (i = 0; i < num_listen_socks; i++)
		if (listen_socks[i] > maxfd)
			maxfd = listen_socks[i];
	/* pipes connected to unauthenticated childs */
	startup_pipes = xcalloc(options.max_startups, sizeof(int));
	for (i = 0; i < options.max_startups; i++)
		startup_pipes[i] = -1;

	/*
	 * Stay listening for connections until the system crashes or
	 * the daemon is killed with a signal.
	 */
	for (;;) {
		if (received_sighup)
			sighup_restart();
		free(fdset);
		fdset = xcalloc(howmany(maxfd + 1, NFDBITS),
		    sizeof(fd_mask));

		for (i = 0; i < num_listen_socks; i++)
			FD_SET(listen_socks[i], fdset);
		for (i = 0; i < options.max_startups; i++)
			if (startup_pipes[i] != -1)
				FD_SET(startup_pipes[i], fdset);

		/* Wait in select until there is a connection. */
		ret = select(maxfd+1, fdset, NULL, NULL, NULL);
		if (ret < 0 && errno != EINTR)
			error("select: %.100s", strerror(errno));
		if (received_sigterm) {
			logit("Received signal %d; terminating.",
			    (int) received_sigterm);
			close_listen_socks();
			if (options.pid_file != NULL)
				unlink(options.pid_file);
			exit(received_sigterm == SIGTERM ? 0 : 255);
		}
		if (ret < 0)
			continue;

		for (i = 0; i < options.max_startups; i++)
			if (startup_pipes[i] != -1 &&
			    FD_ISSET(startup_pipes[i], fdset)) {
				/*
				 * the read end of the pipe is ready
				 * if the child has closed the pipe
				 * after successful authentication
				 * or if the child has died
				 */
				close(startup_pipes[i]);
				startup_pipes[i] = -1;
				startups--;
			}
		for (i = 0; i < num_listen_socks; i++) {
			if (!FD_ISSET(listen_socks[i], fdset))
				continue;
			fromlen = sizeof(from);
			*newsock = accept(listen_socks[i],
			    (struct sockaddr *)&from, &fromlen);
			if (*newsock < 0) {
				if (errno != EINTR && errno != EWOULDBLOCK &&
				    errno != ECONNABORTED && errno != EAGAIN)
					error("accept: %.100s",
					    strerror(errno));
				if (errno == EMFILE || errno == ENFILE)
					usleep(100 * 1000);
				continue;
			}
			if (unset_nonblock(*newsock) == -1) {
				close(*newsock);
				continue;
			}
			if (drop_connection(startups) == 1) {
				char *laddr = get_local_ipaddr(*newsock);
				char *raddr = get_peer_ipaddr(*newsock);

				verbose("drop connection #%d from [%s]:%d "
				    "on [%s]:%d past MaxStartups", startups,
				    raddr, get_peer_port(*newsock),
				    laddr, get_local_port(*newsock));
				free(laddr);
				free(raddr);
				close(*newsock);
				continue;
			}
			if (pipe(startup_p) == -1) {
				close(*newsock);
				continue;
			}

			if (rexec_flag && socketpair(AF_UNIX,
			    SOCK_STREAM, 0, config_s) == -1) {
				error("reexec socketpair: %s",
				    strerror(errno));
				close(*newsock);
				close(startup_p[0]);
				close(startup_p[1]);
				continue;
			}
			fcntl(startup_p[0], F_SETFD, FD_CLOEXEC);
			fcntl(startup_p[1], F_SETFD, FD_CLOEXEC);
			fcntl(config_s[0], F_SETFD, FD_CLOEXEC);
			fcntl(config_s[1], F_SETFD, FD_CLOEXEC);


			for (j = 0; j < options.max_startups; j++)
				if (startup_pipes[j] == -1) {
					startup_pipes[j] = startup_p[0];
					if (maxfd < startup_p[0])
						maxfd = startup_p[0];
					startups++;
					break;
				}

			/*
			 * Got connection.  Fork a child to handle it, unless
			 * we are in debugging mode.
			 */
			if (debug_flag) {
				/*
				 * In debugging mode.  Close the listening
				 * socket, and start processing the
				 * connection without forking.
				 */
				debug("Server will not fork when running in debugging mode.");
				close_listen_socks();
				*sock_in = *newsock;
				*sock_out = *newsock;
				close(startup_p[0]);
				close(startup_p[1]);
				startup_pipe = -1;
				pid = getpid();
				if (rexec_flag) {
					send_rexec_state(config_s[0], cfg);
					close(config_s[0]);
				}
				break;
			}

#ifdef FORK_NOT_SUPPORTED
			{
				posix_spawn_file_actions_t actions;
				posix_spawnattr_t attributes;
				if (posix_spawn_file_actions_init(&actions) != 0 ||
				    posix_spawn_file_actions_adddup2(&actions, *newsock, STDIN_FILENO) != 0 ||
				    posix_spawn_file_actions_adddup2(&actions, *newsock, STDOUT_FILENO) != 0 ||
				    posix_spawn_file_actions_adddup2(&actions, startup_p[1], REEXEC_STARTUP_PIPE_FD) != 0 ||
				    posix_spawn_file_actions_adddup2(&actions, config_s[1], REEXEC_CONFIG_PASS_FD) != 0 ||
				    posix_spawnattr_init(&attributes) != 0 ||
				    posix_spawnattr_setflags(&attributes, POSIX_SPAWN_SETPGROUP) != 0 ||
				    posix_spawnattr_setpgroup(&attributes, 0) != 0)
					error("posix_spawn initialization failed");
				else {
					if (posix_spawn(&pid, rexec_argv[0], &actions, &attributes, rexec_argv, NULL) != 0)
						error("%s, posix_spawn failed", __func__);
					posix_spawn_file_actions_destroy(&actions);
					posix_spawnattr_destroy(&attributes);
				}

			}
#else
			/*
			 * Normal production daemon.  Fork, and have
			 * the child process the connection. The
			 * parent continues listening.
			 */
			platform_pre_fork();

			if ((pid = fork()) == 0) {
				/*
				 * Child.  Close the listening and
				 * max_startup sockets.  Start using
				 * the accepted socket. Reinitialize
				 * logging (since our pid has changed).
				 * We break out of the loop to handle
				 * the connection.
				 */
				platform_post_fork_child();
				startup_pipe = startup_p[1];
				close_startup_pipes();
				close_listen_socks();
				*sock_in = *newsock;
				*sock_out = *newsock;
				log_init(__progname,
				    options.log_level,
				    options.log_facility,
				    log_stderr);
				if (rexec_flag)
					close(config_s[0]);
				break;
			}

			/* Parent.  Stay in the loop. */
			platform_post_fork_parent(pid);
			if (pid < 0)
				error("fork: %.100s", strerror(errno));
			else
				debug("Forked child %ld.", (long)pid);

#endif /* fork unsupported */
			close(startup_p[1]);

			if (rexec_flag) {
				send_rexec_state(config_s[0], cfg);
				close(config_s[0]);
				close(config_s[1]);
			}
			close(*newsock);

			/*
			 * Ensure that our random state differs
			 * from that of the child
			 */
			arc4random_stir();
			arc4random_buf(rnd, sizeof(rnd));
#ifdef WITH_OPENSSL
			RAND_seed(rnd, sizeof(rnd));
			if ((RAND_bytes((u_char *)rnd, 1)) != 1)
				fatal("%s: RAND_bytes failed", __func__);
#endif
			explicit_bzero(rnd, sizeof(rnd));
		}

		/* child process check (or debug mode) */
		if (num_listen_socks < 0)
			break;
	}
}

/*
 * If IP options are supported, make sure there are none (log and
 * return an error if any are found).  Basically we are worried about
 * source routing; it can be used to pretend you are somebody
 * (ip-address) you are not. That itself may be "almost acceptable"
 * under certain circumstances, but rhosts authentication is useless
 * if source routing is accepted. Notice also that if we just dropped
 * source routing here, the other side could use IP spoofing to do
 * rest of the interaction and could still bypass security.  So we
 * exit here if we detect any IP options.
 */
static void
check_ip_options(struct ssh *ssh)
{
#ifdef IP_OPTIONS
	int sock_in = ssh_packet_get_connection_in(ssh);
	struct sockaddr_storage from;
	u_char opts[200];
	socklen_t i, option_size = sizeof(opts), fromlen = sizeof(from);
	char text[sizeof(opts) * 3 + 1];

	memset(&from, 0, sizeof(from));
	if (getpeername(sock_in, (struct sockaddr *)&from,
	    &fromlen) < 0)
		return;
	if (from.ss_family != AF_INET)
		return;
	/* XXX IPv6 options? */

	if (getsockopt(sock_in, IPPROTO_IP, IP_OPTIONS, opts,
	    &option_size) >= 0 && option_size != 0) {
		text[0] = '\0';
		for (i = 0; i < option_size; i++)
			snprintf(text + i*3, sizeof(text) - i*3,
			    " %2.2x", opts[i]);
		fatal("Connection from %.100s port %d with IP opts: %.800s",
		    ssh_remote_ipaddr(ssh), ssh_remote_port(ssh), text);
	}
	return;
#endif /* IP_OPTIONS */
}

/* Set the routing domain for this process */
static void
set_process_rdomain(struct ssh *ssh, const char *name)
{
#if defined(HAVE_SYS_SET_PROCESS_RDOMAIN)
	if (name == NULL)
		return; /* default */

	if (strcmp(name, "%D") == 0) {
		/* "expands" to routing domain of connection */
		if ((name = ssh_packet_rdomain_in(ssh)) == NULL)
			return;
	}
	/* NB. We don't pass 'ssh' to sys_set_process_rdomain() */
	return sys_set_process_rdomain(name);
#elif defined(__OpenBSD__)
	int rtable, ortable = getrtable();
	const char *errstr;

	if (name == NULL)
		return; /* default */

	if (strcmp(name, "%D") == 0) {
		/* "expands" to routing domain of connection */
		if ((name = ssh_packet_rdomain_in(ssh)) == NULL)
			return;
	}

	rtable = (int)strtonum(name, 0, 255, &errstr);
	if (errstr != NULL) /* Shouldn't happen */
		fatal("Invalid routing domain \"%s\": %s", name, errstr);
	if (rtable != ortable && setrtable(rtable) != 0)
		fatal("Unable to set routing domain %d: %s",
		    rtable, strerror(errno));
	debug("%s: set routing domain %d (was %d)", __func__, rtable, ortable);
#else /* defined(__OpenBSD__) */
	fatal("Unable to set routing domain: not supported in this platform");
#endif
}

static void
accumulate_host_timing_secret(struct sshbuf *server_cfg,
    const struct sshkey *key)
{
	static struct ssh_digest_ctx *ctx;
	u_char *hash;
	size_t len;
	struct sshbuf *buf;
	int r;

	if (ctx == NULL && (ctx = ssh_digest_start(SSH_DIGEST_SHA512)) == NULL)
		fatal("%s: ssh_digest_start", __func__);
	if (key == NULL) { /* finalize */
		/* add server config in case we are using agent for host keys */
		if (ssh_digest_update(ctx, sshbuf_ptr(server_cfg),
		    sshbuf_len(server_cfg)) != 0)
			fatal("%s: ssh_digest_update", __func__);
		len = ssh_digest_bytes(SSH_DIGEST_SHA512);
		hash = xmalloc(len);
		if (ssh_digest_final(ctx, hash, len) != 0)
			fatal("%s: ssh_digest_final", __func__);
		options.timing_secret = PEEK_U64(hash);
		freezero(hash, len);
		ssh_digest_free(ctx);
		ctx = NULL;
		return;
	}
	if ((buf = sshbuf_new()) == NULL)
		fatal("%s could not allocate buffer", __func__);
	if ((r = sshkey_private_serialize(key, buf)) != 0)
		fatal("sshkey_private_serialize: %s", ssh_err(r));
	if (ssh_digest_update(ctx, sshbuf_ptr(buf), sshbuf_len(buf)) != 0)
		fatal("%s: ssh_digest_update", __func__);
	sshbuf_reset(buf);
	sshbuf_free(buf);
}

/*
 * Main program for the daemon.
 */
int
main(int ac, char **av)
{
	struct ssh *ssh = NULL;
	extern char *optarg;
	extern int optind;
	int r, opt, on = 1, already_daemon, remote_port;
	int sock_in = -1, sock_out = -1, newsock = -1;
	const char *remote_ip, *rdomain;
	char *fp, *line, *laddr, *logfile = NULL;
	int config_s[2] = { -1 , -1 };
	u_int i, j;
	u_int64_t ibytes, obytes;
	mode_t new_umask;
	struct sshkey *key;
	struct sshkey *pubkey;
	int keytype;
	Authctxt *authctxt;
	struct connection_info *connection_info = NULL;

	ssh_malloc_init();	/* must be called before any mallocs */

#ifdef HAVE_SECUREWARE
	(void)set_auth_parameters(ac, av);
#endif
	__progname = ssh_get_progname(av[0]);

	/* Save argv. Duplicate so setproctitle emulation doesn't clobber it */
	saved_argc = ac;
	rexec_argc = ac;
	saved_argv = xcalloc(ac + 1, sizeof(*saved_argv));
	for (i = 0; (int)i < ac; i++)
		saved_argv[i] = xstrdup(av[i]);
	saved_argv[i] = NULL;

#ifndef HAVE_SETPROCTITLE
	/* Prepare for later setproctitle emulation */
	compat_init_setproctitle(ac, av);
	av = saved_argv;
#endif

	if (geteuid() == 0 && setgroups(0, NULL) == -1)
		debug("setgroups(): %.200s", strerror(errno));

	/* Ensure that fds 0, 1 and 2 are open or directed to /dev/null */
	sanitise_stdfd();

	/* Initialize configuration options to their default values. */
	initialize_server_options(&options);

	/* Parse command-line arguments. */
	while ((opt = getopt(ac, av,
	    "C:E:b:c:f:g:h:k:o:p:u:46DQRTdeiqrtyz")) != -1) {
		switch (opt) {
		case '4':
			options.address_family = AF_INET;
			break;
		case '6':
			options.address_family = AF_INET6;
			break;
		case 'f':
			config_file_name = optarg;
			break;
		case 'c':
			servconf_add_hostcert("[command-line]", 0,
			    &options, optarg);
			break;
		case 'd':
			if (debug_flag == 0) {
				debug_flag = 1;
				options.log_level = SYSLOG_LEVEL_DEBUG1;
			} else if (options.log_level < SYSLOG_LEVEL_DEBUG3)
				options.log_level++;
			break;
		case 'D':
			no_daemon_flag = 1;
			break;
		case 'E':
			logfile = optarg;
			/* FALLTHROUGH */
		case 'e':
			log_stderr = 1;
			break;
		case 'i':
			inetd_flag = 1;
			break;
		case 'r':
			rexec_flag = 0;
			break;
		case 'R':
			rexeced_flag = 1;
			inetd_flag = 1;
			break;
		case 'Q':
			/* ignored */
			break;
		case 'q':
			options.log_level = SYSLOG_LEVEL_QUIET;
			break;
		case 'b':
			/* protocol 1, ignored */
			break;
		case 'p':
			options.ports_from_cmdline = 1;
			if (options.num_ports >= MAX_PORTS) {
				fprintf(stderr, "too many ports.\n");
				exit(1);
			}
			options.ports[options.num_ports++] = a2port(optarg);
			if (options.ports[options.num_ports-1] <= 0) {
				fprintf(stderr, "Bad port number.\n");
				exit(1);
			}
			break;
		case 'g':
			if ((options.login_grace_time = convtime(optarg)) == -1) {
				fprintf(stderr, "Invalid login grace time.\n");
				exit(1);
			}
			break;
		case 'k':
			/* protocol 1, ignored */
			break;
		case 'h':
			servconf_add_hostkey("[command-line]", 0,
			    &options, optarg);
			break;
		case 't':
			test_flag = 1;
			break;
		case 'T':
			test_flag = 2;
			break;
		case 'C':
			connection_info = get_connection_info(0, 0);
			if (parse_server_match_testspec(connection_info,
			    optarg) == -1)
				exit(1);
			break;
		case 'u':
			utmp_len = (u_int)strtonum(optarg, 0, HOST_NAME_MAX+1+1, NULL);
			if (utmp_len > HOST_NAME_MAX+1) {
				fprintf(stderr, "Invalid utmp length.\n");
				exit(1);
			}
			break;
		case 'o':
			line = xstrdup(optarg);
			if (process_server_config_line(&options, line,
			    "command-line", 0, NULL, NULL) != 0)
				exit(1);
			free(line);
			break;
		case 'y':
			privsep_unauth_child = 1;
			rexec_flag = 0;
			logfile = NULL;
			//Sleep(10 * 1000);
			break;
		case 'z':
			privsep_auth_child = 1;
			rexec_flag = 0;
			logfile = NULL;
			//Sleep(10 * 1000);
			break;
		case '?':
		default:
			usage();
			break;
		}
	}
	if (rexeced_flag || inetd_flag)
		rexec_flag = 0;
	if (!test_flag && !debug_flag && rexec_flag &&
#ifdef WINDOWS
	(av[0] == NULL || *av[0] == '\0' || av[0][1] != ':'))
#else
		(av[0] == NULL || *av[0] != '/'))
#endif
		fatal("sshd re-exec requires execution with an absolute path");
	if (rexeced_flag)
		closefrom(REEXEC_MIN_FREE_FD);
	else if (privsep_unauth_child)
		closefrom(PRIVSEP_UNAUTH_MIN_FREE_FD);
	else if (privsep_auth_child)
		closefrom(PRIVSEP_AUTH_MIN_FREE_FD);
	else
		closefrom(REEXEC_DEVCRYPTO_RESERVED_FD);

#ifdef WITH_OPENSSL
	OpenSSL_add_all_algorithms();
#endif

	/* If requested, redirect the logs to the specified logfile. */
	if (logfile != NULL)
		log_redirect_stderr_to(logfile);
	/*
	 * Force logging to stderr until we have loaded the private host
	 * key (unless started from inetd)
	 */
	log_init(__progname,
	    options.log_level == SYSLOG_LEVEL_NOT_SET ?
	    SYSLOG_LEVEL_INFO : options.log_level,
	    options.log_facility == SYSLOG_FACILITY_NOT_SET ?
	    SYSLOG_FACILITY_AUTH : options.log_facility,
	    log_stderr || !inetd_flag);

	/*
	 * Unset KRB5CCNAME, otherwise the user's session may inherit it from
	 * root's environment
	 */
	if (getenv("KRB5CCNAME") != NULL)
		(void) unsetenv("KRB5CCNAME");

	sensitive_data.have_ssh2_key = 0;

	/*
	 * If we're not doing an extended test do not silently ignore connection
	 * test params.
	 */
	if (test_flag < 2 && connection_info != NULL)
		fatal("Config test connection parameter (-C) provided without "
		   "test mode (-T)");

	/* Fetch our configuration */
	if ((cfg = sshbuf_new()) == NULL)
		fatal("%s: sshbuf_new failed", __func__);
	if (rexeced_flag)
<<<<<<< HEAD
		recv_rexec_state(REEXEC_CONFIG_PASS_FD, &cfg);
	else if (privsep_unauth_child || privsep_auth_child)
		recv_config_state(PRIVSEP_MONITOR_FD, &cfg);
=======
		recv_rexec_state(REEXEC_CONFIG_PASS_FD, cfg);
>>>>>>> 71508e06
	else if (strcasecmp(config_file_name, "none") != 0)
		load_server_config(config_file_name, cfg);

	parse_server_config(&options, rexeced_flag ? "rexec" : config_file_name,
	    cfg, NULL);

	seed_rng();

	/* Fill in default values for those options not explicitly set. */
	fill_default_server_options(&options);

	/* challenge-response is implemented via keyboard interactive */
	if (options.challenge_response_authentication)
		options.kbd_interactive_authentication = 1;

	/* Check that options are sensible */
	if (options.authorized_keys_command_user == NULL &&
	    (options.authorized_keys_command != NULL &&
	    strcasecmp(options.authorized_keys_command, "none") != 0))
		fatal("AuthorizedKeysCommand set without "
		    "AuthorizedKeysCommandUser");
	if (options.authorized_principals_command_user == NULL &&
	    (options.authorized_principals_command != NULL &&
	    strcasecmp(options.authorized_principals_command, "none") != 0))
		fatal("AuthorizedPrincipalsCommand set without "
		    "AuthorizedPrincipalsCommandUser");

	/*
	 * Check whether there is any path through configured auth methods.
	 * Unfortunately it is not possible to verify this generally before
	 * daemonisation in the presence of Match block, but this catches
	 * and warns for trivial misconfigurations that could break login.
	 */
	if (options.num_auth_methods != 0) {
		for (i = 0; i < options.num_auth_methods; i++) {
			if (auth2_methods_valid(options.auth_methods[i],
			    1) == 0)
				break;
		}
		if (i >= options.num_auth_methods)
			fatal("AuthenticationMethods cannot be satisfied by "
			    "enabled authentication methods");
	}

	/* Check that there are no remaining arguments. */
	if (optind < ac) {
		fprintf(stderr, "Extra argument %s.\n", av[optind]);
		exit(1);
	}

	debug("sshd version %s, %s", SSH_VERSION,
#ifdef WITH_OPENSSL
	    SSLeay_version(SSLEAY_VERSION)
#else
	    "without OpenSSL"
#endif
	);

	/* Store privilege separation user for later use if required. */
	privsep_chroot = use_privsep && (getuid() == 0 || geteuid() == 0);
	if ((privsep_pw = getpwnam(SSH_PRIVSEP_USER)) == NULL) {
		if (privsep_chroot || options.kerberos_authentication)
			fatal("Privilege separation user %s does not exist",
			    SSH_PRIVSEP_USER);
	} else {
		privsep_pw = pwcopy(privsep_pw);
		freezero(privsep_pw->pw_passwd, strlen(privsep_pw->pw_passwd));
		privsep_pw->pw_passwd = xstrdup("*");
	}
	endpwent();
	
	if (privsep_auth_child || privsep_unauth_child) {
		recv_hostkeys_state(PRIVSEP_MONITOR_FD);
		goto done_loading_hostkeys;
	}

	/* load host keys */
	sensitive_data.host_keys = xcalloc(options.num_host_key_files,
	    sizeof(struct sshkey *));
	sensitive_data.host_pubkeys = xcalloc(options.num_host_key_files,
	    sizeof(struct sshkey *));

	if (options.host_key_agent) {
		if (strcmp(options.host_key_agent, SSH_AUTHSOCKET_ENV_NAME))
			setenv(SSH_AUTHSOCKET_ENV_NAME,
			    options.host_key_agent, 1);
		if ((r = ssh_get_authentication_socket(NULL)) == 0)
			have_agent = 1;
		else
			error("Could not connect to agent \"%s\": %s",
			    options.host_key_agent, ssh_err(r));
	}

	for (i = 0; i < options.num_host_key_files; i++) {
		if (options.host_key_files[i] == NULL)
			continue;
<<<<<<< HEAD
		if (privsep_unauth_child || privsep_auth_child) key = NULL; else /*TODO - remove this*/
		key = key_load_private(options.host_key_files[i], "", NULL);
		pubkey = key_load_public(options.host_key_files[i], NULL);

=======
		if ((r = sshkey_load_private(options.host_key_files[i], "",
		    &key, NULL)) != 0 && r != SSH_ERR_SYSTEM_ERROR)
			error("Error loading host key \"%s\": %s",
			    options.host_key_files[i], ssh_err(r));
		if ((r = sshkey_load_public(options.host_key_files[i],
		    &pubkey, NULL)) != 0 && r != SSH_ERR_SYSTEM_ERROR)
			error("Error loading host key \"%s\": %s",
			    options.host_key_files[i], ssh_err(r));
>>>>>>> 71508e06
		if (pubkey == NULL && key != NULL)
			if ((r = sshkey_demote(key, &pubkey)) != 0)
				fatal("Could not demote key: \"%s\": %s",
				    options.host_key_files[i], ssh_err(r));
		sensitive_data.host_keys[i] = key;
		sensitive_data.host_pubkeys[i] = pubkey;

		if (key == NULL && pubkey != NULL && have_agent) {
			debug("will rely on agent for hostkey %s",
			    options.host_key_files[i]);
			keytype = pubkey->type;
		} else if (key != NULL) {
			keytype = key->type;
			accumulate_host_timing_secret(cfg, key);
		} else {
			error("Could not load host key: %s",
			    options.host_key_files[i]);
			sensitive_data.host_keys[i] = NULL;
			sensitive_data.host_pubkeys[i] = NULL;
			continue;
		}

		switch (keytype) {
		case KEY_RSA:
		case KEY_DSA:
		case KEY_ECDSA:
		case KEY_ED25519:
		case KEY_XMSS:
			if (have_agent || key != NULL)
				sensitive_data.have_ssh2_key = 1;
			break;
		}
		if ((fp = sshkey_fingerprint(pubkey, options.fingerprint_hash,
		    SSH_FP_DEFAULT)) == NULL)
			fatal("sshkey_fingerprint failed");
		debug("%s host key #%d: %s %s",
		    key ? "private" : "agent", i, sshkey_ssh_name(pubkey), fp);
		free(fp);
	}
	accumulate_host_timing_secret(cfg, NULL);
	if (!sensitive_data.have_ssh2_key) {
		logit("sshd: no hostkeys available -- exiting.");
		exit(1);
	}

	/*
	 * Load certificates. They are stored in an array at identical
	 * indices to the public keys that they relate to.
	 */
	sensitive_data.host_certificates = xcalloc(options.num_host_key_files,
	    sizeof(struct sshkey *));
	for (i = 0; i < options.num_host_key_files; i++)
		sensitive_data.host_certificates[i] = NULL;

	for (i = 0; i < options.num_host_cert_files; i++) {
		if (options.host_cert_files[i] == NULL)
			continue;
		if ((r = sshkey_load_public(options.host_cert_files[i],
		    &key, NULL)) != 0) {
			error("Could not load host certificate \"%s\": %s",
			    options.host_cert_files[i], ssh_err(r));
			continue;
		}
		if (!sshkey_is_cert(key)) {
			error("Certificate file is not a certificate: %s",
			    options.host_cert_files[i]);
			sshkey_free(key);
			continue;
		}
		/* Find matching private key */
		for (j = 0; j < options.num_host_key_files; j++) {
			if (sshkey_equal_public(key,
			    sensitive_data.host_keys[j])) {
				sensitive_data.host_certificates[j] = key;
				break;
			}
		}
		if (j >= options.num_host_key_files) {
			error("No matching private key for certificate: %s",
			    options.host_cert_files[i]);
			sshkey_free(key);
			continue;
		}
		sensitive_data.host_certificates[j] = key;
		debug("host certificate: #%u type %d %s", j, key->type,
		    sshkey_type(key));
	}
done_loading_hostkeys:
	if (privsep_chroot) {
		struct stat st;

		if ((stat(_PATH_PRIVSEP_CHROOT_DIR, &st) == -1) ||
		    (S_ISDIR(st.st_mode) == 0))
			fatal("Missing privilege separation directory: %s",
			    _PATH_PRIVSEP_CHROOT_DIR);

#ifdef HAVE_CYGWIN
		if (check_ntsec(_PATH_PRIVSEP_CHROOT_DIR) &&
		    (st.st_uid != getuid () ||
		    (st.st_mode & (S_IWGRP|S_IWOTH)) != 0))
#else
		if (st.st_uid != 0 || (st.st_mode & (S_IWGRP|S_IWOTH)) != 0)
#endif
			fatal("%s must be owned by root and not group or "
			    "world-writable.", _PATH_PRIVSEP_CHROOT_DIR);
	}

	if (test_flag > 1) {
		/*
		 * If no connection info was provided by -C then use
		 * use a blank one that will cause no predicate to match.
		 */
		if (connection_info == NULL)
			connection_info = get_connection_info(0, 0);
		parse_server_match_config(&options, connection_info);
		dump_config(&options);
	}

	/* Configuration looks good, so exit if in test mode. */
	if (test_flag)
		exit(0);

	/*
	 * Clear out any supplemental groups we may have inherited.  This
	 * prevents inadvertent creation of files with bad modes (in the
	 * portable version at least, it's certainly possible for PAM
	 * to create a file, and we can't control the code in every
	 * module which might be used).
	 */
	if (setgroups(0, NULL) < 0)
		debug("setgroups() failed: %.200s", strerror(errno));

	if (rexec_flag) {
		if (rexec_argc < 0)
			fatal("rexec_argc %d < 0", rexec_argc);
		rexec_argv = xcalloc(rexec_argc + 2, sizeof(char *));
		for (i = 0; i < (u_int)rexec_argc; i++) {
			debug("rexec_argv[%d]='%s'", i, saved_argv[i]);
			rexec_argv[i] = saved_argv[i];
		}
		rexec_argv[rexec_argc] = "-R";
		rexec_argv[rexec_argc + 1] = NULL;
	}

	/* Ensure that umask disallows at least group and world write */
	new_umask = umask(0077) | 0022;
	(void) umask(new_umask);

	/* Initialize the log (it is reinitialized below in case we forked). */
	if (debug_flag && (!inetd_flag || rexeced_flag))
		log_stderr = 1;
	log_init(__progname, options.log_level, options.log_facility, log_stderr);

	/*
	 * If not in debugging mode, not started from inetd and not already
	 * daemonized (eg re-exec via SIGHUP), disconnect from the controlling
	 * terminal, and fork.  The original process exits.
	 */
	already_daemon = daemonized();
	if (!(debug_flag || inetd_flag || no_daemon_flag || already_daemon)) {

		if (daemon(0, 0) < 0)
			fatal("daemon() failed: %.200s", strerror(errno));

		disconnect_controlling_tty();
	}
	/* Reinitialize the log (because of the fork above). */
	log_init(__progname, options.log_level, options.log_facility, log_stderr);

	/* Chdir to the root directory so that the current disk can be
	   unmounted if desired. */
	if (chdir("/") == -1)
		error("chdir(\"/\"): %s", strerror(errno));

	/* ignore SIGPIPE */
	signal(SIGPIPE, SIG_IGN);

	/* Get a connection, either from inetd or a listening TCP socket */
	if (inetd_flag) {
		server_accept_inetd(&sock_in, &sock_out);
	} else if (privsep_unauth_child || privsep_auth_child) {
		sock_in = sock_out = dup(STDIN_FILENO);
		close(STDIN_FILENO);
		close(STDOUT_FILENO);
		startup_pipe = -1;
	} else {
		platform_pre_listen();
		server_listen();

		signal(SIGHUP, sighup_handler);
		signal(SIGCHLD, main_sigchld_handler);
		signal(SIGTERM, sigterm_handler);
		signal(SIGQUIT, sigterm_handler);

		/*
		 * Write out the pid file after the sigterm handler
		 * is setup and the listen sockets are bound
		 */
		if (options.pid_file != NULL && !debug_flag) {
			FILE *f = fopen(options.pid_file, "w");

			if (f == NULL) {
				error("Couldn't create pid file \"%s\": %s",
				    options.pid_file, strerror(errno));
			} else {
				fprintf(f, "%ld\n", (long) getpid());
				fclose(f);
			}
		}

		/* Accept a connection and return in a forked child */
		server_accept_loop(&sock_in, &sock_out,
		    &newsock, config_s);
	}

	/* This is the child processing a new connection. */
	setproctitle("%s", "[accepted]");

	/*
	 * Create a new session and process group since the 4.4BSD
	 * setlogin() affects the entire process group.  We don't
	 * want the child to be able to affect the parent.
	 */
#if !defined(SSHD_ACQUIRES_CTTY)
	/*
	 * If setsid is called, on some platforms sshd will later acquire a
	 * controlling terminal which will result in "could not set
	 * controlling tty" errors.
	 */
	if (!debug_flag && !inetd_flag && setsid() < 0)
		error("setsid: %.100s", strerror(errno));
#endif

#ifndef FORK_NOT_SUPPORTED
	if (rexec_flag) {
		int fd;

		debug("rexec start in %d out %d newsock %d pipe %d sock %d",
		    sock_in, sock_out, newsock, startup_pipe, config_s[0]);
		dup2(newsock, STDIN_FILENO);
		dup2(STDIN_FILENO, STDOUT_FILENO);
		if (startup_pipe == -1)
			close(REEXEC_STARTUP_PIPE_FD);
		else if (startup_pipe != REEXEC_STARTUP_PIPE_FD) {
			dup2(startup_pipe, REEXEC_STARTUP_PIPE_FD);
			close(startup_pipe);
			startup_pipe = REEXEC_STARTUP_PIPE_FD;
		}

		dup2(config_s[1], REEXEC_CONFIG_PASS_FD);
		close(config_s[1]);

		execv(rexec_argv[0], rexec_argv);

		/* Reexec has failed, fall back and continue */
		error("rexec of %s failed: %s", rexec_argv[0], strerror(errno));
		recv_rexec_state(REEXEC_CONFIG_PASS_FD, NULL);
		log_init(__progname, options.log_level,
		    options.log_facility, log_stderr);

		/* Clean up fds */
		close(REEXEC_CONFIG_PASS_FD);
		newsock = sock_out = sock_in = dup(STDIN_FILENO);
		if ((fd = open(_PATH_DEVNULL, O_RDWR, 0)) != -1) {
			dup2(fd, STDIN_FILENO);
			dup2(fd, STDOUT_FILENO);
			if (fd > STDERR_FILENO)
				close(fd);
		}
		debug("rexec cleanup in %d out %d newsock %d pipe %d sock %d",
		    sock_in, sock_out, newsock, startup_pipe, config_s[0]);
	}
#endif
	/* Executed child processes don't need these. */
	fcntl(sock_out, F_SETFD, FD_CLOEXEC);
	fcntl(sock_in, F_SETFD, FD_CLOEXEC);

	/*
	 * Disable the key regeneration alarm.  We will not regenerate the
	 * key since we are no longer in a position to give it to anyone. We
	 * will not restart on SIGHUP since it no longer makes sense.
	 */
	alarm(0);
	signal(SIGALRM, SIG_DFL);
	signal(SIGHUP, SIG_DFL);
	signal(SIGTERM, SIG_DFL);
	signal(SIGQUIT, SIG_DFL);
	signal(SIGCHLD, SIG_DFL);
	signal(SIGINT, SIG_DFL);

	/*
	 * Register our connection.  This turns encryption off because we do
	 * not have a key.
	 */
	io_sock_in = sock_in;
	io_sock_out = sock_out;
	packet_set_connection(sock_in, sock_out);
	packet_set_server();
	ssh = active_state; /* XXX */

	check_ip_options(ssh);

	/* Prepare the channels layer */
	channel_init_channels(ssh);
	channel_set_af(ssh, options.address_family);
	process_permitopen(ssh, &options);

	/* Set SO_KEEPALIVE if requested. */
	if (options.tcp_keep_alive && packet_connection_is_on_socket() &&
	    setsockopt(sock_in, SOL_SOCKET, SO_KEEPALIVE, &on, sizeof(on)) < 0)
		error("setsockopt SO_KEEPALIVE: %.100s", strerror(errno));

	if ((remote_port = ssh_remote_port(ssh)) < 0) {
		debug("ssh_remote_port failed");
		cleanup_exit(255);
	}

	if (options.routing_domain != NULL)
		set_process_rdomain(ssh, options.routing_domain);

	/*
	 * The rest of the code depends on the fact that
	 * ssh_remote_ipaddr() caches the remote ip, even if
	 * the socket goes away.
	 */
	remote_ip = ssh_remote_ipaddr(ssh);

#ifdef SSH_AUDIT_EVENTS
	audit_connection_from(remote_ip, remote_port);
#endif

	rdomain = ssh_packet_rdomain_in(ssh);

	if (privsep_unauth_child || privsep_auth_child) {
		recv_idexch_state(PRIVSEP_MONITOR_FD);
		goto idexch_done;
	}
	/* Log the connection. */
	laddr = get_local_ipaddr(sock_in);
	verbose("Connection from %s port %d on %s port %d%s%s%s",
	    remote_ip, remote_port, laddr,  ssh_local_port(ssh),
	    rdomain == NULL ? "" : " rdomain \"",
	    rdomain == NULL ? "" : rdomain,
	    rdomain == NULL ? "" : "\"");
	free(laddr);

	/*
	 * We don't want to listen forever unless the other side
	 * successfully authenticates itself.  So we set up an alarm which is
	 * cleared after successful authentication.  A limit of zero
	 * indicates no limit. Note that we don't set the alarm in debugging
	 * mode; it is just annoying to have the server exit just when you
	 * are about to discover the bug.
	 */
	signal(SIGALRM, grace_alarm_handler);
	if (!debug_flag)
		alarm(options.login_grace_time);

	sshd_exchange_identification(ssh, sock_in, sock_out);
idexch_done:
	packet_set_nonblocking();

	/* allocate authentication context */
	authctxt = xcalloc(1, sizeof(*authctxt));

	authctxt->loginmsg = loginmsg;

	/* XXX global for cleanup, access from other modules */
	the_authctxt = authctxt;

	/* Set default key authentication options */
	if ((auth_opts = sshauthopt_new_with_keys_defaults()) == NULL)
		fatal("allocation failed");

	/* prepare buffer to collect messages to display to user after login */
	if ((loginmsg = sshbuf_new()) == NULL)
		fatal("%s: sshbuf_new failed", __func__);
	auth_debug_reset();

	if (use_privsep) {
		if (privsep_preauth(authctxt) == 1)
			goto authenticated;
	} else if (have_agent) {
		if ((r = ssh_get_authentication_socket(&auth_sock)) != 0) {
			error("Unable to get agent socket: %s", ssh_err(r));
			have_agent = 0;
		}
	}

	/* perform the key exchange */
	/* authenticate user and start session */
	do_ssh2_kex();
	do_authentication2(authctxt);

	/*
	 * If we use privilege separation, the unprivileged child transfers
	 * the current keystate and exits
	 */
	if (use_privsep) {
		mm_send_keystate(pmonitor);
		packet_clear_keys();
		exit(0);
	}

 authenticated:
	/*
	 * Cancel the alarm we set to limit the time taken for
	 * authentication.
	 */
	alarm(0);
	signal(SIGALRM, SIG_DFL);
	authctxt->authenticated = 1;
	if (startup_pipe != -1) {
		close(startup_pipe);
		startup_pipe = -1;
	}

#ifdef SSH_AUDIT_EVENTS
	audit_event(SSH_AUTH_SUCCESS);
#endif

#ifdef GSSAPI
	if (options.gss_authentication) {
		temporarily_use_uid(authctxt->pw);
		ssh_gssapi_storecreds();
		restore_uid();
	}
#endif
#ifdef USE_PAM
	if (options.use_pam) {
		do_pam_setcred(1);
		do_pam_session(ssh);
	}
#endif

	/*
	 * In privilege separation, we fork another child and prepare
	 * file descriptor passing.
	 */
	if (use_privsep) {
		privsep_postauth(authctxt);
		/* the monitor process [priv] will not return */
	}

	packet_set_timeout(options.client_alive_interval,
	    options.client_alive_count_max);

	/* Try to send all our hostkeys to the client */
	notify_hostkeys(ssh);

	/* Start session. */
	do_authenticated(ssh, authctxt);

	/* The connection has been terminated. */
	packet_get_bytes(&ibytes, &obytes);
	verbose("Transferred: sent %llu, received %llu bytes",
	    (unsigned long long)obytes, (unsigned long long)ibytes);

	verbose("Closing connection to %.500s port %d", remote_ip, remote_port);

#ifdef USE_PAM
	if (options.use_pam)
		finish_pam();
#endif /* USE_PAM */

#ifdef SSH_AUDIT_EVENTS
	PRIVSEP(audit_event(SSH_CONNECTION_CLOSE));
#endif

	packet_close();

	if (use_privsep)
		mm_terminate();

	exit(0);
}

int
sshd_hostkey_sign(struct sshkey *privkey, struct sshkey *pubkey,
    u_char **signature, size_t *slenp, const u_char *data, size_t dlen,
    const char *alg, u_int flag)
{
	int r;

	if (privkey) {
		if (PRIVSEP(sshkey_sign(privkey, signature, slenp, data, dlen,
		    alg, datafellows)) < 0)
			fatal("%s: key_sign failed", __func__);
	} else if (use_privsep) {
		if (mm_sshkey_sign(pubkey, signature, slenp, data, dlen,
		    alg, datafellows) < 0)
			fatal("%s: pubkey_sign failed", __func__);
	} else {
		if ((r = ssh_agent_sign(auth_sock, pubkey, signature, slenp,
		    data, dlen, alg, datafellows)) != 0)
			fatal("%s: ssh_agent_sign failed: %s",
			    __func__, ssh_err(r));
	}
	return 0;
}

/* SSH2 key exchange */
static void
do_ssh2_kex(void)
{
	char *myproposal[PROPOSAL_MAX] = { KEX_SERVER };
	struct kex *kex;
	int r;

	myproposal[PROPOSAL_KEX_ALGS] = compat_kex_proposal(
	    options.kex_algorithms);
	myproposal[PROPOSAL_ENC_ALGS_CTOS] = compat_cipher_proposal(
	    options.ciphers);
	myproposal[PROPOSAL_ENC_ALGS_STOC] = compat_cipher_proposal(
	    options.ciphers);
	myproposal[PROPOSAL_MAC_ALGS_CTOS] =
	    myproposal[PROPOSAL_MAC_ALGS_STOC] = options.macs;

	if (options.compression == COMP_NONE) {
		myproposal[PROPOSAL_COMP_ALGS_CTOS] =
		    myproposal[PROPOSAL_COMP_ALGS_STOC] = "none";
	}

	if (options.rekey_limit || options.rekey_interval)
		packet_set_rekey_limits(options.rekey_limit,
		    options.rekey_interval);

	myproposal[PROPOSAL_SERVER_HOST_KEY_ALGS] = compat_pkalg_proposal(
	    list_hostkey_types());

	/* start key exchange */
	if ((r = kex_setup(active_state, myproposal)) != 0)
		fatal("kex_setup: %s", ssh_err(r));
	kex = active_state->kex;
#ifdef WITH_OPENSSL
	kex->kex[KEX_DH_GRP1_SHA1] = kexdh_server;
	kex->kex[KEX_DH_GRP14_SHA1] = kexdh_server;
	kex->kex[KEX_DH_GRP14_SHA256] = kexdh_server;
	kex->kex[KEX_DH_GRP16_SHA512] = kexdh_server;
	kex->kex[KEX_DH_GRP18_SHA512] = kexdh_server;
	kex->kex[KEX_DH_GEX_SHA1] = kexgex_server;
	kex->kex[KEX_DH_GEX_SHA256] = kexgex_server;
# ifdef OPENSSL_HAS_ECC
	kex->kex[KEX_ECDH_SHA2] = kexecdh_server;
# endif
#endif
	kex->kex[KEX_C25519_SHA256] = kexc25519_server;
	kex->server = 1;
	kex->client_version_string=client_version_string;
	kex->server_version_string=server_version_string;
	kex->load_host_public_key=&get_hostkey_public_by_type;
	kex->load_host_private_key=&get_hostkey_private_by_type;
	kex->host_key_index=&get_hostkey_index;
	kex->sign = sshd_hostkey_sign;

	ssh_dispatch_run_fatal(active_state, DISPATCH_BLOCK, &kex->done);

	session_id2 = kex->session_id;
	session_id2_len = kex->session_id_len;

#ifdef DEBUG_KEXDH
	/* send 1st encrypted/maced/compressed message */
	packet_start(SSH2_MSG_IGNORE);
	packet_put_cstring("markus");
	packet_send();
	packet_write_wait();
#endif
	debug("KEX done");
}

/* server specific fatal cleanup */
void
cleanup_exit(int i)
{
	struct ssh *ssh = active_state; /* XXX */

	if (the_authctxt) {
		do_cleanup(ssh, the_authctxt);
		if (use_privsep && privsep_is_preauth &&
		    pmonitor != NULL && pmonitor->m_pid > 1) {
			debug("Killing privsep child %d", pmonitor->m_pid);
			if (kill(pmonitor->m_pid, SIGKILL) != 0 &&
			    errno != ESRCH)
				error("%s: kill(%d): %s", __func__,
				    pmonitor->m_pid, strerror(errno));
		}
	}
#ifdef SSH_AUDIT_EVENTS
	/* done after do_cleanup so it can cancel the PAM auth 'thread' */
	if (!use_privsep || mm_is_monitor())
		audit_event(SSH_CONNECTION_ABANDON);
#endif
	_exit(i);
}<|MERGE_RESOLUTION|>--- conflicted
+++ resolved
@@ -2063,13 +2063,9 @@
 	if ((cfg = sshbuf_new()) == NULL)
 		fatal("%s: sshbuf_new failed", __func__);
 	if (rexeced_flag)
-<<<<<<< HEAD
-		recv_rexec_state(REEXEC_CONFIG_PASS_FD, &cfg);
+		recv_rexec_state(REEXEC_CONFIG_PASS_FD, cfg);
 	else if (privsep_unauth_child || privsep_auth_child)
 		recv_config_state(PRIVSEP_MONITOR_FD, &cfg);
-=======
-		recv_rexec_state(REEXEC_CONFIG_PASS_FD, cfg);
->>>>>>> 71508e06
 	else if (strcasecmp(config_file_name, "none") != 0)
 		load_server_config(config_file_name, cfg);
 
@@ -2166,12 +2162,7 @@
 	for (i = 0; i < options.num_host_key_files; i++) {
 		if (options.host_key_files[i] == NULL)
 			continue;
-<<<<<<< HEAD
 		if (privsep_unauth_child || privsep_auth_child) key = NULL; else /*TODO - remove this*/
-		key = key_load_private(options.host_key_files[i], "", NULL);
-		pubkey = key_load_public(options.host_key_files[i], NULL);
-
-=======
 		if ((r = sshkey_load_private(options.host_key_files[i], "",
 		    &key, NULL)) != 0 && r != SSH_ERR_SYSTEM_ERROR)
 			error("Error loading host key \"%s\": %s",
@@ -2180,7 +2171,6 @@
 		    &pubkey, NULL)) != 0 && r != SSH_ERR_SYSTEM_ERROR)
 			error("Error loading host key \"%s\": %s",
 			    options.host_key_files[i], ssh_err(r));
->>>>>>> 71508e06
 		if (pubkey == NULL && key != NULL)
 			if ((r = sshkey_demote(key, &pubkey)) != 0)
 				fatal("Could not demote key: \"%s\": %s",
