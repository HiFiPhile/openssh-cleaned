/* $OpenBSD: sshd.c,v 1.600 2023/03/08 04:43:12 guenther Exp $ */
/*
 * Author: Tatu Ylonen <ylo@cs.hut.fi>
 * Copyright (c) 1995 Tatu Ylonen <ylo@cs.hut.fi>, Espoo, Finland
 *                    All rights reserved
 * This program is the ssh daemon.  It listens for connections from clients,
 * and performs authentication, executes use commands or shell, and forwards
 * information to/from the application to the user client over an encrypted
 * connection.  This can also handle forwarding of X11, TCP/IP, and
 * authentication agent connections.
 *
 * As far as I am concerned, the code I have written for this software
 * can be used freely for any purpose.  Any derived versions of this
 * software must be clearly marked as such, and if the derived work is
 * incompatible with the protocol description in the RFC file, it must be
 * called by a name other than "ssh" or "Secure Shell".
 *
 * SSH2 implementation:
 * Privilege Separation:
 *
 * Copyright (c) 2000, 2001, 2002 Markus Friedl.  All rights reserved.
 * Copyright (c) 2002 Niels Provos.  All rights reserved.
 *
 * Redistribution and use in source and binary forms, with or without
 * modification, are permitted provided that the following conditions
 * are met:
 * 1. Redistributions of source code must retain the above copyright
 *    notice, this list of conditions and the following disclaimer.
 * 2. Redistributions in binary form must reproduce the above copyright
 *    notice, this list of conditions and the following disclaimer in the
 *    documentation and/or other materials provided with the distribution.
 *
 * THIS SOFTWARE IS PROVIDED BY THE AUTHOR ``AS IS'' AND ANY EXPRESS OR
 * IMPLIED WARRANTIES, INCLUDING, BUT NOT LIMITED TO, THE IMPLIED WARRANTIES
 * OF MERCHANTABILITY AND FITNESS FOR A PARTICULAR PURPOSE ARE DISCLAIMED.
 * IN NO EVENT SHALL THE AUTHOR BE LIABLE FOR ANY DIRECT, INDIRECT,
 * INCIDENTAL, SPECIAL, EXEMPLARY, OR CONSEQUENTIAL DAMAGES (INCLUDING, BUT
 * NOT LIMITED TO, PROCUREMENT OF SUBSTITUTE GOODS OR SERVICES; LOSS OF USE,
 * DATA, OR PROFITS; OR BUSINESS INTERRUPTION) HOWEVER CAUSED AND ON ANY
 * THEORY OF LIABILITY, WHETHER IN CONTRACT, STRICT LIABILITY, OR TORT
 * (INCLUDING NEGLIGENCE OR OTHERWISE) ARISING IN ANY WAY OUT OF THE USE OF
 * THIS SOFTWARE, EVEN IF ADVISED OF THE POSSIBILITY OF SUCH DAMAGE.
 */

#include "includes.h"

#include <sys/types.h>
#include <sys/ioctl.h>
#include <sys/socket.h>
#ifdef HAVE_SYS_STAT_H
# include <sys/stat.h>
#endif
#ifdef HAVE_SYS_TIME_H
# include <sys/time.h>
#endif
#include "openbsd-compat/sys-tree.h"
#include "openbsd-compat/sys-queue.h"
#include <sys/wait.h>

#include <errno.h>
#include <fcntl.h>
#include <netdb.h>
#ifdef HAVE_PATHS_H
#include <paths.h>
#endif
#include <grp.h>
#ifdef HAVE_POLL_H
#include <poll.h>
#endif
#include <pwd.h>
#include <signal.h>
#include <stdarg.h>
#include <stdio.h>
#include <stdlib.h>
#include <string.h>
#include <unistd.h>
#include <limits.h>

#ifdef WITH_OPENSSL
#include <openssl/dh.h>
#include <openssl/bn.h>
#include <openssl/rand.h>
#include "openbsd-compat/openssl-compat.h"
#endif

#ifdef HAVE_SECUREWARE
#include <sys/security.h>
#include <prot.h>
#endif

#ifdef WINDOWS
#include "sshTelemetry.h"
#endif

#include "xmalloc.h"
#include "ssh.h"
#include "ssh2.h"
#include "sshpty.h"
#include "packet.h"
#include "log.h"
#include "sshbuf.h"
#include "misc.h"
#include "match.h"
#include "servconf.h"
#include "uidswap.h"
#include "compat.h"
#include "cipher.h"
#include "digest.h"
#include "sshkey.h"
#include "kex.h"
#include "authfile.h"
#include "pathnames.h"
#include "atomicio.h"
#include "canohost.h"
#include "hostfile.h"
#include "auth.h"
#include "authfd.h"
#include "msg.h"
#include "dispatch.h"
#include "channels.h"
#include "session.h"
#include "monitor.h"
#ifdef GSSAPI
#include "ssh-gss.h"
#endif
#include "monitor_wrap.h"
#include "ssh-sandbox.h"
#include "auth-options.h"
#include "version.h"
#include "ssherr.h"
#include "sk-api.h"
#include "srclimit.h"
#include "dh.h"

/* Re-exec fds */
#define REEXEC_DEVCRYPTO_RESERVED_FD	(STDERR_FILENO + 1)
#define REEXEC_STARTUP_PIPE_FD		(STDERR_FILENO + 2)
#define REEXEC_CONFIG_PASS_FD		(STDERR_FILENO + 3)
#define REEXEC_MIN_FREE_FD		(STDERR_FILENO + 4)

/* Privilege separation related spawn fds */
#define PRIVSEP_MONITOR_FD		(STDERR_FILENO + 1)
#define PRIVSEP_LOG_FD			(STDERR_FILENO + 2)
#define PRIVSEP_UNAUTH_MIN_FREE_FD	(PRIVSEP_LOG_FD + 1)

#ifdef WINDOWS
#define PRIVSEP_AUTH_MIN_FREE_FD	(PRIVSEP_LOG_FD + 1)
#else
#define PRIVSEP_AUTH_MIN_FREE_FD	(PRIVSEP_MONITOR_FD + 1)
#endif

extern char *__progname;

/* Server configuration options. */
ServerOptions options;

/* Name of the server configuration file. */
char *config_file_name = _PATH_SERVER_CONFIG_FILE;

/*
 * Debug mode flag.  This can be set on the command line.  If debug
 * mode is enabled, extra debugging output will be sent to the system
 * log, the daemon will not go to background, and will exit after processing
 * the first connection.
 */
int debug_flag = 0;

/*
 * Indicating that the daemon should only test the configuration and keys.
 * If test_flag > 1 ("-T" flag), then sshd will also dump the effective
 * configuration, optionally using connection information provided by the
 * "-C" flag.
 */
static int test_flag = 0;

/* Flag indicating that the daemon is being started from inetd. */
static int inetd_flag = 0;

/* Flag indicating that sshd should not detach and become a daemon. */
static int no_daemon_flag = 0;

/* debug goes to stderr unless inetd_flag is set */
#ifdef WINDOWS
int log_stderr = 0;
#else
static int log_stderr = 0;
#endif

/* Saved arguments to main(). */
static char **saved_argv;
static int saved_argc;

/* re-exec */
static int rexeced_flag = 0;
static int rexec_flag = 1;
static int rexec_argc = 0;
static char **rexec_argv;

/*
 * The sockets that the server is listening; this is used in the SIGHUP
 * signal handler.
 */
#define	MAX_LISTEN_SOCKS	16
static int listen_socks[MAX_LISTEN_SOCKS];
static int num_listen_socks = 0;

/* Daemon's agent connection */
int auth_sock = -1;
static int have_agent = 0;

int privsep_unauth_child = 0;
int privsep_auth_child = 0;
int io_sock_in = 0;
int io_sock_out = 0;

/*
 * Any really sensitive data in the application is contained in this
 * structure. The idea is that this structure could be locked into memory so
 * that the pages do not get written into swap.  However, there are some
 * problems. The private key contains BIGNUMs, and we do not (in principle)
 * have access to the internals of them, and locking just the structure is
 * not very useful.  Currently, memory locking is not implemented.
 */
struct {
	struct sshkey	**host_keys;		/* all private host keys */
	struct sshkey	**host_pubkeys;		/* all public host keys */
	struct sshkey	**host_certificates;	/* all public host certificates */
	int		have_ssh2_key;
} sensitive_data;

/* This is set to true when a signal is received. */
static volatile sig_atomic_t received_sighup = 0;
static volatile sig_atomic_t received_sigterm = 0;

/* record remote hostname or ip */
u_int utmp_len = HOST_NAME_MAX+1;

/*
 * startup_pipes/flags are used for tracking children of the listening sshd
 * process early in their lifespans. This tracking is needed for three things:
 *
 * 1) Implementing the MaxStartups limit of concurrent unauthenticated
 *    connections.
 * 2) Avoiding a race condition for SIGHUP processing, where child processes
 *    may have listen_socks open that could collide with main listener process
 *    after it restarts.
 * 3) Ensuring that rexec'd sshd processes have received their initial state
 *    from the parent listen process before handling SIGHUP.
 *
 * Child processes signal that they have completed closure of the listen_socks
 * and (if applicable) received their rexec state by sending a char over their
 * sock. Child processes signal that authentication has completed by closing
 * the sock (or by exiting).
 */
static int *startup_pipes = NULL;
static int *startup_flags = NULL;	/* Indicates child closed listener */
static int startup_pipe = -1;		/* in child */

/* variables used for privilege separation */
int use_privsep = -1;
struct monitor *pmonitor = NULL;
int privsep_is_preauth = 1;
static int privsep_chroot = 1;

/* global connection state and authentication contexts */
Authctxt *the_authctxt = NULL;
struct ssh *the_active_state;

/* global key/cert auth options. XXX move to permanent ssh->authctxt? */
struct sshauthopt *auth_opts = NULL;

/* sshd_config buffer */
struct sshbuf *cfg;

/* Included files from the configuration file */
struct include_list includes = TAILQ_HEAD_INITIALIZER(includes);

/* message to be displayed after login */
struct sshbuf *loginmsg;

/* Unprivileged user */
struct passwd *privsep_pw = NULL;

/* Prototypes for various functions defined later in this file. */
void destroy_sensitive_data(void);
void demote_sensitive_data(void);
static void do_ssh2_kex(struct ssh *);

static char *listener_proctitle;

/*
 * Close all listening sockets
 */
static void
close_listen_socks(void)
{
	int i;

	for (i = 0; i < num_listen_socks; i++)
		close(listen_socks[i]);
	num_listen_socks = 0;
}

static void
close_startup_pipes(void)
{
	int i;

	if (startup_pipes)
		for (i = 0; i < options.max_startups; i++)
			if (startup_pipes[i] != -1)
				close(startup_pipes[i]);
}

/*
 * Signal handler for SIGHUP.  Sshd execs itself when it receives SIGHUP;
 * the effect is to reread the configuration file (and to regenerate
 * the server key).
 */

static void
sighup_handler(int sig)
{
	received_sighup = 1;
}

/*
 * Called from the main program after receiving SIGHUP.
 * Restarts the server.
 */
static void
sighup_restart(void)
{
	logit("Received SIGHUP; restarting.");
	if (options.pid_file != NULL)
		unlink(options.pid_file);
	platform_pre_restart();
	close_listen_socks();
	close_startup_pipes();
	ssh_signal(SIGHUP, SIG_IGN); /* will be restored after exec */
	execv(saved_argv[0], saved_argv);
	logit("RESTART FAILED: av[0]='%.100s', error: %.100s.", saved_argv[0],
	    strerror(errno));
	exit(1);
}

/*
 * Generic signal handler for terminating signals in the master daemon.
 */
static void
sigterm_handler(int sig)
{
	received_sigterm = sig;
}

/*
 * SIGCHLD handler.  This is called whenever a child dies.  This will then
 * reap any zombies left by exited children.
 */
static void
main_sigchld_handler(int sig)
{
	int save_errno = errno;
	pid_t pid;
	int status;

	while ((pid = waitpid(-1, &status, WNOHANG)) > 0 ||
	    (pid == -1 && errno == EINTR))
		;
	errno = save_errno;
}

/*
 * Signal handler for the alarm after the login grace period has expired.
 */
static void
grace_alarm_handler(int sig)
{
	/*
	 * Try to kill any processes that we have spawned, E.g. authorized
	 * keys command helpers or privsep children.
	 */
	if (getpgid(0) == getpid()) {
		ssh_signal(SIGTERM, SIG_IGN);
		kill(0, SIGTERM);
	}

	/* Log error and exit. */
	sigdie("Timeout before authentication for %s port %d",
	    ssh_remote_ipaddr(the_active_state),
	    ssh_remote_port(the_active_state));
}

/* Destroy the host and server keys.  They will no longer be needed. */
void
destroy_sensitive_data(void)
{
	u_int i;

	for (i = 0; i < options.num_host_key_files; i++) {
		if (sensitive_data.host_keys[i]) {
			sshkey_free(sensitive_data.host_keys[i]);
			sensitive_data.host_keys[i] = NULL;
		}
		if (sensitive_data.host_certificates[i]) {
			sshkey_free(sensitive_data.host_certificates[i]);
			sensitive_data.host_certificates[i] = NULL;
		}
	}
}

/* Demote private to public keys for network child */
void
demote_sensitive_data(void)
{
	struct sshkey *tmp;
	u_int i;
	int r;

	for (i = 0; i < options.num_host_key_files; i++) {
		if (sensitive_data.host_keys[i]) {
			if ((r = sshkey_from_private(
			    sensitive_data.host_keys[i], &tmp)) != 0)
				fatal_r(r, "could not demote host %s key",
				    sshkey_type(sensitive_data.host_keys[i]));
			sshkey_free(sensitive_data.host_keys[i]);
			sensitive_data.host_keys[i] = tmp;
		}
		/* Certs do not need demotion */
	}
}

static void
reseed_prngs(void)
{
	u_int32_t rnd[256];

#ifdef WITH_OPENSSL
	RAND_poll();
#endif
	arc4random_stir(); /* noop on recent arc4random() implementations */
	arc4random_buf(rnd, sizeof(rnd)); /* let arc4random notice PID change */

#ifdef WITH_OPENSSL
	RAND_seed(rnd, sizeof(rnd));
	/* give libcrypto a chance to notice the PID change */
	if ((RAND_bytes((u_char *)rnd, 1)) != 1)
		fatal("%s: RAND_bytes failed", __func__);
#endif

	explicit_bzero(rnd, sizeof(rnd));
}

static void
privsep_preauth_child(void)
{
	gid_t gidset[1];

	/* Enable challenge-response authentication for privilege separation */
	privsep_challenge_enable();

#ifdef GSSAPI
	/* Cache supported mechanism OIDs for later use */
	ssh_gssapi_prepare_supported_oids();
#endif

	reseed_prngs();

	/* Demote the private keys to public keys. */
	demote_sensitive_data();

	/* Demote the child */
	if (privsep_chroot) {
		/* Change our root directory */
		if (chroot(_PATH_PRIVSEP_CHROOT_DIR) == -1)
			fatal("chroot(\"%s\"): %s", _PATH_PRIVSEP_CHROOT_DIR,
			    strerror(errno));
		if (chdir("/") == -1)
			fatal("chdir(\"/\"): %s", strerror(errno));

		/* Drop our privileges */
		debug3("privsep user:group %u:%u", (u_int)privsep_pw->pw_uid,
		    (u_int)privsep_pw->pw_gid);
		gidset[0] = privsep_pw->pw_gid;
		if (setgroups(1, gidset) == -1)
			fatal("setgroups: %.100s", strerror(errno));
		permanently_set_uid(privsep_pw);
	}
}

static void
send_rexec_state(int, struct sshbuf *);
static void send_config_state(int fd, struct sshbuf *conf)
{
	send_rexec_state(fd, conf);
}

static void
recv_rexec_state(int, struct sshbuf *);
static void recv_config_state(int fd, struct sshbuf *conf)
{
	recv_rexec_state(fd, conf);
}


static void
send_idexch_state(struct ssh *ssh, int fd)
{
	struct sshbuf *m;

	if ((m = sshbuf_new()) == NULL)
		fatal("%s: sshbuf_new failed", __func__);

	if (sshbuf_put_stringb(m, ssh->kex->client_version) != 0  ||
	    sshbuf_put_stringb(m, ssh->kex->server_version) != 0  ||
	    sshbuf_put_u32(m, ssh->compat) != 0 )
		fatal("%s: buffer error", __func__);

	if (ssh_msg_send(fd, 0, m) == -1)
		fatal("%s: ssh_msg_send failed", __func__);

	sshbuf_free(m);
}

static void
recv_idexch_state(struct ssh *ssh, int fd)
{
	struct sshbuf *m;
	u_char *cp, ver;
	size_t tmp;
	int r;
	const u_char *valp;
	size_t lenp;
	
	debug3("%s: entering fd = %d", __func__, fd);

	if ((m = sshbuf_new()) == NULL)
		fatal("%s: sshbuf_new failed", __func__);
	if (ssh_msg_recv(fd, m) == -1)
		fatal("%s: ssh_msg_recv failed", __func__);
	if ((r = sshbuf_get_u8(m, &ver)) != 0)
		fatal("%s: buffer error: %s", __func__, ssh_err(r));
	if (ver != 0)
		fatal("%s: rexec version mismatch", __func__);

	if (sshbuf_get_stringb(m, ssh->kex->client_version) != 0 ||
	    sshbuf_get_stringb(m, ssh->kex->server_version) != 0 ||
	    sshbuf_get_u32(m, &ssh->compat) != 0 )
		fatal("%s: unable to retrieve idexch state", __func__);

	sshbuf_free(m);

	debug3("%s: done", __func__);
}

static void
send_hostkeys_state(int fd)
{
	struct sshbuf *m;
	int i;
	u_char *blob = NULL;
	size_t blen = 0;

	if ((m = sshbuf_new()) == NULL)
		fatal("%s: sshbuf_new failed", __func__);
	
	sshbuf_put_u32(m, options.num_host_key_files);
	for (i = 0; i < options.num_host_key_files; i++) {
		if (blob) {
			free(blob);
			blob = NULL;
		}
		if (sensitive_data.host_pubkeys[i]) {
			sshkey_to_blob(sensitive_data.host_pubkeys[i], &blob, &blen);
			sshbuf_put_string(m, blob, blen);
		}
		else
			sshbuf_put_string(m, NULL, 0);		
	}

	for (i = 0; i < options.num_host_key_files; i++) {
		if (blob) {
			free(blob);
			blob = NULL;
		}
		if (sensitive_data.host_certificates[i]) {
			sshkey_to_blob(sensitive_data.host_certificates[i], &blob, &blen);
			sshbuf_put_string(m, blob, blen);
		}
		else
			sshbuf_put_string(m, NULL, 0);
	}

	if (ssh_msg_send(fd, 0, m) == -1)
		fatal("%s: ssh_msg_send failed", __func__);

	if (blob)
		free(blob);
	sshbuf_free(m);
}

static void
recv_hostkeys_state(int fd)
{
	struct sshbuf *m;
	u_char *cp, ver;
	struct sshkey *key = NULL;
	const u_char *blob;
	size_t blen;
	int r;
	u_int32_t num_host_key_files;

	debug3("%s: entering fd = %d", __func__, fd);

	if ((m = sshbuf_new()) == NULL)
		fatal("%s: sshbuf_new failed", __func__);
	if (ssh_msg_recv(fd, m) == -1)
		fatal("%s: ssh_msg_recv failed", __func__);
	if ((r = sshbuf_get_u8(m, &ver)) != 0)
		fatal("%s: buffer error: %s", __func__, ssh_err(r));
	if (ver != 0)
		fatal("%s: rexec version mismatch", __func__);

	if ((r = sshbuf_get_u32(m, &num_host_key_files)) != 0)
		fatal("%s: buffer error: %s", __func__, ssh_err(r));
	sensitive_data.host_keys = xcalloc(num_host_key_files, sizeof(struct sshkey *));
	sensitive_data.host_pubkeys = xcalloc(num_host_key_files, sizeof(struct sshkey *));
	sensitive_data.host_certificates = xcalloc(num_host_key_files, sizeof(struct sshkey *));
	for (int i = 0; i < num_host_key_files; i++) {
		if ((r = sshbuf_get_string_direct(m, &blob, &blen)) != 0)
			fatal("%s: buffer error: %s", __func__, ssh_err(r));
		sensitive_data.host_pubkeys[i] = NULL;
		sensitive_data.host_keys[i] = NULL;

		if (blen) {
			sshkey_from_blob(blob, blen, &key);
			sensitive_data.host_pubkeys[i] = key;
		}
	}

	for (int i = 0; i < num_host_key_files; i++) {
		if ((r = sshbuf_get_string_direct(m, &blob, &blen)) != 0)
			fatal("%s: buffer error: %s", __func__, ssh_err(r));
		sensitive_data.host_certificates[i] = NULL;
		if (blen) {
			sshkey_from_blob(blob, blen, &key);
			sensitive_data.host_certificates[i] = key;
		}
	}

	sshbuf_free(m);
	debug3("%s: done", __func__);
}

static void
send_autxctx_state(Authctxt *auth, int fd)
{
	struct sshbuf *m;
	int r;

	if ((m = sshbuf_new()) == NULL)
		fatal("%s: sshbuf_new failed", __func__);
	if ((r = sshbuf_put_cstring(m, auth->pw->pw_name)) != 0)
		fatal("%s: buffer error: %s", __func__, ssh_err(r));

	if (ssh_msg_send(fd, 0, m) == -1)
		fatal("%s: ssh_msg_send failed", __func__);

	sshbuf_free(m);
}

static void
recv_autxctx_state(Authctxt *auth, int fd)
{
	struct sshbuf *m;
	u_char *cp, ver, *user;
	size_t user_len;
	int r;

	debug3("%s: entering fd = %d", __func__, fd);

	if ((m = sshbuf_new()) == NULL)
		fatal("%s: sshbuf_new failed", __func__);
	if (ssh_msg_recv(fd, m) == -1)
		fatal("%s: ssh_msg_recv failed", __func__);
	if ((r = sshbuf_get_u8(m, &ver)) != 0)
		fatal("%s: buffer error: %s", __func__, ssh_err(r));
	if (ver != 0)
		fatal("%s: rexec version mismatch", __func__);
	if ((r = sshbuf_get_string_direct(m, &user, &user_len)) != 0)
		fatal("%s: buffer error: %s", __func__, ssh_err(r));
	auth->user = xstrdup(user);

	debug3("%s: done", __func__);
	sshbuf_free(m);
}

static char**
privsep_child_cmdline(int authenticated)
{
	char** argv = rexec_argv ? rexec_argv : saved_argv;
	int argc = 0;
	
	if (rexec_argv)
		argc = rexec_argc;
	else {
		if (rexeced_flag)
			argc = saved_argc - 1; // override '-R'
		else {
			char **tmp = xcalloc(saved_argc + 1 + 1, sizeof(*saved_argv)); // 1 - extra argument "-y/-z", 1 - NULL
			int i = 0;
			for (i = 0; (int)i < saved_argc; i++) {
				tmp[i] = xstrdup(saved_argv[i]);
				free(saved_argv[i]);
			}

			free(saved_argv);
			argv = saved_argv = tmp;
			argc = saved_argc;
		}
	}

	if (authenticated)
		argv[argc] = "-z";
	else
		argv[argc] = "-y";

	return argv;
}

static int
privsep_preauth(struct ssh *ssh)
{
	int status, r;
	pid_t pid;
	struct ssh_sandbox *box = NULL;

	/* Set up unprivileged child process to deal with network data */
	pmonitor = monitor_init();
	/* Store a pointer to the kex for later rekeying */
	pmonitor->m_pkex = &ssh->kex;

#ifdef FORK_NOT_SUPPORTED
	if (privsep_auth_child) {
		Authctxt *authctxt = ssh->authctxt;
		recv_autxctx_state(authctxt, PRIVSEP_MONITOR_FD);
		authctxt->pw = getpwnamallow(ssh, authctxt->user);
		authctxt->valid = 1;
		return 1;
	}
	else if (privsep_unauth_child) {
		close(pmonitor->m_sendfd);
		close(pmonitor->m_log_recvfd);
		close(pmonitor->m_recvfd);
		close(pmonitor->m_log_sendfd);

		pmonitor->m_recvfd = PRIVSEP_MONITOR_FD;
		pmonitor->m_log_sendfd = PRIVSEP_LOG_FD;
		
		fcntl(pmonitor->m_recvfd, F_SETFD, FD_CLOEXEC);
		fcntl(pmonitor->m_log_sendfd, F_SETFD, FD_CLOEXEC);

		/* Arrange for logging to be sent to the monitor */
		set_log_handler(mm_log_handler, pmonitor);

		privsep_preauth_child();
		setproctitle("%s", "[net]");
		return 0;
	}
	else { /* parent */
		posix_spawn_file_actions_t actions;

		if (posix_spawn_file_actions_init(&actions) != 0 ||
		    posix_spawn_file_actions_adddup2(&actions, io_sock_in, STDIN_FILENO) != 0 ||
		    posix_spawn_file_actions_adddup2(&actions, io_sock_out, STDOUT_FILENO) != 0 ||
		    posix_spawn_file_actions_adddup2(&actions, pmonitor->m_recvfd, PRIVSEP_MONITOR_FD) != 0 ||
		    posix_spawn_file_actions_adddup2(&actions, pmonitor->m_log_sendfd, PRIVSEP_LOG_FD) != 0 )
			fatal("posix_spawn initialization failed");		
		
		{
			char** argv = privsep_child_cmdline(0);
			if (__posix_spawn_asuser(&pid, argv[0], &actions, NULL, argv, NULL, SSH_PRIVSEP_USER) != 0)
				fatal("%s, fork of unprivileged child failed", __func__);
			
			posix_spawn_file_actions_destroy(&actions);
		}

		debug2("Network child is on pid %ld", (long)pid);

		pmonitor->m_pid = pid;
		if (have_agent) {
			r = ssh_get_authentication_socket(&auth_sock);
			if (r != 0) {
				error("Could not get agent socket: %s",
					ssh_err(r));
				have_agent = 0;
			}
		}

		close(pmonitor->m_recvfd);
		close(pmonitor->m_log_sendfd);
		send_config_state(pmonitor->m_sendfd, cfg);
		send_hostkeys_state(pmonitor->m_sendfd);
		send_idexch_state(ssh, pmonitor->m_sendfd);
		monitor_child_preauth(ssh, pmonitor);
		while (waitpid(pid, &status, 0) < 0) {
			if (errno == EINTR)
				continue;
			pmonitor->m_pid = -1;
			fatal("%s: waitpid: %s", __func__, strerror(errno));
		}
		privsep_is_preauth = 0;
		pmonitor->m_pid = -1;
		return 1;
	}
#else
	if (use_privsep == PRIVSEP_ON)
		box = ssh_sandbox_init(pmonitor);
	pid = fork();
	if (pid == -1) {
		fatal("fork of unprivileged child failed");
	} else if (pid != 0) {
		debug2("Network child is on pid %ld", (long)pid);

		pmonitor->m_pid = pid;
		if (have_agent) {
			r = ssh_get_authentication_socket(&auth_sock);
			if (r != 0) {
				error_r(r, "Could not get agent socket");
				have_agent = 0;
			}
		}
		if (box != NULL)
			ssh_sandbox_parent_preauth(box, pid);
		monitor_child_preauth(ssh, pmonitor);

		/* Wait for the child's exit status */
		while (waitpid(pid, &status, 0) == -1) {
			if (errno == EINTR)
				continue;
			pmonitor->m_pid = -1;
			fatal_f("waitpid: %s", strerror(errno));
		}
		privsep_is_preauth = 0;
		pmonitor->m_pid = -1;
		if (WIFEXITED(status)) {
			if (WEXITSTATUS(status) != 0)
				fatal_f("preauth child exited with status %d",
				    WEXITSTATUS(status));
		} else if (WIFSIGNALED(status))
			fatal_f("preauth child terminated by signal %d",
			    WTERMSIG(status));
		if (box != NULL)
			ssh_sandbox_parent_finish(box);
		return 1;
	} else {
		/* child */
		close(pmonitor->m_sendfd);
		close(pmonitor->m_log_recvfd);

		/* Arrange for logging to be sent to the monitor */
		set_log_handler(mm_log_handler, pmonitor);

		privsep_preauth_child();
		setproctitle("%s", "[net]");
		if (box != NULL)
			ssh_sandbox_child(box);

		return 0;
	}
#endif
}

static void
privsep_postauth(struct ssh *ssh, Authctxt *authctxt)
{
#ifdef DISABLE_FD_PASSING
	if (1) {
#else
	if (authctxt->pw->pw_uid == 0) {
#endif
		/* File descriptor passing is broken or root login */
		use_privsep = 0;
		goto skip;
	}

	/* New socket pair */
#ifdef WINDOWS
	monitor_reinit_withlogs(pmonitor);
#else
	monitor_reinit(pmonitor);
#endif

#ifdef FORK_NOT_SUPPORTED
	if (!privsep_auth_child) { /* parent */
		posix_spawn_file_actions_t actions;

		if (posix_spawn_file_actions_init(&actions) != 0 ||
		    posix_spawn_file_actions_adddup2(&actions, io_sock_in, STDIN_FILENO) != 0 ||
		    posix_spawn_file_actions_adddup2(&actions, io_sock_out, STDOUT_FILENO) != 0 ||
#ifdef WINDOWS
			/*Allow authenticated child process to foward log messages to parent for processing*/
		    posix_spawn_file_actions_adddup2(&actions, pmonitor->m_log_sendfd, PRIVSEP_LOG_FD) != 0 ||
#endif
		    posix_spawn_file_actions_adddup2(&actions, pmonitor->m_recvfd, PRIVSEP_MONITOR_FD) != 0)
			fatal("posix_spawn initialization failed");
		
		{
			char** argv = privsep_child_cmdline(1);
			if (__posix_spawn_asuser(&pmonitor->m_pid, argv[0], &actions, NULL, argv, NULL, authctxt->pw->pw_name) != 0)
				fatal("fork of unprivileged child failed");
			posix_spawn_file_actions_destroy(&actions);
		}
		
		verbose("User child is on pid %ld", (long)pmonitor->m_pid);
		send_config_state(pmonitor->m_sendfd, cfg);
		send_hostkeys_state(pmonitor->m_sendfd);
		send_idexch_state(ssh, pmonitor->m_sendfd);
		send_autxctx_state(authctxt, pmonitor->m_sendfd);
		monitor_send_keystate(pmonitor);
		monitor_clear_keystate(ssh, pmonitor);
		monitor_send_authopt(pmonitor, 0); // 0 - trusted.
		monitor_child_postauth(ssh, pmonitor);
		/* NEVERREACHED */
		exit(0);
	}
	/* child */
	close(pmonitor->m_sendfd);
	close(pmonitor->m_recvfd);
	pmonitor->m_recvfd = PRIVSEP_MONITOR_FD;
	fcntl(pmonitor->m_recvfd, F_SETFD, FD_CLOEXEC);
	
#ifdef WINDOWS
	/*
	 * Logs for authenticated child are sent to the monitor
	 * to be written by parent process runing in SYSTEM.
	 * That allows logs for non-admin child processes to be
	 * recorded. 
	 */
	close(pmonitor->m_log_recvfd);
	close(pmonitor->m_log_sendfd);
	pmonitor->m_log_sendfd = PRIVSEP_LOG_FD;
	fcntl(pmonitor->m_log_sendfd, F_SETFD, FD_CLOEXEC);

	/* Arrange for logging to be sent to the monitor */
	set_log_handler(mm_log_handler, pmonitor);
#endif 

	monitor_recv_keystate(pmonitor);

	do_setusercontext(authctxt->pw);
	monitor_apply_keystate(ssh, pmonitor);
	monitor_recv_authopt(pmonitor);
	ssh_packet_set_authenticated(ssh);
skip:
	return;

#else
	pmonitor->m_pid = fork();
	if (pmonitor->m_pid == -1)
		fatal("fork of unprivileged child failed");
	else if (pmonitor->m_pid != 0) {
		verbose("User child is on pid %ld", (long)pmonitor->m_pid);
		sshbuf_reset(loginmsg);
		monitor_clear_keystate(ssh, pmonitor);
		monitor_child_postauth(ssh, pmonitor);

		/* NEVERREACHED */
		exit(0);
	}

	/* child */

	close(pmonitor->m_sendfd);
	pmonitor->m_sendfd = -1;

	/* Demote the private keys to public keys. */
	demote_sensitive_data();

	reseed_prngs();

	/* Drop privileges */
	do_setusercontext(authctxt->pw);

 skip:
	/* It is safe now to apply the key state */
	monitor_apply_keystate(ssh, pmonitor);

	/*
	 * Tell the packet layer that authentication was successful, since
	 * this information is not part of the key state.
	 */
	ssh_packet_set_authenticated(ssh);
#endif
}

static void
append_hostkey_type(struct sshbuf *b, const char *s)
{
	int r;

	if (match_pattern_list(s, options.hostkeyalgorithms, 0) != 1) {
		debug3_f("%s key not permitted by HostkeyAlgorithms", s);
		return;
	}
	if ((r = sshbuf_putf(b, "%s%s", sshbuf_len(b) > 0 ? "," : "", s)) != 0)
		fatal_fr(r, "sshbuf_putf");
}

static char *
list_hostkey_types(void)
{
	struct sshbuf *b;
	struct sshkey *key;
	char *ret;
	u_int i;

	if ((b = sshbuf_new()) == NULL)
		fatal_f("sshbuf_new failed");
	for (i = 0; i < options.num_host_key_files; i++) {
		key = sensitive_data.host_keys[i];
		if (key == NULL)
			key = sensitive_data.host_pubkeys[i];
		if (key == NULL)
			continue;
		switch (key->type) {
		case KEY_RSA:
			/* for RSA we also support SHA2 signatures */
			append_hostkey_type(b, "rsa-sha2-512");
			append_hostkey_type(b, "rsa-sha2-256");
			/* FALLTHROUGH */
		case KEY_DSA:
		case KEY_ECDSA:
		case KEY_ED25519:
		case KEY_ECDSA_SK:
		case KEY_ED25519_SK:
		case KEY_XMSS:
			append_hostkey_type(b, sshkey_ssh_name(key));
			break;
		}
		/* If the private key has a cert peer, then list that too */
		key = sensitive_data.host_certificates[i];
		if (key == NULL)
			continue;
		switch (key->type) {
		case KEY_RSA_CERT:
			/* for RSA we also support SHA2 signatures */
			append_hostkey_type(b,
			    "rsa-sha2-512-cert-v01@openssh.com");
			append_hostkey_type(b,
			    "rsa-sha2-256-cert-v01@openssh.com");
			/* FALLTHROUGH */
		case KEY_DSA_CERT:
		case KEY_ECDSA_CERT:
		case KEY_ED25519_CERT:
		case KEY_ECDSA_SK_CERT:
		case KEY_ED25519_SK_CERT:
		case KEY_XMSS_CERT:
			append_hostkey_type(b, sshkey_ssh_name(key));
			break;
		}
	}
	if ((ret = sshbuf_dup_string(b)) == NULL)
		fatal_f("sshbuf_dup_string failed");
	sshbuf_free(b);
	debug_f("%s", ret);
	return ret;
}

static struct sshkey *
get_hostkey_by_type(int type, int nid, int need_private, struct ssh *ssh)
{
	u_int i;
	struct sshkey *key;

	for (i = 0; i < options.num_host_key_files; i++) {
		switch (type) {
		case KEY_RSA_CERT:
		case KEY_DSA_CERT:
		case KEY_ECDSA_CERT:
		case KEY_ED25519_CERT:
		case KEY_ECDSA_SK_CERT:
		case KEY_ED25519_SK_CERT:
		case KEY_XMSS_CERT:
			key = sensitive_data.host_certificates[i];
			break;
		default:
			key = sensitive_data.host_keys[i];
			if (key == NULL && !need_private)
				key = sensitive_data.host_pubkeys[i];
			break;
		}
		if (key == NULL || key->type != type)
			continue;
		switch (type) {
		case KEY_ECDSA:
		case KEY_ECDSA_SK:
		case KEY_ECDSA_CERT:
		case KEY_ECDSA_SK_CERT:
			if (key->ecdsa_nid != nid)
				continue;
			/* FALLTHROUGH */
		default:
			return need_private ?
			    sensitive_data.host_keys[i] : key;
		}
	}
	return NULL;
}

struct sshkey *
get_hostkey_public_by_type(int type, int nid, struct ssh *ssh)
{
	return get_hostkey_by_type(type, nid, 0, ssh);
}

struct sshkey *
get_hostkey_private_by_type(int type, int nid, struct ssh *ssh)
{
	return get_hostkey_by_type(type, nid, 1, ssh);
}

struct sshkey *
get_hostkey_by_index(int ind)
{
	if (ind < 0 || (u_int)ind >= options.num_host_key_files)
		return (NULL);
	return (sensitive_data.host_keys[ind]);
}

struct sshkey *
get_hostkey_public_by_index(int ind, struct ssh *ssh)
{
	if (ind < 0 || (u_int)ind >= options.num_host_key_files)
		return (NULL);
	return (sensitive_data.host_pubkeys[ind]);
}

int
get_hostkey_index(struct sshkey *key, int compare, struct ssh *ssh)
{
	u_int i;

	for (i = 0; i < options.num_host_key_files; i++) {
		if (sshkey_is_cert(key)) {
			if (key == sensitive_data.host_certificates[i] ||
			    (compare && sensitive_data.host_certificates[i] &&
			    sshkey_equal(key,
			    sensitive_data.host_certificates[i])))
				return (i);
		} else {
			if (key == sensitive_data.host_keys[i] ||
			    (compare && sensitive_data.host_keys[i] &&
			    sshkey_equal(key, sensitive_data.host_keys[i])))
				return (i);
			if (key == sensitive_data.host_pubkeys[i] ||
			    (compare && sensitive_data.host_pubkeys[i] &&
			    sshkey_equal(key, sensitive_data.host_pubkeys[i])))
				return (i);
		}
	}
	return (-1);
}

/* Inform the client of all hostkeys */
static void
notify_hostkeys(struct ssh *ssh)
{
	struct sshbuf *buf;
	struct sshkey *key;
	u_int i, nkeys;
	int r;
	char *fp;

	/* Some clients cannot cope with the hostkeys message, skip those. */
	if (ssh->compat & SSH_BUG_HOSTKEYS)
		return;

	if ((buf = sshbuf_new()) == NULL)
		fatal_f("sshbuf_new");
	for (i = nkeys = 0; i < options.num_host_key_files; i++) {
		key = get_hostkey_public_by_index(i, ssh);
		if (key == NULL || key->type == KEY_UNSPEC ||
		    sshkey_is_cert(key))
			continue;
		fp = sshkey_fingerprint(key, options.fingerprint_hash,
		    SSH_FP_DEFAULT);
		debug3_f("key %d: %s %s", i, sshkey_ssh_name(key), fp); // CodeQL [SM02311]: debug3_f can accept NULL value for fp
		free(fp);
		if (nkeys == 0) {
			/*
			 * Start building the request when we find the
			 * first usable key.
			 */
			if ((r = sshpkt_start(ssh, SSH2_MSG_GLOBAL_REQUEST)) != 0 ||
			    (r = sshpkt_put_cstring(ssh, "hostkeys-00@openssh.com")) != 0 ||
			    (r = sshpkt_put_u8(ssh, 0)) != 0) /* want reply */
				sshpkt_fatal(ssh, r, "%s: start request", __func__);
		}
		/* Append the key to the request */
		sshbuf_reset(buf);
		if ((r = sshkey_putb(key, buf)) != 0)
			fatal_fr(r, "couldn't put hostkey %d", i);
		if ((r = sshpkt_put_stringb(ssh, buf)) != 0)
			sshpkt_fatal(ssh, r, "%s: append key", __func__);
		nkeys++;
	}
	debug3_f("sent %u hostkeys", nkeys);
	if (nkeys == 0)
		fatal_f("no hostkeys");
	if ((r = sshpkt_send(ssh)) != 0)
		sshpkt_fatal(ssh, r, "%s: send", __func__);
	sshbuf_free(buf);
}

/*
 * returns 1 if connection should be dropped, 0 otherwise.
 * dropping starts at connection #max_startups_begin with a probability
 * of (max_startups_rate/100). the probability increases linearly until
 * all connections are dropped for startups > max_startups
 */
static int
should_drop_connection(int startups)
{
	int p, r;

	if (startups < options.max_startups_begin)
		return 0;
	if (startups >= options.max_startups)
		return 1;
	if (options.max_startups_rate == 100)
		return 1;

	p  = 100 - options.max_startups_rate;
	p *= startups - options.max_startups_begin;
	p /= options.max_startups - options.max_startups_begin;
	p += options.max_startups_rate;
	r = arc4random_uniform(100);

	debug_f("p %d, r %d", p, r);
	return (r < p) ? 1 : 0;
}

/*
 * Check whether connection should be accepted by MaxStartups.
 * Returns 0 if the connection is accepted. If the connection is refused,
 * returns 1 and attempts to send notification to client.
 * Logs when the MaxStartups condition is entered or exited, and periodically
 * while in that state.
 */
static int
drop_connection(int sock, int startups, int notify_pipe)
{
	char *laddr, *raddr;
	const char msg[] = "Exceeded MaxStartups\r\n";
	static time_t last_drop, first_drop;
	static u_int ndropped;
	LogLevel drop_level = SYSLOG_LEVEL_VERBOSE;
	time_t now;

	now = monotime();
	if (!should_drop_connection(startups) &&
	    srclimit_check_allow(sock, notify_pipe) == 1) {
		if (last_drop != 0 &&
		    startups < options.max_startups_begin - 1) {
			/* XXX maybe need better hysteresis here */
			logit("exited MaxStartups throttling after %s, "
			    "%u connections dropped",
			    fmt_timeframe(now - first_drop), ndropped);
			last_drop = 0;
		}
		return 0;
	}

#define SSHD_MAXSTARTUPS_LOG_INTERVAL	(5 * 60)
	if (last_drop == 0) {
		error("beginning MaxStartups throttling");
		drop_level = SYSLOG_LEVEL_INFO;
		first_drop = now;
		ndropped = 0;
	} else if (last_drop + SSHD_MAXSTARTUPS_LOG_INTERVAL < now) {
		/* Periodic logs */
		error("in MaxStartups throttling for %s, "
		    "%u connections dropped",
		    fmt_timeframe(now - first_drop), ndropped + 1);
		drop_level = SYSLOG_LEVEL_INFO;
	}
	last_drop = now;
	ndropped++;

	laddr = get_local_ipaddr(sock);
	raddr = get_peer_ipaddr(sock);
	do_log2(drop_level, "drop connection #%d from [%s]:%d on [%s]:%d "
	    "past MaxStartups", startups, raddr, get_peer_port(sock),
	    laddr, get_local_port(sock));
	free(laddr);
	free(raddr);
	/* best-effort notification to client */
	(void)write(sock, msg, sizeof(msg) - 1);
	return 1;
}

static void
usage(void)
{
	fprintf(stderr, "%s, %s\n", SSH_RELEASE, SSH_OPENSSL_VERSION);
	fprintf(stderr,
"usage: sshd [-46DdeGiqTtV] [-C connection_spec] [-c host_cert_file]\n"
"            [-E log_file] [-f config_file] [-g login_grace_time]\n"
"            [-h host_key_file] [-o option] [-p port] [-u len]\n"
	);
	exit(1);
}

static void
send_rexec_state(int fd, struct sshbuf *conf)
{
	struct sshbuf *m = NULL, *inc = NULL;
	struct include_item *item = NULL;
	int r;

	debug3_f("entering fd = %d config len %zu", fd,
	    sshbuf_len(conf));

	if ((m = sshbuf_new()) == NULL || (inc = sshbuf_new()) == NULL)
		fatal_f("sshbuf_new failed");

	/* pack includes into a string */
	TAILQ_FOREACH(item, &includes, entry) {
		if ((r = sshbuf_put_cstring(inc, item->selector)) != 0 ||
		    (r = sshbuf_put_cstring(inc, item->filename)) != 0 ||
		    (r = sshbuf_put_stringb(inc, item->contents)) != 0)
			fatal_fr(r, "compose includes");
	}

	/*
	 * Protocol from reexec master to child:
	 *	string	configuration
	 *	string	included_files[] {
	 *		string	selector
	 *		string	filename
	 *		string	contents
	 *	}
	 */
	if ((r = sshbuf_put_stringb(m, conf)) != 0 ||
	    (r = sshbuf_put_stringb(m, inc)) != 0)
		fatal_fr(r, "compose config");

	if (ssh_msg_send(fd, 0, m) == -1)
		error_f("ssh_msg_send failed");

	sshbuf_free(m);
	sshbuf_free(inc);

	debug3_f("done");
}

static void
recv_rexec_state(int fd, struct sshbuf *conf)
{
	struct sshbuf *m, *inc;
	u_char *cp, ver;
	size_t len;
	int r;
	struct include_item *item;

	debug3_f("entering fd = %d", fd);

	if ((m = sshbuf_new()) == NULL || (inc = sshbuf_new()) == NULL)
		fatal_f("sshbuf_new failed");
	if (ssh_msg_recv(fd, m) == -1)
		fatal_f("ssh_msg_recv failed");
	if ((r = sshbuf_get_u8(m, &ver)) != 0)
		fatal_fr(r, "parse version");
	if (ver != 0)
		fatal_f("rexec version mismatch");
	if ((r = sshbuf_get_string(m, &cp, &len)) != 0 ||
	    (r = sshbuf_get_stringb(m, inc)) != 0)
		fatal_fr(r, "parse config");

	if (conf != NULL && (r = sshbuf_put(conf, cp, len)))
		fatal_fr(r, "sshbuf_put");

	while (sshbuf_len(inc) != 0) {
		item = xcalloc(1, sizeof(*item));
		if ((item->contents = sshbuf_new()) == NULL)
			fatal_f("sshbuf_new failed");
		if ((r = sshbuf_get_cstring(inc, &item->selector, NULL)) != 0 ||
		    (r = sshbuf_get_cstring(inc, &item->filename, NULL)) != 0 ||
		    (r = sshbuf_get_stringb(inc, item->contents)) != 0)
			fatal_fr(r, "parse includes");
		TAILQ_INSERT_TAIL(&includes, item, entry);
	}

	free(cp);
	sshbuf_free(m);

	debug3_f("done");
}

/* Accept a connection from inetd */
static void
server_accept_inetd(int *sock_in, int *sock_out)
{
	if (rexeced_flag) {
		close(REEXEC_CONFIG_PASS_FD);
		*sock_in = *sock_out = dup(STDIN_FILENO);
	} else {
		*sock_in = dup(STDIN_FILENO);
		*sock_out = dup(STDOUT_FILENO);
	}
	/*
	 * We intentionally do not close the descriptors 0, 1, and 2
	 * as our code for setting the descriptors won't work if
	 * ttyfd happens to be one of those.
	 */
	if (stdfd_devnull(1, 1, !log_stderr) == -1)
		error_f("stdfd_devnull failed");
	debug("inetd sockets after dupping: %d, %d", *sock_in, *sock_out);
}

/*
 * Listen for TCP connections
 */
static void
listen_on_addrs(struct listenaddr *la)
{
	int ret, listen_sock;
	struct addrinfo *ai;
	char ntop[NI_MAXHOST], strport[NI_MAXSERV];

	for (ai = la->addrs; ai; ai = ai->ai_next) {
		if (ai->ai_family != AF_INET && ai->ai_family != AF_INET6)
			continue;
		if (num_listen_socks >= MAX_LISTEN_SOCKS)
			fatal("Too many listen sockets. "
			    "Enlarge MAX_LISTEN_SOCKS");
		if ((ret = getnameinfo(ai->ai_addr, ai->ai_addrlen,
		    ntop, sizeof(ntop), strport, sizeof(strport),
		    NI_NUMERICHOST|NI_NUMERICSERV)) != 0) {
			error("getnameinfo failed: %.100s",
			    ssh_gai_strerror(ret));
			continue;
		}
		/* Create socket for listening. */
		listen_sock = socket(ai->ai_family, ai->ai_socktype,
		    ai->ai_protocol);
		if (listen_sock == -1) {
			/* kernel may not support ipv6 */
			verbose("socket: %.100s", strerror(errno));
			continue;
		}
		if (set_nonblock(listen_sock) == -1) {
			close(listen_sock);
			continue;
		}
		if (fcntl(listen_sock, F_SETFD, FD_CLOEXEC) == -1) {
			verbose("socket: CLOEXEC: %s", strerror(errno));
			close(listen_sock);
			continue;
		}
		/* Socket options */
		set_reuseaddr(listen_sock);
		if (la->rdomain != NULL &&
		    set_rdomain(listen_sock, la->rdomain) == -1) {
			close(listen_sock);
			continue;
		}

		/* Only communicate in IPv6 over AF_INET6 sockets. */
		if (ai->ai_family == AF_INET6)
			sock_set_v6only(listen_sock);

		debug("Bind to port %s on %s.", strport, ntop);

		/* Bind the socket to the desired port. */
		if (bind(listen_sock, ai->ai_addr, ai->ai_addrlen) == -1) {
			error("Bind to port %s on %s failed: %.200s.",
			    strport, ntop, strerror(errno));
			close(listen_sock);
			continue;
		}
		listen_socks[num_listen_socks] = listen_sock;
		num_listen_socks++;

		/* Start listening on the port. */
		if (listen(listen_sock, SSH_LISTEN_BACKLOG) == -1)
			fatal("listen on [%s]:%s: %.100s",
			    ntop, strport, strerror(errno));
		logit("Server listening on %s port %s%s%s.",
		    ntop, strport,
		    la->rdomain == NULL ? "" : " rdomain ",
		    la->rdomain == NULL ? "" : la->rdomain);
	}
}

static void
server_listen(void)
{
	u_int i;

	/* Initialise per-source limit tracking. */
	srclimit_init(options.max_startups, options.per_source_max_startups,
	    options.per_source_masklen_ipv4, options.per_source_masklen_ipv6);

	for (i = 0; i < options.num_listen_addrs; i++) {
		listen_on_addrs(&options.listen_addrs[i]);
		freeaddrinfo(options.listen_addrs[i].addrs);
		free(options.listen_addrs[i].rdomain);
		memset(&options.listen_addrs[i], 0,
		    sizeof(options.listen_addrs[i]));
	}
	free(options.listen_addrs);
	options.listen_addrs = NULL;
	options.num_listen_addrs = 0;

	if (!num_listen_socks)
		fatal("Cannot bind any address.");
}

/*
 * The main TCP accept loop. Note that, for the non-debug case, returns
 * from this function are in a forked subprocess.
 */
static void
server_accept_loop(int *sock_in, int *sock_out, int *newsock, int *config_s)
{
	struct pollfd *pfd = NULL;
	int i, j, ret, npfd;
	int ostartups = -1, startups = 0, listening = 0, lameduck = 0;
	int startup_p[2] = { -1 , -1 }, *startup_pollfd;
	char c = 0;
	struct sockaddr_storage from;
	socklen_t fromlen;
	pid_t pid;
	u_char rnd[256];
	sigset_t nsigset, osigset;

	/* pipes connected to unauthenticated child sshd processes */
	startup_pipes = xcalloc(options.max_startups, sizeof(int));
	startup_flags = xcalloc(options.max_startups, sizeof(int));
	startup_pollfd = xcalloc(options.max_startups, sizeof(int));
	for (i = 0; i < options.max_startups; i++)
		startup_pipes[i] = -1;

	/*
	 * Prepare signal mask that we use to block signals that might set
	 * received_sigterm or received_sighup, so that we are guaranteed
	 * to immediately wake up the ppoll if a signal is received after
	 * the flag is checked.
	 */
	sigemptyset(&nsigset);
	sigaddset(&nsigset, SIGHUP);
	sigaddset(&nsigset, SIGCHLD);
	sigaddset(&nsigset, SIGTERM);
	sigaddset(&nsigset, SIGQUIT);

	/* sized for worst-case */
	pfd = xcalloc(num_listen_socks + options.max_startups,
	    sizeof(struct pollfd));

	/*
	 * Stay listening for connections until the system crashes or
	 * the daemon is killed with a signal.
	 */
	for (;;) {
		sigprocmask(SIG_BLOCK, &nsigset, &osigset);
		if (received_sigterm) {
			logit("Received signal %d; terminating.",
			    (int) received_sigterm);
			close_listen_socks();
			if (options.pid_file != NULL)
				unlink(options.pid_file);
			exit(received_sigterm == SIGTERM ? 0 : 255);
		}
		if (ostartups != startups) {
			setproctitle("%s [listener] %d of %d-%d startups",
			    listener_proctitle, startups,
			    options.max_startups_begin, options.max_startups);
			ostartups = startups;
		}
		if (received_sighup) {
			if (!lameduck) {
				debug("Received SIGHUP; waiting for children");
				close_listen_socks();
				lameduck = 1;
			}
			if (listening <= 0) {
				sigprocmask(SIG_SETMASK, &osigset, NULL);
				sighup_restart();
			}
		}

		for (i = 0; i < num_listen_socks; i++) {
			pfd[i].fd = listen_socks[i];
			pfd[i].events = POLLIN;
		}
		npfd = num_listen_socks;
		for (i = 0; i < options.max_startups; i++) {
			startup_pollfd[i] = -1;
			if (startup_pipes[i] != -1) {
				pfd[npfd].fd = startup_pipes[i];
				pfd[npfd].events = POLLIN;
				startup_pollfd[i] = npfd++;
			}
		}

		/* Wait until a connection arrives or a child exits. */
		ret = ppoll(pfd, npfd, NULL, &osigset);
		if (ret == -1 && errno != EINTR) {
			error("ppoll: %.100s", strerror(errno));
			if (errno == EINVAL)
				cleanup_exit(1); /* can't recover */
		}
		sigprocmask(SIG_SETMASK, &osigset, NULL);
		if (ret == -1)
			continue;

		for (i = 0; i < options.max_startups; i++) {
			if (startup_pipes[i] == -1 ||
			    startup_pollfd[i] == -1 ||
			    !(pfd[startup_pollfd[i]].revents & (POLLIN|POLLHUP)))
				continue;
			switch (read(startup_pipes[i], &c, sizeof(c))) {
			case -1:
				if (errno == EINTR || errno == EAGAIN)
					continue;
				if (errno != EPIPE) {
					error_f("startup pipe %d (fd=%d): "
					    "read %s", i, startup_pipes[i],
					    strerror(errno));
				}
				/* FALLTHROUGH */
			case 0:
				/* child exited or completed auth */
				close(startup_pipes[i]);
				srclimit_done(startup_pipes[i]);
				startup_pipes[i] = -1;
				startups--;
				if (startup_flags[i])
					listening--;
				break;
			case 1:
				/* child has finished preliminaries */
				if (startup_flags[i]) {
					listening--;
					startup_flags[i] = 0;
				}
				break;
			}
		}
		for (i = 0; i < num_listen_socks; i++) {
			if (!(pfd[i].revents & POLLIN))
				continue;
			fromlen = sizeof(from);
			*newsock = accept(listen_socks[i],
			    (struct sockaddr *)&from, &fromlen);
			if (*newsock == -1) {
				if (errno != EINTR && errno != EWOULDBLOCK &&
				    errno != ECONNABORTED && errno != EAGAIN)
					error("accept: %.100s",
					    strerror(errno));
				if (errno == EMFILE || errno == ENFILE)
					usleep(100 * 1000);
				continue;
			}
			if (unset_nonblock(*newsock) == -1) {
				close(*newsock);
				continue;
			}
			if (pipe(startup_p) == -1) {
				error_f("pipe(startup_p): %s", strerror(errno));
				close(*newsock);
				continue;
			}
			if (drop_connection(*newsock, startups, startup_p[0])) {
				close(*newsock);
				close(startup_p[0]);
				close(startup_p[1]);
				continue;
			}

			if (rexec_flag && socketpair(AF_UNIX,
			    SOCK_STREAM, 0, config_s) == -1) {
				error("reexec socketpair: %s",
				    strerror(errno));
				close(*newsock);
				close(startup_p[0]);
				close(startup_p[1]);
				continue;
			}
			fcntl(startup_p[0], F_SETFD, FD_CLOEXEC);
			fcntl(startup_p[1], F_SETFD, FD_CLOEXEC);
			fcntl(config_s[0], F_SETFD, FD_CLOEXEC);
			fcntl(config_s[1], F_SETFD, FD_CLOEXEC);


			for (j = 0; j < options.max_startups; j++)
				if (startup_pipes[j] == -1) {
					startup_pipes[j] = startup_p[0];
					startups++;
					startup_flags[j] = 1;
					break;
				}

			/*
			 * Got connection.  Fork a child to handle it, unless
			 * we are in debugging mode.
			 */
			if (debug_flag) {
				/*
				 * In debugging mode.  Close the listening
				 * socket, and start processing the
				 * connection without forking.
				 */
				debug("Server will not fork when running in debugging mode.");
				close_listen_socks();
				*sock_in = *newsock;
				*sock_out = *newsock;
				close(startup_p[0]);
				close(startup_p[1]);
				startup_pipe = -1;
				pid = getpid();
				if (rexec_flag) {
#ifndef WINDOWS
					send_rexec_state(config_s[0], cfg);
#endif
					close(config_s[0]);
				}
				free(pfd);
				return;
			}

#ifdef FORK_NOT_SUPPORTED
			{
				posix_spawn_file_actions_t actions;
				posix_spawnattr_t attributes;
				if (posix_spawn_file_actions_init(&actions) != 0 ||
				    posix_spawn_file_actions_adddup2(&actions, *newsock, STDIN_FILENO) != 0 ||
				    posix_spawn_file_actions_adddup2(&actions, *newsock, STDOUT_FILENO) != 0 ||
				    posix_spawn_file_actions_adddup2(&actions, startup_p[1], REEXEC_STARTUP_PIPE_FD) != 0 ||
				    posix_spawn_file_actions_adddup2(&actions, config_s[1], REEXEC_CONFIG_PASS_FD) != 0 ||
				    posix_spawnattr_init(&attributes) != 0 ||
				    posix_spawnattr_setflags(&attributes, POSIX_SPAWN_SETPGROUP) != 0 ||
				    posix_spawnattr_setpgroup(&attributes, 0) != 0)
					error("posix_spawn initialization failed");
				else {
					if (posix_spawn(&pid, rexec_argv[0], &actions, &attributes, rexec_argv, NULL) != 0)
						error("%s, posix_spawn failed", __func__);
					posix_spawn_file_actions_destroy(&actions);
					posix_spawnattr_destroy(&attributes);
				}

			}
#else
			/*
			 * Normal production daemon.  Fork, and have
			 * the child process the connection. The
			 * parent continues listening.
			 */
			platform_pre_fork();
			listening++;
			if ((pid = fork()) == 0) {
				/*
				 * Child.  Close the listening and
				 * max_startup sockets.  Start using
				 * the accepted socket. Reinitialize
				 * logging (since our pid has changed).
				 * We return from this function to handle
				 * the connection.
				 */
				platform_post_fork_child();
				startup_pipe = startup_p[1];
				close_startup_pipes();
				close_listen_socks();
				*sock_in = *newsock;
				*sock_out = *newsock;
				log_init(__progname,
				    options.log_level,
				    options.log_facility,
				    log_stderr);
				if (rexec_flag)
					close(config_s[0]);
				else {
					/*
					 * Signal parent that the preliminaries
					 * for this child are complete. For the
					 * re-exec case, this happens after the
					 * child has received the rexec state
					 * from the server.
					 */
					(void)atomicio(vwrite, startup_pipe,
					    "\0", 1);
				}
				free(pfd);
				return;
			}

			/* Parent.  Stay in the loop. */
			platform_post_fork_parent(pid);
			if (pid == -1)
				error("fork: %.100s", strerror(errno));
			else
				debug("Forked child %ld.", (long)pid);

#endif /* fork unsupported */
			close(startup_p[1]);

			if (rexec_flag) {
				close(config_s[1]);
				send_rexec_state(config_s[0], cfg);
				close(config_s[0]);
			}
			close(*newsock);

			/*
			 * Ensure that our random state differs
			 * from that of the child
			 */
			arc4random_stir();
			arc4random_buf(rnd, sizeof(rnd));
#ifdef WITH_OPENSSL
			RAND_seed(rnd, sizeof(rnd));
			if ((RAND_bytes((u_char *)rnd, 1)) != 1)
				fatal("%s: RAND_bytes failed", __func__);
#endif
			explicit_bzero(rnd, sizeof(rnd));
		}
	}
}

/*
 * If IP options are supported, make sure there are none (log and
 * return an error if any are found).  Basically we are worried about
 * source routing; it can be used to pretend you are somebody
 * (ip-address) you are not. That itself may be "almost acceptable"
 * under certain circumstances, but rhosts authentication is useless
 * if source routing is accepted. Notice also that if we just dropped
 * source routing here, the other side could use IP spoofing to do
 * rest of the interaction and could still bypass security.  So we
 * exit here if we detect any IP options.
 */
static void
check_ip_options(struct ssh *ssh)
{
#ifdef IP_OPTIONS
	int sock_in = ssh_packet_get_connection_in(ssh);
	struct sockaddr_storage from;
	u_char opts[200];
	socklen_t i, option_size = sizeof(opts), fromlen = sizeof(from);
	char text[sizeof(opts) * 3 + 1];

	memset(&from, 0, sizeof(from));
	if (getpeername(sock_in, (struct sockaddr *)&from,
	    &fromlen) == -1)
		return;
	if (from.ss_family != AF_INET)
		return;
	/* XXX IPv6 options? */

	if (getsockopt(sock_in, IPPROTO_IP, IP_OPTIONS, opts,
	    &option_size) >= 0 && option_size != 0) {
		text[0] = '\0';
		for (i = 0; i < option_size; i++)
			snprintf(text + i*3, sizeof(text) - i*3,
			    " %2.2x", opts[i]);
		fatal("Connection from %.100s port %d with IP opts: %.800s",
		    ssh_remote_ipaddr(ssh), ssh_remote_port(ssh), text);
	}
	return;
#endif /* IP_OPTIONS */
}

/* Set the routing domain for this process */
static void
set_process_rdomain(struct ssh *ssh, const char *name)
{
#if defined(HAVE_SYS_SET_PROCESS_RDOMAIN)
	if (name == NULL)
		return; /* default */

	if (strcmp(name, "%D") == 0) {
		/* "expands" to routing domain of connection */
		if ((name = ssh_packet_rdomain_in(ssh)) == NULL)
			return;
	}
	/* NB. We don't pass 'ssh' to sys_set_process_rdomain() */
	return sys_set_process_rdomain(name);
#elif defined(__OpenBSD__)
	int rtable, ortable = getrtable();
	const char *errstr;

	if (name == NULL)
		return; /* default */

	if (strcmp(name, "%D") == 0) {
		/* "expands" to routing domain of connection */
		if ((name = ssh_packet_rdomain_in(ssh)) == NULL)
			return;
	}

	rtable = (int)strtonum(name, 0, 255, &errstr);
	if (errstr != NULL) /* Shouldn't happen */
		fatal("Invalid routing domain \"%s\": %s", name, errstr);
	if (rtable != ortable && setrtable(rtable) != 0)
		fatal("Unable to set routing domain %d: %s",
		    rtable, strerror(errno));
	debug_f("set routing domain %d (was %d)", rtable, ortable);
#else /* defined(__OpenBSD__) */
	fatal("Unable to set routing domain: not supported in this platform");
#endif
}

static void
accumulate_host_timing_secret(struct sshbuf *server_cfg,
    struct sshkey *key)
{
	static struct ssh_digest_ctx *ctx;
	u_char *hash;
	size_t len;
	struct sshbuf *buf;
	int r;

	if (ctx == NULL && (ctx = ssh_digest_start(SSH_DIGEST_SHA512)) == NULL)
		fatal_f("ssh_digest_start");
	if (key == NULL) { /* finalize */
		/* add server config in case we are using agent for host keys */
		if (ssh_digest_update(ctx, sshbuf_ptr(server_cfg),
		    sshbuf_len(server_cfg)) != 0)
			fatal_f("ssh_digest_update");
		len = ssh_digest_bytes(SSH_DIGEST_SHA512);
		hash = xmalloc(len);
		if (ssh_digest_final(ctx, hash, len) != 0)
			fatal_f("ssh_digest_final");
		options.timing_secret = PEEK_U64(hash);
		freezero(hash, len);
		ssh_digest_free(ctx);
		ctx = NULL;
		return;
	}
	if ((buf = sshbuf_new()) == NULL)
		fatal_f("could not allocate buffer");
	if ((r = sshkey_private_serialize(key, buf)) != 0)
		fatal_fr(r, "encode %s key", sshkey_ssh_name(key));
	if (ssh_digest_update(ctx, sshbuf_ptr(buf), sshbuf_len(buf)) != 0)
		fatal_f("ssh_digest_update");
	sshbuf_reset(buf);
	sshbuf_free(buf);
}

static char *
prepare_proctitle(int ac, char **av)
{
	char *ret = NULL;
	int i;

	for (i = 0; i < ac; i++)
		xextendf(&ret, " ", "%s", av[i]);
	return ret;
}

static void
print_config(struct ssh *ssh, struct connection_info *connection_info)
{
	/*
	 * If no connection info was provided by -C then use
	 * use a blank one that will cause no predicate to match.
	 */
	if (connection_info == NULL)
		connection_info = get_connection_info(ssh, 0, 0);
	connection_info->test = 1;
	parse_server_match_config(&options, &includes, connection_info);
	dump_config(&options);
	exit(0);
}

/*
 * Main program for the daemon.
 */
int
main(int ac, char **av)
{
	struct ssh *ssh = NULL;
	extern char *optarg;
	extern int optind;
	int r, opt, on = 1, do_dump_cfg = 0, already_daemon, remote_port;
	int sock_in = -1, sock_out = -1, newsock = -1;
	const char *remote_ip, *rdomain;
	char *fp, *line, *laddr, *logfile = NULL;
	int config_s[2] = { -1 , -1 };
	u_int i, j;
	u_int64_t ibytes, obytes;
	mode_t new_umask;
	struct sshkey *key;
	struct sshkey *pubkey;
	int keytype;
	Authctxt *authctxt;
	struct connection_info *connection_info = NULL;
	sigset_t sigmask;

#ifdef HAVE_SECUREWARE
	(void)set_auth_parameters(ac, av);
#endif
	__progname = ssh_get_progname(av[0]);

	sigemptyset(&sigmask);
	sigprocmask(SIG_SETMASK, &sigmask, NULL);

	/* Save argv. Duplicate so setproctitle emulation doesn't clobber it */
	saved_argc = ac;
	rexec_argc = ac;
	saved_argv = xcalloc(ac + 1, sizeof(*saved_argv));
	for (i = 0; (int)i < ac; i++)
		saved_argv[i] = xstrdup(av[i]);
	saved_argv[i] = NULL;

#ifndef HAVE_SETPROCTITLE
	/* Prepare for later setproctitle emulation */
	compat_init_setproctitle(ac, av);
	av = saved_argv;
#endif

	if (geteuid() == 0 && setgroups(0, NULL) == -1)
		debug("setgroups(): %.200s", strerror(errno));

	/* Ensure that fds 0, 1 and 2 are open or directed to /dev/null */
	sanitise_stdfd();

	/* Initialize configuration options to their default values. */
	initialize_server_options(&options);

	/* Parse command-line arguments. */
	while ((opt = getopt(ac, av,
<<<<<<< HEAD
	    "C:E:b:c:f:g:h:k:o:p:u:46DQRTdeiqrtVyz")) != -1) {
=======
	    "C:E:b:c:f:g:h:k:o:p:u:46DGQRTdeiqrtV")) != -1) {
>>>>>>> e99a02ec
		switch (opt) {
		case '4':
			options.address_family = AF_INET;
			break;
		case '6':
			options.address_family = AF_INET6;
			break;
		case 'f':
			config_file_name = optarg;
			break;
		case 'c':
			servconf_add_hostcert("[command-line]", 0,
			    &options, optarg);
			break;
		case 'd':
			if (debug_flag == 0) {
				debug_flag = 1;
				options.log_level = SYSLOG_LEVEL_DEBUG1;
			} else if (options.log_level < SYSLOG_LEVEL_DEBUG3)
				options.log_level++;
			break;
		case 'D':
			no_daemon_flag = 1;
			break;
		case 'G':
			do_dump_cfg = 1;
			break;
		case 'E':
			logfile = optarg;
			/* FALLTHROUGH */
		case 'e':
			log_stderr = 1;
			break;
		case 'i':
			inetd_flag = 1;
			break;
		case 'r':
			rexec_flag = 0;
			break;
		case 'R':
			rexeced_flag = 1;
			inetd_flag = 1;
			break;
		case 'Q':
			/* ignored */
			break;
		case 'q':
			options.log_level = SYSLOG_LEVEL_QUIET;
			break;
		case 'b':
			/* protocol 1, ignored */
			break;
		case 'p':
			options.ports_from_cmdline = 1;
			if (options.num_ports >= MAX_PORTS) {
				fprintf(stderr, "too many ports.\n");
				exit(1);
			}
			options.ports[options.num_ports++] = a2port(optarg);
			if (options.ports[options.num_ports-1] <= 0) {
				fprintf(stderr, "Bad port number.\n");
				exit(1);
			}
			break;
		case 'g':
			if ((options.login_grace_time = convtime(optarg)) == -1) {
				fprintf(stderr, "Invalid login grace time.\n");
				exit(1);
			}
			break;
		case 'k':
			/* protocol 1, ignored */
			break;
		case 'h':
			servconf_add_hostkey("[command-line]", 0,
			    &options, optarg, 1);
			break;
		case 't':
			test_flag = 1;
			break;
		case 'T':
			test_flag = 2;
			break;
		case 'C':
			connection_info = get_connection_info(ssh, 0, 0);
			if (parse_server_match_testspec(connection_info,
			    optarg) == -1)
				exit(1);
			break;
		case 'u':
			utmp_len = (u_int)strtonum(optarg, 0, HOST_NAME_MAX+1+1, NULL);
			if (utmp_len > HOST_NAME_MAX+1) {
				fprintf(stderr, "Invalid utmp length.\n");
				exit(1);
			}
			break;
		case 'o':
			line = xstrdup(optarg);
			if (process_server_config_line(&options, line,
			    "command-line", 0, NULL, NULL, &includes) != 0)
				exit(1);
			free(line);
			break;
		case 'V':
			fprintf(stderr, "%s, %s\n",
			    SSH_VERSION, SSH_OPENSSL_VERSION);
			exit(0);
		case 'y':
			privsep_unauth_child = 1;
			rexec_flag = 0;
			logfile = NULL;
			//Sleep(10 * 1000);
			break;
		case 'z':
			privsep_auth_child = 1;
			rexec_flag = 0;
			logfile = NULL;
			//Sleep(10 * 1000);
			break;
		default:
			usage();
			break;
		}
	}
	if (rexeced_flag || inetd_flag)
		rexec_flag = 0;
<<<<<<< HEAD
	if (!test_flag && !debug_flag && rexec_flag && !path_absolute(av[0]))
=======
	if (!test_flag && !do_dump_cfg && rexec_flag && !path_absolute(av[0]))
>>>>>>> e99a02ec
		fatal("sshd re-exec requires execution with an absolute path");
	if (rexeced_flag)
		closefrom(REEXEC_MIN_FREE_FD);
	else if (privsep_unauth_child)
		closefrom(PRIVSEP_UNAUTH_MIN_FREE_FD);
	else if (privsep_auth_child)
		closefrom(PRIVSEP_AUTH_MIN_FREE_FD);
	else
		closefrom(REEXEC_DEVCRYPTO_RESERVED_FD);

	seed_rng();

	/* If requested, redirect the logs to the specified logfile. */
	if (logfile != NULL)
		log_redirect_stderr_to(logfile);
	/*
	 * Force logging to stderr until we have loaded the private host
	 * key (unless started from inetd)
	 */
	log_init(__progname,
	    options.log_level == SYSLOG_LEVEL_NOT_SET ?
	    SYSLOG_LEVEL_INFO : options.log_level,
	    options.log_facility == SYSLOG_FACILITY_NOT_SET ?
	    SYSLOG_FACILITY_AUTH : options.log_facility,
	    log_stderr || !inetd_flag || debug_flag);

	/*
	 * Unset KRB5CCNAME, otherwise the user's session may inherit it from
	 * root's environment
	 */
	if (getenv("KRB5CCNAME") != NULL)
		(void) unsetenv("KRB5CCNAME");

	sensitive_data.have_ssh2_key = 0;

	/*
	 * If we're not doing an extended test do not silently ignore connection
	 * test params.
	 */
	if (test_flag < 2 && connection_info != NULL)
		fatal("Config test connection parameter (-C) provided without "
		    "test mode (-T)");

	/* Fetch our configuration */
	if ((cfg = sshbuf_new()) == NULL)
		fatal_f("sshbuf_new failed");
	if (rexeced_flag) {
		setproctitle("%s", "[rexeced]");
		recv_rexec_state(REEXEC_CONFIG_PASS_FD, cfg);
		if (!debug_flag) {
			startup_pipe = dup(REEXEC_STARTUP_PIPE_FD);
			close(REEXEC_STARTUP_PIPE_FD);
			/*
			 * Signal parent that this child is at a point where
			 * they can go away if they have a SIGHUP pending.
			 */
			(void)atomicio(vwrite, startup_pipe, "\0", 1);
		}
	}
	else if (privsep_unauth_child || privsep_auth_child)
		recv_config_state(PRIVSEP_MONITOR_FD, cfg); //TODO - should starup_pipe be closed as above ?
	else if (strcasecmp(config_file_name, "none") != 0)
		load_server_config(config_file_name, cfg);

	parse_server_config(&options, rexeced_flag ? "rexec" : config_file_name,
	    cfg, &includes, NULL, rexeced_flag);

#ifdef WITH_OPENSSL
	if (options.moduli_file != NULL)
		dh_set_moduli_file(options.moduli_file);
#endif

	/* Fill in default values for those options not explicitly set. */
	fill_default_server_options(&options);

	/* Check that options are sensible */
	if (options.authorized_keys_command_user == NULL &&
	    (options.authorized_keys_command != NULL &&
	    strcasecmp(options.authorized_keys_command, "none") != 0))
		fatal("AuthorizedKeysCommand set without "
		    "AuthorizedKeysCommandUser");
	if (options.authorized_principals_command_user == NULL &&
	    (options.authorized_principals_command != NULL &&
	    strcasecmp(options.authorized_principals_command, "none") != 0))
		fatal("AuthorizedPrincipalsCommand set without "
		    "AuthorizedPrincipalsCommandUser");

	/*
	 * Check whether there is any path through configured auth methods.
	 * Unfortunately it is not possible to verify this generally before
	 * daemonisation in the presence of Match block, but this catches
	 * and warns for trivial misconfigurations that could break login.
	 */
	if (options.num_auth_methods != 0) {
		for (i = 0; i < options.num_auth_methods; i++) {
			if (auth2_methods_valid(options.auth_methods[i],
			    1) == 0)
				break;
		}
		if (i >= options.num_auth_methods)
			fatal("AuthenticationMethods cannot be satisfied by "
			    "enabled authentication methods");
	}

	/* Check that there are no remaining arguments. */
	if (optind < ac) {
		fprintf(stderr, "Extra argument %s.\n", av[optind]);
		exit(1);
	}

	debug("sshd version %s, %s", SSH_VERSION, SSH_OPENSSL_VERSION);

	if (do_dump_cfg)
		print_config(ssh, connection_info);

	/* Store privilege separation user for later use if required. */
	privsep_chroot = use_privsep && (getuid() == 0 || geteuid() == 0);
	if ((privsep_pw = getpwnam(SSH_PRIVSEP_USER)) == NULL) {
		if (privsep_chroot || options.kerberos_authentication)
			fatal("Privilege separation user %s does not exist",
			    SSH_PRIVSEP_USER);
	} else {
		privsep_pw = pwcopy(privsep_pw);
		freezero(privsep_pw->pw_passwd, strlen(privsep_pw->pw_passwd));
		privsep_pw->pw_passwd = xstrdup("*");
	}
	endpwent();
	
	if (privsep_auth_child || privsep_unauth_child) {
		recv_hostkeys_state(PRIVSEP_MONITOR_FD);
		goto done_loading_hostkeys;
	}

	/* load host keys */
	sensitive_data.host_keys = xcalloc(options.num_host_key_files,
	    sizeof(struct sshkey *));
	sensitive_data.host_pubkeys = xcalloc(options.num_host_key_files,
	    sizeof(struct sshkey *));

	if (options.host_key_agent) {
		if (strcmp(options.host_key_agent, SSH_AUTHSOCKET_ENV_NAME))
			setenv(SSH_AUTHSOCKET_ENV_NAME,
			    options.host_key_agent, 1);
		if ((r = ssh_get_authentication_socket(NULL)) == 0)
			have_agent = 1;
		else
			error_r(r, "Could not connect to agent \"%s\"",
			    options.host_key_agent);
	}

	for (i = 0; i < options.num_host_key_files; i++) {
		int ll = options.host_key_file_userprovided[i] ?
		    SYSLOG_LEVEL_ERROR : SYSLOG_LEVEL_DEBUG1;

		if (options.host_key_files[i] == NULL)
			continue;
		if (privsep_unauth_child || privsep_auth_child) key = NULL; else /*TODO - remove this*/
		if ((r = sshkey_load_private(options.host_key_files[i], "",
		    &key, NULL)) != 0 && r != SSH_ERR_SYSTEM_ERROR)
			do_log2_r(r, ll, "Unable to load host key \"%s\"",
			    options.host_key_files[i]);
		if (sshkey_is_sk(key) &&
		    key->sk_flags & SSH_SK_USER_PRESENCE_REQD) {
			debug("host key %s requires user presence, ignoring",
			    options.host_key_files[i]);
			key->sk_flags &= ~SSH_SK_USER_PRESENCE_REQD;
		}
		if (r == 0 && key != NULL &&
		    (r = sshkey_shield_private(key)) != 0) {
			do_log2_r(r, ll, "Unable to shield host key \"%s\"",
			    options.host_key_files[i]);
			sshkey_free(key);
			key = NULL;
		}
		if ((r = sshkey_load_public(options.host_key_files[i],
		    &pubkey, NULL)) != 0 && r != SSH_ERR_SYSTEM_ERROR)
			do_log2_r(r, ll, "Unable to load host key \"%s\"",
			    options.host_key_files[i]);
		if (pubkey != NULL && key != NULL) {
			if (!sshkey_equal(pubkey, key)) {
				error("Public key for %s does not match "
				    "private key", options.host_key_files[i]);
				sshkey_free(pubkey);
				pubkey = NULL;
			}
		}
		if (pubkey == NULL && key != NULL) {
			if ((r = sshkey_from_private(key, &pubkey)) != 0)
				fatal_r(r, "Could not demote key: \"%s\"",
				    options.host_key_files[i]);
		}
		if (pubkey != NULL && (r = sshkey_check_rsa_length(pubkey,
		    options.required_rsa_size)) != 0) {
			error_fr(r, "Host key %s", options.host_key_files[i]);
			sshkey_free(pubkey);
			sshkey_free(key);
			continue;
		}
		sensitive_data.host_keys[i] = key;
		sensitive_data.host_pubkeys[i] = pubkey;

		if (key == NULL && pubkey != NULL && have_agent) {
			debug("will rely on agent for hostkey %s",
			    options.host_key_files[i]);
			keytype = pubkey->type;
		} else if (key != NULL) {
			keytype = key->type;
			accumulate_host_timing_secret(cfg, key);
		} else {
			do_log2(ll, "Unable to load host key: %s",
			    options.host_key_files[i]);
			sensitive_data.host_keys[i] = NULL;
			sensitive_data.host_pubkeys[i] = NULL;
			continue;
		}

		switch (keytype) {
		case KEY_RSA:
		case KEY_DSA:
		case KEY_ECDSA:
		case KEY_ED25519:
		case KEY_ECDSA_SK:
		case KEY_ED25519_SK:
		case KEY_XMSS:
			if (have_agent || key != NULL)
				sensitive_data.have_ssh2_key = 1;
			break;
		}
		if ((fp = sshkey_fingerprint(pubkey, options.fingerprint_hash,
		    SSH_FP_DEFAULT)) == NULL)
			fatal("sshkey_fingerprint failed");
		debug("%s host key #%d: %s %s",
		    key ? "private" : "agent", i, sshkey_ssh_name(pubkey), fp);
		free(fp);
	}
	accumulate_host_timing_secret(cfg, NULL);
	if (!sensitive_data.have_ssh2_key) {
		logit("sshd: no hostkeys available -- exiting.");
		exit(1);
	}

	/*
	 * Load certificates. They are stored in an array at identical
	 * indices to the public keys that they relate to.
	 */
	sensitive_data.host_certificates = xcalloc(options.num_host_key_files,
	    sizeof(struct sshkey *));
	for (i = 0; i < options.num_host_key_files; i++)
		sensitive_data.host_certificates[i] = NULL;

	for (i = 0; i < options.num_host_cert_files; i++) {
		if (options.host_cert_files[i] == NULL)
			continue;
		if ((r = sshkey_load_public(options.host_cert_files[i],
		    &key, NULL)) != 0) {
			error_r(r, "Could not load host certificate \"%s\"",
			    options.host_cert_files[i]);
			continue;
		}
		if (!sshkey_is_cert(key)) {
			error("Certificate file is not a certificate: %s",
			    options.host_cert_files[i]);
			sshkey_free(key);
			continue;
		}
		/* Find matching private key */
		for (j = 0; j < options.num_host_key_files; j++) {
			if (sshkey_equal_public(key,
			    sensitive_data.host_pubkeys[j])) {
				sensitive_data.host_certificates[j] = key;
				break;
			}
		}
		if (j >= options.num_host_key_files) {
			error("No matching private key for certificate: %s",
			    options.host_cert_files[i]);
			sshkey_free(key);
			continue;
		}
		sensitive_data.host_certificates[j] = key;
		debug("host certificate: #%u type %d %s", j, key->type,
		    sshkey_type(key));
	}
done_loading_hostkeys:
	if (privsep_chroot) {
		struct stat st;

		if ((stat(_PATH_PRIVSEP_CHROOT_DIR, &st) == -1) ||
		    (S_ISDIR(st.st_mode) == 0))
			fatal("Missing privilege separation directory: %s",
			    _PATH_PRIVSEP_CHROOT_DIR);

#ifdef HAVE_CYGWIN
		if (check_ntsec(_PATH_PRIVSEP_CHROOT_DIR) &&
		    (st.st_uid != getuid () ||
		    (st.st_mode & (S_IWGRP|S_IWOTH)) != 0))
#else
		if (st.st_uid != 0 || (st.st_mode & (S_IWGRP|S_IWOTH)) != 0)
#endif
			fatal("%s must be owned by root and not group or "
			    "world-writable.", _PATH_PRIVSEP_CHROOT_DIR);
	}

	if (test_flag > 1)
		print_config(ssh, connection_info);

	/* Configuration looks good, so exit if in test mode. */
	if (test_flag)
		exit(0);

	/*
	 * Clear out any supplemental groups we may have inherited.  This
	 * prevents inadvertent creation of files with bad modes (in the
	 * portable version at least, it's certainly possible for PAM
	 * to create a file, and we can't control the code in every
	 * module which might be used).
	 */
	if (setgroups(0, NULL) < 0)
		debug("setgroups() failed: %.200s", strerror(errno));

	if (rexec_flag) {
		if (rexec_argc < 0)
			fatal("rexec_argc %d < 0", rexec_argc);
		rexec_argv = xcalloc(rexec_argc + 2, sizeof(char *));
		for (i = 0; i < (u_int)rexec_argc; i++) {
			debug("rexec_argv[%d]='%s'", i, saved_argv[i]);
			rexec_argv[i] = saved_argv[i];
		}
		rexec_argv[rexec_argc] = "-R";
		rexec_argv[rexec_argc + 1] = NULL;
	}
	listener_proctitle = prepare_proctitle(ac, av);

	/* Ensure that umask disallows at least group and world write */
	new_umask = umask(0077) | 0022;
	(void) umask(new_umask);

	/* Initialize the log (it is reinitialized below in case we forked). */
	if (debug_flag && (!inetd_flag || rexeced_flag))
		log_stderr = 1;
	log_init(__progname, options.log_level,
	    options.log_facility, log_stderr);
	for (i = 0; i < options.num_log_verbose; i++)
		log_verbose_add(options.log_verbose[i]);

	/*
	 * If not in debugging mode, not started from inetd and not already
	 * daemonized (eg re-exec via SIGHUP), disconnect from the controlling
	 * terminal, and fork.  The original process exits.
	 */
	already_daemon = daemonized();
	if (!(debug_flag || inetd_flag || no_daemon_flag || already_daemon)) {

		if (daemon(0, 0) == -1)
			fatal("daemon() failed: %.200s", strerror(errno));

		disconnect_controlling_tty();
	}
	/* Reinitialize the log (because of the fork above). */
	log_init(__progname, options.log_level, options.log_facility, log_stderr);

	/*
	 * Chdir to the root directory so that the current disk can be
	 * unmounted if desired.
	 */
	if (chdir("/") == -1)
		error("chdir(\"/\"): %s", strerror(errno));

	/* ignore SIGPIPE */
	ssh_signal(SIGPIPE, SIG_IGN);

	/* Get a connection, either from inetd or a listening TCP socket */
	if (inetd_flag) {
		server_accept_inetd(&sock_in, &sock_out);
	} else if (privsep_unauth_child || privsep_auth_child) {
		sock_in = sock_out = dup(STDIN_FILENO);
		close(STDIN_FILENO);
		close(STDOUT_FILENO);
		startup_pipe = -1;
	} else {
		platform_pre_listen();
		server_listen();

		ssh_signal(SIGHUP, sighup_handler);
		ssh_signal(SIGCHLD, main_sigchld_handler);
		ssh_signal(SIGTERM, sigterm_handler);
		ssh_signal(SIGQUIT, sigterm_handler);

		/*
		 * Write out the pid file after the sigterm handler
		 * is setup and the listen sockets are bound
		 */
		if (options.pid_file != NULL && !debug_flag) {
			FILE *f = fopen(options.pid_file, "w");

			if (f == NULL) {
				error("Couldn't create pid file \"%s\": %s",
				    options.pid_file, strerror(errno));
			} else {
				fprintf(f, "%ld\n", (long) getpid());
				fclose(f);
			}
		}

		/* Accept a connection and return in a forked child */
		server_accept_loop(&sock_in, &sock_out,
		    &newsock, config_s);
	}

	/* This is the child processing a new connection. */
	setproctitle("%s", "[accepted]");

	/*
	 * Create a new session and process group since the 4.4BSD
	 * setlogin() affects the entire process group.  We don't
	 * want the child to be able to affect the parent.
	 */
	if (!debug_flag && !inetd_flag && setsid() == -1)
		error("setsid: %.100s", strerror(errno));

#ifndef FORK_NOT_SUPPORTED
	if (rexec_flag) {
		debug("rexec start in %d out %d newsock %d pipe %d sock %d",
		    sock_in, sock_out, newsock, startup_pipe, config_s[0]);
		if (dup2(newsock, STDIN_FILENO) == -1)
			debug3_f("dup2 stdin: %s", strerror(errno));
		if (dup2(STDIN_FILENO, STDOUT_FILENO) == -1)
			debug3_f("dup2 stdout: %s", strerror(errno));
		if (startup_pipe == -1)
			close(REEXEC_STARTUP_PIPE_FD);
		else if (startup_pipe != REEXEC_STARTUP_PIPE_FD) {
			if (dup2(startup_pipe, REEXEC_STARTUP_PIPE_FD) == -1)
				debug3_f("dup2 startup_p: %s", strerror(errno));
			close(startup_pipe);
			startup_pipe = REEXEC_STARTUP_PIPE_FD;
		}

		if (dup2(config_s[1], REEXEC_CONFIG_PASS_FD) == -1)
			debug3_f("dup2 config_s: %s", strerror(errno));
		close(config_s[1]);

		ssh_signal(SIGHUP, SIG_IGN); /* avoid reset to SIG_DFL */
		execv(rexec_argv[0], rexec_argv);

		/* Reexec has failed, fall back and continue */
		error("rexec of %s failed: %s", rexec_argv[0], strerror(errno));
		recv_rexec_state(REEXEC_CONFIG_PASS_FD, NULL);
		log_init(__progname, options.log_level,
		    options.log_facility, log_stderr);

		/* Clean up fds */
		close(REEXEC_CONFIG_PASS_FD);
		newsock = sock_out = sock_in = dup(STDIN_FILENO);
		if (stdfd_devnull(1, 1, 0) == -1)
			error_f("stdfd_devnull failed");
		debug("rexec cleanup in %d out %d newsock %d pipe %d sock %d",
		    sock_in, sock_out, newsock, startup_pipe, config_s[0]);
	}
#endif
	/* Executed child processes don't need these. */
	fcntl(sock_out, F_SETFD, FD_CLOEXEC);
	fcntl(sock_in, F_SETFD, FD_CLOEXEC);

	/* We will not restart on SIGHUP since it no longer makes sense. */
	ssh_signal(SIGALRM, SIG_DFL);
	ssh_signal(SIGHUP, SIG_DFL);
	ssh_signal(SIGTERM, SIG_DFL);
	ssh_signal(SIGQUIT, SIG_DFL);
	ssh_signal(SIGCHLD, SIG_DFL);
	ssh_signal(SIGINT, SIG_DFL);

	/*
	 * Register our connection.  This turns encryption off because we do
	 * not have a key.
	 */
	io_sock_in = sock_in;
	io_sock_out = sock_out;
	if ((ssh = ssh_packet_set_connection(NULL, sock_in, sock_out)) == NULL)
#ifdef WINDOWS
	{
		send_sshd_connection_telemetry(
			"connection failed: unable to create connection");
		fatal("Unable to create connection");
	}
#else
		fatal("Unable to create connection");
#endif 
	the_active_state = ssh;
	ssh_packet_set_server(ssh);

	check_ip_options(ssh);

	/* Prepare the channels layer */
	channel_init_channels(ssh);
	channel_set_af(ssh, options.address_family);
	process_channel_timeouts(ssh, &options);
	process_permitopen(ssh, &options);

	/* Set SO_KEEPALIVE if requested. */
	if (options.tcp_keep_alive && ssh_packet_connection_is_on_socket(ssh) &&
	    setsockopt(sock_in, SOL_SOCKET, SO_KEEPALIVE, &on, sizeof(on)) == -1)
		error("setsockopt SO_KEEPALIVE: %.100s", strerror(errno));

	if ((remote_port = ssh_remote_port(ssh)) < 0) {
		debug("ssh_remote_port failed");
#ifdef WINDOWS
		send_sshd_connection_telemetry(
			"connection failed: ssh_remote_port failed");
#endif
		cleanup_exit(255);
	}

	if (options.routing_domain != NULL)
		set_process_rdomain(ssh, options.routing_domain);

	/*
	 * The rest of the code depends on the fact that
	 * ssh_remote_ipaddr() caches the remote ip, even if
	 * the socket goes away.
	 */
	remote_ip = ssh_remote_ipaddr(ssh);

#ifdef SSH_AUDIT_EVENTS
	audit_connection_from(remote_ip, remote_port);
#endif

	rdomain = ssh_packet_rdomain_in(ssh);

	if (privsep_unauth_child || privsep_auth_child) {
		recv_idexch_state(ssh, PRIVSEP_MONITOR_FD);
		goto idexch_done;
	}
	/* Log the connection. */
	laddr = get_local_ipaddr(sock_in);
	verbose("Connection from %s port %d on %s port %d%s%s%s",
	    remote_ip, remote_port, laddr,  ssh_local_port(ssh),
	    rdomain == NULL ? "" : " rdomain \"",
	    rdomain == NULL ? "" : rdomain,
	    rdomain == NULL ? "" : "\"");
#ifdef WINDOWS
	send_sshd_connection_telemetry("connection established");
#endif
	free(laddr);

	/*
	 * We don't want to listen forever unless the other side
	 * successfully authenticates itself.  So we set up an alarm which is
	 * cleared after successful authentication.  A limit of zero
	 * indicates no limit. Note that we don't set the alarm in debugging
	 * mode; it is just annoying to have the server exit just when you
	 * are about to discover the bug.
	 */
	ssh_signal(SIGALRM, grace_alarm_handler);
	if (!debug_flag)
		alarm(options.login_grace_time);

	if ((r = kex_exchange_identification(ssh, -1,
	    options.version_addendum)) != 0)
		sshpkt_fatal(ssh, r, "banner exchange");
idexch_done:
	ssh_packet_set_nonblocking(ssh);

	/* allocate authentication context */
	authctxt = xcalloc(1, sizeof(*authctxt));
	ssh->authctxt = authctxt;

	authctxt->loginmsg = loginmsg;

	/* XXX global for cleanup, access from other modules */
	the_authctxt = authctxt;

	/* Set default key authentication options */
	if ((auth_opts = sshauthopt_new_with_keys_defaults()) == NULL)
		fatal("allocation failed");

	/* prepare buffer to collect messages to display to user after login */
	if ((loginmsg = sshbuf_new()) == NULL)
		fatal_f("sshbuf_new failed");
	auth_debug_reset();

	if (use_privsep) {
		if (privsep_preauth(ssh) == 1)
			goto authenticated;
	} else if (have_agent) {
		if ((r = ssh_get_authentication_socket(&auth_sock)) != 0) {
			error_r(r, "Unable to get agent socket");
			have_agent = 0;
		}
	}

	/* perform the key exchange */
	/* authenticate user and start session */
	do_ssh2_kex(ssh);
	do_authentication2(ssh);

	/*
	 * If we use privilege separation, the unprivileged child transfers
	 * the current keystate and exits
	 */
	if (use_privsep) {
		mm_send_keystate(ssh, pmonitor);
		ssh_packet_clear_keys(ssh);
		exit(0);
	}

 authenticated:
	/*
	 * Cancel the alarm we set to limit the time taken for
	 * authentication.
	 */
	alarm(0);
	ssh_signal(SIGALRM, SIG_DFL);
	authctxt->authenticated = 1;
	if (startup_pipe != -1) {
		close(startup_pipe);
		startup_pipe = -1;
	}

#ifdef SSH_AUDIT_EVENTS
	audit_event(ssh, SSH_AUTH_SUCCESS);
#endif

#ifdef GSSAPI
	if (options.gss_authentication) {
		temporarily_use_uid(authctxt->pw);
		ssh_gssapi_storecreds();
		restore_uid();
	}
#endif
#ifdef USE_PAM
	if (options.use_pam) {
		do_pam_setcred(1);
		do_pam_session(ssh);
	}
#endif

	/*
	 * In privilege separation, we fork another child and prepare
	 * file descriptor passing.
	 */
	if (use_privsep) {
		privsep_postauth(ssh, authctxt);
		/* the monitor process [priv] will not return */
	}

	ssh_packet_set_timeout(ssh, options.client_alive_interval,
	    options.client_alive_count_max);

	/* Try to send all our hostkeys to the client */
	notify_hostkeys(ssh);

	/* Start session. */
	do_authenticated(ssh, authctxt);

	/* The connection has been terminated. */
	ssh_packet_get_bytes(ssh, &ibytes, &obytes);
	verbose("Transferred: sent %llu, received %llu bytes",
	    (unsigned long long)obytes, (unsigned long long)ibytes);

	verbose("Closing connection to %.500s port %d", remote_ip, remote_port);

#ifdef USE_PAM
	if (options.use_pam)
		finish_pam();
#endif /* USE_PAM */

#ifdef SSH_AUDIT_EVENTS
	PRIVSEP(audit_event(ssh, SSH_CONNECTION_CLOSE));
#endif

	ssh_packet_close(ssh);

	if (use_privsep)
		mm_terminate();

	exit(0);
}

int
sshd_hostkey_sign(struct ssh *ssh, struct sshkey *privkey,
    struct sshkey *pubkey, u_char **signature, size_t *slenp,
    const u_char *data, size_t dlen, const char *alg)
{
	int r;

	if (use_privsep) {
		if (privkey) {
			if (mm_sshkey_sign(ssh, privkey, signature, slenp,
			    data, dlen, alg, options.sk_provider, NULL,
			    ssh->compat) < 0)
				fatal_f("privkey sign failed");
		} else {
			if (mm_sshkey_sign(ssh, pubkey, signature, slenp,
			    data, dlen, alg, options.sk_provider, NULL,
			    ssh->compat) < 0)
				fatal_f("pubkey sign failed");
		}
	} else {
		if (privkey) {
			if (sshkey_sign(privkey, signature, slenp, data, dlen,
			    alg, options.sk_provider, NULL, ssh->compat) < 0)
				fatal_f("privkey sign failed");
		} else {
			if ((r = ssh_agent_sign(auth_sock, pubkey,
			    signature, slenp, data, dlen, alg,
			    ssh->compat)) != 0) {
				fatal_fr(r, "agent sign failed");
			}
		}
	}
	return 0;
}

/* SSH2 key exchange */
static void
do_ssh2_kex(struct ssh *ssh)
{
	char *hkalgs = NULL, *myproposal[PROPOSAL_MAX];
	const char *compression = NULL;
	struct kex *kex;
	int r;

	if (options.rekey_limit || options.rekey_interval)
		ssh_packet_set_rekey_limits(ssh, options.rekey_limit,
		    options.rekey_interval);

	if (options.compression == COMP_NONE)
		compression = "none";
	hkalgs = list_hostkey_types();

	kex_proposal_populate_entries(ssh, myproposal, options.kex_algorithms,
	    options.ciphers, options.macs, compression, hkalgs);

	free(hkalgs);

	/* start key exchange */
	if ((r = kex_setup(ssh, myproposal)) != 0)
		fatal_r(r, "kex_setup");
	kex = ssh->kex;
#ifdef WITH_OPENSSL
	kex->kex[KEX_DH_GRP1_SHA1] = kex_gen_server;
	kex->kex[KEX_DH_GRP14_SHA1] = kex_gen_server;
	kex->kex[KEX_DH_GRP14_SHA256] = kex_gen_server;
	kex->kex[KEX_DH_GRP16_SHA512] = kex_gen_server;
	kex->kex[KEX_DH_GRP18_SHA512] = kex_gen_server;
	kex->kex[KEX_DH_GEX_SHA1] = kexgex_server;
	kex->kex[KEX_DH_GEX_SHA256] = kexgex_server;
# ifdef OPENSSL_HAS_ECC
	kex->kex[KEX_ECDH_SHA2] = kex_gen_server;
# endif
#endif
	kex->kex[KEX_C25519_SHA256] = kex_gen_server;
	kex->kex[KEX_KEM_SNTRUP761X25519_SHA512] = kex_gen_server;
	kex->load_host_public_key=&get_hostkey_public_by_type;
	kex->load_host_private_key=&get_hostkey_private_by_type;
	kex->host_key_index=&get_hostkey_index;
	kex->sign = sshd_hostkey_sign;

	ssh_dispatch_run_fatal(ssh, DISPATCH_BLOCK, &kex->done);

#ifdef DEBUG_KEXDH
	/* send 1st encrypted/maced/compressed message */
	if ((r = sshpkt_start(ssh, SSH2_MSG_IGNORE)) != 0 ||
	    (r = sshpkt_put_cstring(ssh, "markus")) != 0 ||
	    (r = sshpkt_send(ssh)) != 0 ||
	    (r = ssh_packet_write_wait(ssh)) != 0)
		fatal_fr(r, "send test");
#endif
	kex_proposal_free_entries(myproposal);
	debug("KEX done");
}

/* server specific fatal cleanup */
void
cleanup_exit(int i)
{
	if (the_active_state != NULL && the_authctxt != NULL) {
		do_cleanup(the_active_state, the_authctxt);
		if (use_privsep && privsep_is_preauth &&
		    pmonitor != NULL && pmonitor->m_pid > 1) {
			debug("Killing privsep child %d", pmonitor->m_pid);
			if (kill(pmonitor->m_pid, SIGKILL) != 0 &&
			    errno != ESRCH) {
				error_f("kill(%d): %s", pmonitor->m_pid,
				    strerror(errno));
			}
		}
	}
#ifdef SSH_AUDIT_EVENTS
	/* done after do_cleanup so it can cancel the PAM auth 'thread' */
	if (the_active_state != NULL && (!use_privsep || mm_is_monitor()))
		audit_event(the_active_state, SSH_CONNECTION_ABANDON);
#endif
	_exit(i);
}<|MERGE_RESOLUTION|>--- conflicted
+++ resolved
@@ -2031,11 +2031,7 @@
 
 	/* Parse command-line arguments. */
 	while ((opt = getopt(ac, av,
-<<<<<<< HEAD
-	    "C:E:b:c:f:g:h:k:o:p:u:46DQRTdeiqrtVyz")) != -1) {
-=======
 	    "C:E:b:c:f:g:h:k:o:p:u:46DGQRTdeiqrtV")) != -1) {
->>>>>>> e99a02ec
 		switch (opt) {
 		case '4':
 			options.address_family = AF_INET;
@@ -2162,11 +2158,7 @@
 	}
 	if (rexeced_flag || inetd_flag)
 		rexec_flag = 0;
-<<<<<<< HEAD
-	if (!test_flag && !debug_flag && rexec_flag && !path_absolute(av[0]))
-=======
 	if (!test_flag && !do_dump_cfg && rexec_flag && !path_absolute(av[0]))
->>>>>>> e99a02ec
 		fatal("sshd re-exec requires execution with an absolute path");
 	if (rexeced_flag)
 		closefrom(REEXEC_MIN_FREE_FD);
