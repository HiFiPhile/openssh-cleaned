--- conflicted
+++ resolved
@@ -637,11 +637,7 @@
 
 4.12. sftp: Extension request "users-groups-by-id@openssh.com"
 
-<<<<<<< HEAD
-This request asks the server to returns user and/or group names that
-=======
 This request asks the server to return user and/or group names that
->>>>>>> 6dfb65de
 correspond to one or more IDs (e.g. as returned from a SSH_FXP_STAT
 request). This may be used by the client to provide usernames in
 directory listings.
@@ -716,8 +712,4 @@
 OpenSSH extends the usual agent protocol. These changes are documented
 in the PROTOCOL.agent file.
 
-<<<<<<< HEAD
-$OpenBSD: PROTOCOL,v 1.47 2022/09/19 10:40:52 djm Exp $
-=======
-$OpenBSD: PROTOCOL,v 1.48 2022/11/07 01:53:01 dtucker Exp $
->>>>>>> 6dfb65de
+$OpenBSD: PROTOCOL,v 1.48 2022/11/07 01:53:01 dtucker Exp $