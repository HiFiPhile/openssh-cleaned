/* $OpenBSD: ssh-keygen.c,v 1.329 2019/03/25 16:19:44 dtucker Exp $ */
/*
 * Author: Tatu Ylonen <ylo@cs.hut.fi>
 * Copyright (c) 1994 Tatu Ylonen <ylo@cs.hut.fi>, Espoo, Finland
 *                    All rights reserved
 * Identity and host key generation and maintenance.
 *
 * As far as I am concerned, the code I have written for this software
 * can be used freely for any purpose.  Any derived versions of this
 * software must be clearly marked as such, and if the derived work is
 * incompatible with the protocol description in the RFC file, it must be
 * called by a name other than "ssh" or "Secure Shell".
 */

#include "includes.h"

#include <sys/types.h>
#include <sys/socket.h>
#include <sys/stat.h>

#ifdef WITH_OPENSSL
#include <openssl/evp.h>
#include <openssl/pem.h>
#include "openbsd-compat/openssl-compat.h"
#endif

#include <errno.h>
#include <fcntl.h>
#include <netdb.h>
#ifdef HAVE_PATHS_H
# include <paths.h>
#endif
#include <pwd.h>
#include <stdarg.h>
#include <stdio.h>
#include <stdlib.h>
#include <string.h>
#include <unistd.h>
#include <limits.h>
#include <locale.h>
#include <time.h>

#include "xmalloc.h"
#include "sshkey.h"
#include "authfile.h"
#include "uuencode.h"
#include "sshbuf.h"
#include "pathnames.h"
#include "log.h"
#include "misc.h"
#include "match.h"
#include "hostfile.h"
#include "dns.h"
#include "ssh.h"
#include "ssh2.h"
#include "ssherr.h"
#include "ssh-pkcs11.h"
#include "atomicio.h"
#include "krl.h"
#include "digest.h"
#include "utf8.h"
#include "authfd.h"

#ifdef WITH_OPENSSL
# define DEFAULT_KEY_TYPE_NAME "rsa"
#else
# define DEFAULT_KEY_TYPE_NAME "ed25519"
#endif

/*
 * Default number of bits in the RSA, DSA and ECDSA keys.  These value can be
 * overridden on the command line.
 *
 * These values, with the exception of DSA, provide security equivalent to at
 * least 128 bits of security according to NIST Special Publication 800-57:
 * Recommendation for Key Management Part 1 rev 4 section 5.6.1.
 * For DSA it (and FIPS-186-4 section 4.2) specifies that the only size for
 * which a 160bit hash is acceptable is 1kbit, and since ssh-dss specifies only
 * SHA1 we limit the DSA key size 1k bits.
 */
#define DEFAULT_BITS		3072
#define DEFAULT_BITS_DSA	1024
#define DEFAULT_BITS_ECDSA	256

static int quiet = 0;

/* Flag indicating that we just want to see the key fingerprint */
static int print_fingerprint = 0;
static int print_bubblebabble = 0;

/* Hash algorithm to use for fingerprints. */
static int fingerprint_hash = SSH_FP_HASH_DEFAULT;

/* The identity file name, given on the command line or entered by the user. */
static char identity_file[1024];
static int have_identity = 0;

/* This is set to the passphrase if given on the command line. */
static char *identity_passphrase = NULL;

/* This is set to the new passphrase if given on the command line. */
static char *identity_new_passphrase = NULL;

/* Key type when certifying */
static u_int cert_key_type = SSH2_CERT_TYPE_USER;

/* "key ID" of signed key */
static char *cert_key_id = NULL;

/* Comma-separated list of principal names for certifying keys */
static char *cert_principals = NULL;

/* Validity period for certificates */
static u_int64_t cert_valid_from = 0;
static u_int64_t cert_valid_to = ~0ULL;

/* Certificate options */
#define CERTOPT_X_FWD	(1)
#define CERTOPT_AGENT_FWD	(1<<1)
#define CERTOPT_PORT_FWD	(1<<2)
#define CERTOPT_PTY		(1<<3)
#define CERTOPT_USER_RC	(1<<4)
#define CERTOPT_DEFAULT	(CERTOPT_X_FWD|CERTOPT_AGENT_FWD| \
			 CERTOPT_PORT_FWD|CERTOPT_PTY|CERTOPT_USER_RC)
static u_int32_t certflags_flags = CERTOPT_DEFAULT;
static char *certflags_command = NULL;
static char *certflags_src_addr = NULL;

/* Arbitrary extensions specified by user */
struct cert_userext {
	char *key;
	char *val;
	int crit;
};
static struct cert_userext *cert_userext;
static size_t ncert_userext;

/* Conversion to/from various formats */
enum {
	FMT_RFC4716,
	FMT_PKCS8,
	FMT_PEM
} convert_format = FMT_RFC4716;

static char *key_type_name = NULL;

/* Load key from this PKCS#11 provider */
static char *pkcs11provider = NULL;

/* Use new OpenSSH private key format when writing SSH2 keys instead of PEM */
static int use_new_format = 1;

/* Cipher for new-format private keys */
static char *new_format_cipher = NULL;

/*
 * Number of KDF rounds to derive new format keys /
 * number of primality trials when screening moduli.
 */
static int rounds = 0;

/* argv0 */
extern char *__progname;

static char hostname[NI_MAXHOST];

#ifdef WITH_OPENSSL
/* moduli.c */
int gen_candidates(FILE *, u_int32_t, u_int32_t, BIGNUM *);
int prime_test(FILE *, FILE *, u_int32_t, u_int32_t, char *, unsigned long,
    unsigned long);
#endif

static void
type_bits_valid(int type, const char *name, u_int32_t *bitsp)
{
#ifdef WITH_OPENSSL
	u_int maxbits, nid;
#endif

	if (type == KEY_UNSPEC)
		fatal("unknown key type %s", key_type_name);
	if (*bitsp == 0) {
#ifdef WITH_OPENSSL
		if (type == KEY_DSA)
			*bitsp = DEFAULT_BITS_DSA;
		else if (type == KEY_ECDSA) {
			if (name != NULL &&
			    (nid = sshkey_ecdsa_nid_from_name(name)) > 0)
				*bitsp = sshkey_curve_nid_to_bits(nid);
			if (*bitsp == 0)
				*bitsp = DEFAULT_BITS_ECDSA;
		} else
#endif
			*bitsp = DEFAULT_BITS;
	}
#ifdef WITH_OPENSSL
	maxbits = (type == KEY_DSA) ?
	    OPENSSL_DSA_MAX_MODULUS_BITS : OPENSSL_RSA_MAX_MODULUS_BITS;
	if (*bitsp > maxbits)
		fatal("key bits exceeds maximum %d", maxbits);
	switch (type) {
	case KEY_DSA:
		if (*bitsp != 1024)
			fatal("Invalid DSA key length: must be 1024 bits");
		break;
	case KEY_RSA:
		if (*bitsp < SSH_RSA_MINIMUM_MODULUS_SIZE)
			fatal("Invalid RSA key length: minimum is %d bits",
			    SSH_RSA_MINIMUM_MODULUS_SIZE);
		break;
	case KEY_ECDSA:
		if (sshkey_ecdsa_bits_to_nid(*bitsp) == -1)
			fatal("Invalid ECDSA key length: valid lengths are "
#ifdef OPENSSL_HAS_NISTP521
<<<<<<< HEAD
				"256, 384 or 521 bits");
#else
				"256 or 384 bits");
=======
			    "256, 384 or 521 bits");
#else
			    "256 or 384 bits");
>>>>>>> 85cf2488
#endif
	}
#endif
}

static void
ask_filename(struct passwd *pw, const char *prompt)
{
	char buf[1024];
	char *name = NULL;

	if (key_type_name == NULL)
		name = _PATH_SSH_CLIENT_ID_RSA;
	else {
		switch (sshkey_type_from_name(key_type_name)) {
		case KEY_DSA_CERT:
		case KEY_DSA:
			name = _PATH_SSH_CLIENT_ID_DSA;
			break;
#ifdef OPENSSL_HAS_ECC
		case KEY_ECDSA_CERT:
		case KEY_ECDSA:
			name = _PATH_SSH_CLIENT_ID_ECDSA;
			break;
#endif
		case KEY_RSA_CERT:
		case KEY_RSA:
			name = _PATH_SSH_CLIENT_ID_RSA;
			break;
		case KEY_ED25519:
		case KEY_ED25519_CERT:
			name = _PATH_SSH_CLIENT_ID_ED25519;
			break;
		case KEY_XMSS:
		case KEY_XMSS_CERT:
			name = _PATH_SSH_CLIENT_ID_XMSS;
			break;
		default:
			fatal("bad key type");
		}
	}
	snprintf(identity_file, sizeof(identity_file),
	    "%s/%s", pw->pw_dir, name);
	printf("%s (%s): ", prompt, identity_file);
	fflush(stdout);
	if (fgets(buf, sizeof(buf), stdin) == NULL)
		exit(1);
	buf[strcspn(buf, "\n")] = '\0';
	if (strcmp(buf, "") != 0)
		strlcpy(identity_file, buf, sizeof(identity_file));
	have_identity = 1;
}

static struct sshkey *
load_identity(char *filename)
{
	char *pass;
	struct sshkey *prv;
	int r;

	if ((r = sshkey_load_private(filename, "", &prv, NULL)) == 0)
		return prv;
	if (r != SSH_ERR_KEY_WRONG_PASSPHRASE)
		fatal("Load key \"%s\": %s", filename, ssh_err(r));
	if (identity_passphrase)
		pass = xstrdup(identity_passphrase);
	else
		pass = read_passphrase("Enter passphrase: ", RP_ALLOW_STDIN);
	r = sshkey_load_private(filename, pass, &prv, NULL);
	explicit_bzero(pass, strlen(pass));
	free(pass);
	if (r != 0)
		fatal("Load key \"%s\": %s", filename, ssh_err(r));
	return prv;
}

#define SSH_COM_PUBLIC_BEGIN		"---- BEGIN SSH2 PUBLIC KEY ----"
#define SSH_COM_PUBLIC_END		"---- END SSH2 PUBLIC KEY ----"
#define SSH_COM_PRIVATE_BEGIN		"---- BEGIN SSH2 ENCRYPTED PRIVATE KEY ----"
#define	SSH_COM_PRIVATE_KEY_MAGIC	0x3f6ff9eb

#ifdef WITH_OPENSSL
static void
do_convert_to_ssh2(struct passwd *pw, struct sshkey *k)
{
	size_t len;
	u_char *blob;
	char comment[61];
	int r;

	if ((r = sshkey_to_blob(k, &blob, &len)) != 0)
		fatal("key_to_blob failed: %s", ssh_err(r));
	/* Comment + surrounds must fit into 72 chars (RFC 4716 sec 3.3) */
	snprintf(comment, sizeof(comment),
	    "%u-bit %s, converted by %s@%s from OpenSSH",
	    sshkey_size(k), sshkey_type(k),
	    pw->pw_name, hostname);

	fprintf(stdout, "%s\n", SSH_COM_PUBLIC_BEGIN);
	fprintf(stdout, "Comment: \"%s\"\n", comment);
	dump_base64(stdout, blob, len);
	fprintf(stdout, "%s\n", SSH_COM_PUBLIC_END);
	sshkey_free(k);
	free(blob);
	exit(0);
}

static void
do_convert_to_pkcs8(struct sshkey *k)
{
	switch (sshkey_type_plain(k->type)) {
	case KEY_RSA:
		if (!PEM_write_RSA_PUBKEY(stdout, k->rsa))
			fatal("PEM_write_RSA_PUBKEY failed");
		break;
	case KEY_DSA:
		if (!PEM_write_DSA_PUBKEY(stdout, k->dsa))
			fatal("PEM_write_DSA_PUBKEY failed");
		break;
#ifdef OPENSSL_HAS_ECC
	case KEY_ECDSA:
		if (!PEM_write_EC_PUBKEY(stdout, k->ecdsa))
			fatal("PEM_write_EC_PUBKEY failed");
		break;
#endif
	default:
		fatal("%s: unsupported key type %s", __func__, sshkey_type(k));
	}
	exit(0);
}

static void
do_convert_to_pem(struct sshkey *k)
{
	switch (sshkey_type_plain(k->type)) {
	case KEY_RSA:
		if (!PEM_write_RSAPublicKey(stdout, k->rsa))
			fatal("PEM_write_RSAPublicKey failed");
		break;
	default:
		fatal("%s: unsupported key type %s", __func__, sshkey_type(k));
	}
	exit(0);
}

static void
do_convert_to(struct passwd *pw)
{
	struct sshkey *k;
	struct stat st;
	int r;

	if (!have_identity)
		ask_filename(pw, "Enter file in which the key is");
	if (stat(identity_file, &st) < 0)
		fatal("%s: %s: %s", __progname, identity_file, strerror(errno));
	if ((r = sshkey_load_public(identity_file, &k, NULL)) != 0)
		k = load_identity(identity_file);
	switch (convert_format) {
	case FMT_RFC4716:
		do_convert_to_ssh2(pw, k);
		break;
	case FMT_PKCS8:
		do_convert_to_pkcs8(k);
		break;
	case FMT_PEM:
		do_convert_to_pem(k);
		break;
	default:
		fatal("%s: unknown key format %d", __func__, convert_format);
	}
	exit(0);
}

/*
 * This is almost exactly the bignum1 encoding, but with 32 bit for length
 * instead of 16.
 */
static void
buffer_get_bignum_bits(struct sshbuf *b, BIGNUM *value)
{
	u_int bytes, bignum_bits;
	int r;

	if ((r = sshbuf_get_u32(b, &bignum_bits)) != 0)
		fatal("%s: buffer error: %s", __func__, ssh_err(r));
	bytes = (bignum_bits + 7) / 8;
	if (sshbuf_len(b) < bytes)
		fatal("%s: input buffer too small: need %d have %zu",
		    __func__, bytes, sshbuf_len(b));
	if (BN_bin2bn(sshbuf_ptr(b), bytes, value) == NULL)
		fatal("%s: BN_bin2bn failed", __func__);
	if ((r = sshbuf_consume(b, bytes)) != 0)
		fatal("%s: buffer error: %s", __func__, ssh_err(r));
}

static struct sshkey *
do_convert_private_ssh2_from_blob(u_char *blob, u_int blen)
{
	struct sshbuf *b;
	struct sshkey *key = NULL;
	char *type, *cipher;
	u_char e1, e2, e3, *sig = NULL, data[] = "abcde12345";
	int r, rlen, ktype;
	u_int magic, i1, i2, i3, i4;
	size_t slen;
	u_long e;
	BIGNUM *dsa_p = NULL, *dsa_q = NULL, *dsa_g = NULL;
	BIGNUM *dsa_pub_key = NULL, *dsa_priv_key = NULL;
	BIGNUM *rsa_n = NULL, *rsa_e = NULL, *rsa_d = NULL;
	BIGNUM *rsa_p = NULL, *rsa_q = NULL, *rsa_iqmp = NULL;
	if ((b = sshbuf_from(blob, blen)) == NULL)
		fatal("%s: sshbuf_from failed", __func__);
	if ((r = sshbuf_get_u32(b, &magic)) != 0)
		fatal("%s: buffer error: %s", __func__, ssh_err(r));

	if (magic != SSH_COM_PRIVATE_KEY_MAGIC) {
		error("bad magic 0x%x != 0x%x", magic,
		    SSH_COM_PRIVATE_KEY_MAGIC);
		sshbuf_free(b);
		return NULL;
	}
	if ((r = sshbuf_get_u32(b, &i1)) != 0 ||
	    (r = sshbuf_get_cstring(b, &type, NULL)) != 0 ||
	    (r = sshbuf_get_cstring(b, &cipher, NULL)) != 0 ||
	    (r = sshbuf_get_u32(b, &i2)) != 0 ||
	    (r = sshbuf_get_u32(b, &i3)) != 0 ||
	    (r = sshbuf_get_u32(b, &i4)) != 0)
		fatal("%s: buffer error: %s", __func__, ssh_err(r));
	debug("ignore (%d %d %d %d)", i1, i2, i3, i4);
	if (strcmp(cipher, "none") != 0) {
		error("unsupported cipher %s", cipher);
		free(cipher);
		sshbuf_free(b);
		free(type);
		return NULL;
	}
	free(cipher);

	if (strstr(type, "dsa")) {
		ktype = KEY_DSA;
	} else if (strstr(type, "rsa")) {
		ktype = KEY_RSA;
	} else {
		sshbuf_free(b);
		free(type);
		return NULL;
	}
	if ((key = sshkey_new(ktype)) == NULL)
		fatal("sshkey_new failed");
	free(type);

	switch (key->type) {
	case KEY_DSA:
		if ((dsa_p = BN_new()) == NULL ||
		    (dsa_q = BN_new()) == NULL ||
		    (dsa_g = BN_new()) == NULL ||
		    (dsa_pub_key = BN_new()) == NULL ||
		    (dsa_priv_key = BN_new()) == NULL)
			fatal("%s: BN_new", __func__);
		buffer_get_bignum_bits(b, dsa_p);
		buffer_get_bignum_bits(b, dsa_g);
		buffer_get_bignum_bits(b, dsa_q);
		buffer_get_bignum_bits(b, dsa_pub_key);
		buffer_get_bignum_bits(b, dsa_priv_key);
		if (!DSA_set0_pqg(key->dsa, dsa_p, dsa_q, dsa_g))
			fatal("%s: DSA_set0_pqg failed", __func__);
		dsa_p = dsa_q = dsa_g = NULL; /* transferred */
		if (!DSA_set0_key(key->dsa, dsa_pub_key, dsa_priv_key))
			fatal("%s: DSA_set0_key failed", __func__);
		dsa_pub_key = dsa_priv_key = NULL; /* transferred */
		break;
	case KEY_RSA:
		if ((r = sshbuf_get_u8(b, &e1)) != 0 ||
		    (e1 < 30 && (r = sshbuf_get_u8(b, &e2)) != 0) ||
		    (e1 < 30 && (r = sshbuf_get_u8(b, &e3)) != 0))
			fatal("%s: buffer error: %s", __func__, ssh_err(r));
		e = e1;
		debug("e %lx", e);
		if (e < 30) {
			e <<= 8;
			e += e2;
			debug("e %lx", e);
			e <<= 8;
			e += e3;
			debug("e %lx", e);
		}
		if ((rsa_e = BN_new()) == NULL)
			fatal("%s: BN_new", __func__);
		if (!BN_set_word(rsa_e, e)) {
			BN_clear_free(rsa_e);
			sshbuf_free(b);
			sshkey_free(key);
			return NULL;
		}
		if ((rsa_n = BN_new()) == NULL ||
		    (rsa_d = BN_new()) == NULL ||
		    (rsa_p = BN_new()) == NULL ||
		    (rsa_q = BN_new()) == NULL ||
		    (rsa_iqmp = BN_new()) == NULL)
			fatal("%s: BN_new", __func__);
		buffer_get_bignum_bits(b, rsa_d);
		buffer_get_bignum_bits(b, rsa_n);
		buffer_get_bignum_bits(b, rsa_iqmp);
		buffer_get_bignum_bits(b, rsa_q);
		buffer_get_bignum_bits(b, rsa_p);
		if (!RSA_set0_key(key->rsa, rsa_n, rsa_e, rsa_d))
			fatal("%s: RSA_set0_key failed", __func__);
		rsa_n = rsa_e = rsa_d = NULL; /* transferred */
		if (!RSA_set0_factors(key->rsa, rsa_p, rsa_q))
			fatal("%s: RSA_set0_factors failed", __func__);
		rsa_p = rsa_q = NULL; /* transferred */
		if ((r = ssh_rsa_complete_crt_parameters(key, rsa_iqmp)) != 0)
			fatal("generate RSA parameters failed: %s", ssh_err(r));
		BN_clear_free(rsa_iqmp);
		break;
	}
	rlen = sshbuf_len(b);
	if (rlen != 0)
		error("do_convert_private_ssh2_from_blob: "
		    "remaining bytes in key blob %d", rlen);
	sshbuf_free(b);

	/* try the key */
	if (sshkey_sign(key, &sig, &slen, data, sizeof(data), NULL, 0) != 0 ||
	    sshkey_verify(key, sig, slen, data, sizeof(data), NULL, 0) != 0) {
		sshkey_free(key);
		free(sig);
		return NULL;
	}
	free(sig);
	return key;
}

static int
get_line(FILE *fp, char *line, size_t len)
{
	int c;
	size_t pos = 0;

	line[0] = '\0';
	while ((c = fgetc(fp)) != EOF) {
		if (pos >= len - 1)
			fatal("input line too long.");
		switch (c) {
		case '\r':
			c = fgetc(fp);
			if (c != EOF && c != '\n' && ungetc(c, fp) == EOF)
				fatal("unget: %s", strerror(errno));
			return pos;
		case '\n':
			return pos;
		}
		line[pos++] = c;
		line[pos] = '\0';
	}
	/* We reached EOF */
	return -1;
}

static void
do_convert_from_ssh2(struct passwd *pw, struct sshkey **k, int *private)
{
	int r, blen, escaped = 0;
	u_int len;
	char line[1024];
	u_char blob[8096];
	char encoded[8096];
	FILE *fp;

	if ((fp = fopen(identity_file, "r")) == NULL)
		fatal("%s: %s: %s", __progname, identity_file, strerror(errno));
	encoded[0] = '\0';
	while ((blen = get_line(fp, line, sizeof(line))) != -1) {
		if (blen > 0 && line[blen - 1] == '\\')
			escaped++;
		if (strncmp(line, "----", 4) == 0 ||
		    strstr(line, ": ") != NULL) {
			if (strstr(line, SSH_COM_PRIVATE_BEGIN) != NULL)
				*private = 1;
			if (strstr(line, " END ") != NULL) {
				break;
			}
			/* fprintf(stderr, "ignore: %s", line); */
			continue;
		}
		if (escaped) {
			escaped--;
			/* fprintf(stderr, "escaped: %s", line); */
			continue;
		}
		strlcat(encoded, line, sizeof(encoded));
	}
	len = strlen(encoded);
	if (((len % 4) == 3) &&
	    (encoded[len-1] == '=') &&
	    (encoded[len-2] == '=') &&
	    (encoded[len-3] == '='))
		encoded[len-3] = '\0';
	blen = uudecode(encoded, blob, sizeof(blob));
	if (blen < 0)
		fatal("uudecode failed.");
	if (*private)
		*k = do_convert_private_ssh2_from_blob(blob, blen);
	else if ((r = sshkey_from_blob(blob, blen, k)) != 0)
		fatal("decode blob failed: %s", ssh_err(r));
	fclose(fp);
}

static void
do_convert_from_pkcs8(struct sshkey **k, int *private)
{
	EVP_PKEY *pubkey;
	FILE *fp;

	if ((fp = fopen(identity_file, "r")) == NULL)
		fatal("%s: %s: %s", __progname, identity_file, strerror(errno));
	if ((pubkey = PEM_read_PUBKEY(fp, NULL, NULL, NULL)) == NULL) {
		fatal("%s: %s is not a recognised public key format", __func__,
		    identity_file);
	}
	fclose(fp);
	switch (EVP_PKEY_base_id(pubkey)) {
	case EVP_PKEY_RSA:
		if ((*k = sshkey_new(KEY_UNSPEC)) == NULL)
			fatal("sshkey_new failed");
		(*k)->type = KEY_RSA;
		(*k)->rsa = EVP_PKEY_get1_RSA(pubkey);
		break;
	case EVP_PKEY_DSA:
		if ((*k = sshkey_new(KEY_UNSPEC)) == NULL)
			fatal("sshkey_new failed");
		(*k)->type = KEY_DSA;
		(*k)->dsa = EVP_PKEY_get1_DSA(pubkey);
		break;
#ifdef OPENSSL_HAS_ECC
	case EVP_PKEY_EC:
		if ((*k = sshkey_new(KEY_UNSPEC)) == NULL)
			fatal("sshkey_new failed");
		(*k)->type = KEY_ECDSA;
		(*k)->ecdsa = EVP_PKEY_get1_EC_KEY(pubkey);
		(*k)->ecdsa_nid = sshkey_ecdsa_key_to_nid((*k)->ecdsa);
		break;
#endif
	default:
		fatal("%s: unsupported pubkey type %d", __func__,
		    EVP_PKEY_base_id(pubkey));
	}
	EVP_PKEY_free(pubkey);
	return;
}

static void
do_convert_from_pem(struct sshkey **k, int *private)
{
	FILE *fp;
	RSA *rsa;

	if ((fp = fopen(identity_file, "r")) == NULL)
		fatal("%s: %s: %s", __progname, identity_file, strerror(errno));
	if ((rsa = PEM_read_RSAPublicKey(fp, NULL, NULL, NULL)) != NULL) {
		if ((*k = sshkey_new(KEY_UNSPEC)) == NULL)
			fatal("sshkey_new failed");
		(*k)->type = KEY_RSA;
		(*k)->rsa = rsa;
		fclose(fp);
		return;
	}
	fatal("%s: unrecognised raw private key format", __func__);
}

static void
do_convert_from(struct passwd *pw)
{
	struct sshkey *k = NULL;
	int r, private = 0, ok = 0;
	struct stat st;

	if (!have_identity)
		ask_filename(pw, "Enter file in which the key is");
	if (stat(identity_file, &st) < 0)
		fatal("%s: %s: %s", __progname, identity_file, strerror(errno));

	switch (convert_format) {
	case FMT_RFC4716:
		do_convert_from_ssh2(pw, &k, &private);
		break;
	case FMT_PKCS8:
		do_convert_from_pkcs8(&k, &private);
		break;
	case FMT_PEM:
		do_convert_from_pem(&k, &private);
		break;
	default:
		fatal("%s: unknown key format %d", __func__, convert_format);
	}

	if (!private) {
		if ((r = sshkey_write(k, stdout)) == 0)
			ok = 1;
		if (ok)
			fprintf(stdout, "\n");
	} else {
		switch (k->type) {
		case KEY_DSA:
			ok = PEM_write_DSAPrivateKey(stdout, k->dsa, NULL,
			    NULL, 0, NULL, NULL);
			break;
#ifdef OPENSSL_HAS_ECC
		case KEY_ECDSA:
			ok = PEM_write_ECPrivateKey(stdout, k->ecdsa, NULL,
			    NULL, 0, NULL, NULL);
			break;
#endif
		case KEY_RSA:
			ok = PEM_write_RSAPrivateKey(stdout, k->rsa, NULL,
			    NULL, 0, NULL, NULL);
			break;
		default:
			fatal("%s: unsupported key type %s", __func__,
			    sshkey_type(k));
		}
	}

	if (!ok)
		fatal("key write failed");
	sshkey_free(k);
	exit(0);
}
#endif

static void
do_print_public(struct passwd *pw)
{
	struct sshkey *prv;
	struct stat st;
	int r;

	if (!have_identity)
		ask_filename(pw, "Enter file in which the key is");
	if (stat(identity_file, &st) < 0)
		fatal("%s: %s", identity_file, strerror(errno));
	prv = load_identity(identity_file);
	if ((r = sshkey_write(prv, stdout)) != 0)
		error("sshkey_write failed: %s", ssh_err(r));
	sshkey_free(prv);
	fprintf(stdout, "\n");
	exit(0);
}

static void
do_download(struct passwd *pw)
{
#ifdef ENABLE_PKCS11
	struct sshkey **keys = NULL;
	int i, nkeys;
	enum sshkey_fp_rep rep;
	int fptype;
	char *fp, *ra;

	fptype = print_bubblebabble ? SSH_DIGEST_SHA1 : fingerprint_hash;
	rep =    print_bubblebabble ? SSH_FP_BUBBLEBABBLE : SSH_FP_DEFAULT;

	pkcs11_init(1);
	nkeys = pkcs11_add_provider(pkcs11provider, NULL, &keys);
	if (nkeys <= 0)
		fatal("cannot read public key from pkcs11");
	for (i = 0; i < nkeys; i++) {
		if (print_fingerprint) {
			fp = sshkey_fingerprint(keys[i], fptype, rep);
			ra = sshkey_fingerprint(keys[i], fingerprint_hash,
			    SSH_FP_RANDOMART);
			if (fp == NULL || ra == NULL)
				fatal("%s: sshkey_fingerprint fail", __func__);
			printf("%u %s %s (PKCS11 key)\n", sshkey_size(keys[i]),
			    fp, sshkey_type(keys[i]));
			if (log_level_get() >= SYSLOG_LEVEL_VERBOSE)
				printf("%s\n", ra);
			free(ra);
			free(fp);
		} else {
			(void) sshkey_write(keys[i], stdout); /* XXX check */
			fprintf(stdout, "\n");
		}
		sshkey_free(keys[i]);
	}
	free(keys);
	pkcs11_terminate();
	exit(0);
#else
	fatal("no pkcs11 support");
#endif /* ENABLE_PKCS11 */
}

static struct sshkey *
try_read_key(char **cpp)
{
	struct sshkey *ret;
	int r;

	if ((ret = sshkey_new(KEY_UNSPEC)) == NULL)
		fatal("sshkey_new failed");
	if ((r = sshkey_read(ret, cpp)) == 0)
		return ret;
	/* Not a key */
	sshkey_free(ret);
	return NULL;
}

static void
fingerprint_one_key(const struct sshkey *public, const char *comment)
{
	char *fp = NULL, *ra = NULL;
	enum sshkey_fp_rep rep;
	int fptype;

	fptype = print_bubblebabble ? SSH_DIGEST_SHA1 : fingerprint_hash;
	rep =    print_bubblebabble ? SSH_FP_BUBBLEBABBLE : SSH_FP_DEFAULT;
	fp = sshkey_fingerprint(public, fptype, rep);
	ra = sshkey_fingerprint(public, fingerprint_hash, SSH_FP_RANDOMART);
	if (fp == NULL || ra == NULL)
		fatal("%s: sshkey_fingerprint failed", __func__);
	mprintf("%u %s %s (%s)\n", sshkey_size(public), fp,
	    comment ? comment : "no comment", sshkey_type(public));
	if (log_level_get() >= SYSLOG_LEVEL_VERBOSE)
		printf("%s\n", ra);
	free(ra);
	free(fp);
}

static void
fingerprint_private(const char *path)
{
	struct stat st;
	char *comment = NULL;
	struct sshkey *public = NULL;
	int r;

	if (stat(identity_file, &st) < 0)
		fatal("%s: %s", path, strerror(errno));
	if ((r = sshkey_load_public(path, &public, &comment)) != 0) {
		debug("load public \"%s\": %s", path, ssh_err(r));
		if ((r = sshkey_load_private(path, NULL,
		    &public, &comment)) != 0) {
			debug("load private \"%s\": %s", path, ssh_err(r));
			fatal("%s is not a key file.", path);
		}
	}

	fingerprint_one_key(public, comment);
	sshkey_free(public);
	free(comment);
}

static void
do_fingerprint(struct passwd *pw)
{
	FILE *f;
	struct sshkey *public = NULL;
	char *comment = NULL, *cp, *ep, *line = NULL;
	size_t linesize = 0;
	int i, invalid = 1;
	const char *path;
	u_long lnum = 0;

	if (!have_identity)
		ask_filename(pw, "Enter file in which the key is");
	path = identity_file;

	if (strcmp(identity_file, "-") == 0) {
		f = stdin;
		path = "(stdin)";
	} else if ((f = fopen(path, "r")) == NULL)
		fatal("%s: %s: %s", __progname, path, strerror(errno));

	while (getline(&line, &linesize, f) != -1) {
		lnum++;
		cp = line;
		cp[strcspn(cp, "\n")] = '\0';
		/* Trim leading space and comments */
		cp = line + strspn(line, " \t");
		if (*cp == '#' || *cp == '\0')
			continue;

		/*
		 * Input may be plain keys, private keys, authorized_keys
		 * or known_hosts.
		 */

		/*
		 * Try private keys first. Assume a key is private if
		 * "SSH PRIVATE KEY" appears on the first line and we're
		 * not reading from stdin (XXX support private keys on stdin).
		 */
		if (lnum == 1 && strcmp(identity_file, "-") != 0 &&
		    strstr(cp, "PRIVATE KEY") != NULL) {
			free(line);
			fclose(f);
			fingerprint_private(path);
			exit(0);
		}

		/*
		 * If it's not a private key, then this must be prepared to
		 * accept a public key prefixed with a hostname or options.
		 * Try a bare key first, otherwise skip the leading stuff.
		 */
		if ((public = try_read_key(&cp)) == NULL) {
			i = strtol(cp, &ep, 10);
			if (i == 0 || ep == NULL ||
			    (*ep != ' ' && *ep != '\t')) {
				int quoted = 0;

				comment = cp;
				for (; *cp && (quoted || (*cp != ' ' &&
				    *cp != '\t')); cp++) {
					if (*cp == '\\' && cp[1] == '"')
						cp++;	/* Skip both */
					else if (*cp == '"')
						quoted = !quoted;
				}
				if (!*cp)
					continue;
				*cp++ = '\0';
			}
		}
		/* Retry after parsing leading hostname/key options */
		if (public == NULL && (public = try_read_key(&cp)) == NULL) {
			debug("%s:%lu: not a public key", path, lnum);
			continue;
		}

		/* Find trailing comment, if any */
		for (; *cp == ' ' || *cp == '\t'; cp++)
			;
		if (*cp != '\0' && *cp != '#')
			comment = cp;

		fingerprint_one_key(public, comment);
		sshkey_free(public);
		invalid = 0; /* One good key in the file is sufficient */
	}
	fclose(f);
	free(line);

	if (invalid)
		fatal("%s is not a public key file.", path);
	exit(0);
}

static void
do_gen_all_hostkeys(struct passwd *pw)
{
	struct {
		char *key_type;
		char *key_type_display;
		char *path;
	} key_types[] = {
#ifdef WITH_OPENSSL
		{ "rsa", "RSA" ,_PATH_HOST_RSA_KEY_FILE },
		{ "dsa", "DSA", _PATH_HOST_DSA_KEY_FILE },
#ifdef OPENSSL_HAS_ECC
		{ "ecdsa", "ECDSA",_PATH_HOST_ECDSA_KEY_FILE },
#endif /* OPENSSL_HAS_ECC */
#endif /* WITH_OPENSSL */
		{ "ed25519", "ED25519",_PATH_HOST_ED25519_KEY_FILE },
#ifdef WITH_XMSS
		{ "xmss", "XMSS",_PATH_HOST_XMSS_KEY_FILE },
#endif /* WITH_XMSS */
		{ NULL, NULL, NULL }
	};

	u_int bits = 0;
	int first = 0;
	struct stat st;
	struct sshkey *private, *public;
	char comment[1024], *prv_tmp, *pub_tmp, *prv_file, *pub_file;
	int i, type, fd, r;
	FILE *f;

	for (i = 0; key_types[i].key_type; i++) {
		public = private = NULL;
		prv_tmp = pub_tmp = prv_file = pub_file = NULL;

		xasprintf(&prv_file, "%s%s",
		    identity_file, key_types[i].path);

		/* Check whether private key exists and is not zero-length */
		if (stat(prv_file, &st) == 0) {
			if (st.st_size != 0)
				goto next;
		} else if (errno != ENOENT) {
			error("Could not stat %s: %s", key_types[i].path,
			    strerror(errno));
			goto failnext;
		}

		/*
		 * Private key doesn't exist or is invalid; proceed with
		 * key generation.
		 */
		xasprintf(&prv_tmp, "%s%s.XXXXXXXXXX",
		    identity_file, key_types[i].path);
		xasprintf(&pub_tmp, "%s%s.pub.XXXXXXXXXX",
		    identity_file, key_types[i].path);
		xasprintf(&pub_file, "%s%s.pub",
		    identity_file, key_types[i].path);

		if (first == 0) {
			first = 1;
			printf("%s: generating new host keys: ", __progname);
		}
		printf("%s ", key_types[i].key_type_display);
		fflush(stdout);
		type = sshkey_type_from_name(key_types[i].key_type);
		if ((fd = mkstemp(prv_tmp)) == -1) {
			error("Could not save your public key in %s: %s",
			    prv_tmp, strerror(errno));
			goto failnext;
		}
		close(fd); /* just using mkstemp() to generate/reserve a name */
		bits = 0;
		type_bits_valid(type, NULL, &bits);
		if ((r = sshkey_generate(type, bits, &private)) != 0) {
			error("sshkey_generate failed: %s", ssh_err(r));
			goto failnext;
		}
		if ((r = sshkey_from_private(private, &public)) != 0)
			fatal("sshkey_from_private failed: %s", ssh_err(r));
		snprintf(comment, sizeof comment, "%s@%s", pw->pw_name,
		    hostname);
		if ((r = sshkey_save_private(private, prv_tmp, "",
		    comment, use_new_format, new_format_cipher, rounds)) != 0) {
			error("Saving key \"%s\" failed: %s",
			    prv_tmp, ssh_err(r));
			goto failnext;
		}
		if ((fd = mkstemp(pub_tmp)) == -1) {
			error("Could not save your public key in %s: %s",
			    pub_tmp, strerror(errno));
			goto failnext;
		}

		(void)fchmod(fd, 0644);
		f = fdopen(fd, "w");
		if (f == NULL) {
			error("fdopen %s failed: %s", pub_tmp, strerror(errno));
			close(fd);
			goto failnext;
		}
		if ((r = sshkey_write(public, f)) != 0) {
			error("write key failed: %s", ssh_err(r));
			fclose(f);
			goto failnext;
		}
		fprintf(f, " %s\n", comment);
		if (ferror(f) != 0) {
			error("write key failed: %s", strerror(errno));
			fclose(f);
			goto failnext;
		}
		if (fclose(f) != 0) {
			error("key close failed: %s", strerror(errno));
			goto failnext;
		}

		/* Rename temporary files to their permanent locations. */
		if (rename(pub_tmp, pub_file) != 0) {
			error("Unable to move %s into position: %s",
			    pub_file, strerror(errno));
			goto failnext;
		}
		if (rename(prv_tmp, prv_file) != 0) {
			error("Unable to move %s into position: %s",
			    key_types[i].path, strerror(errno));
 failnext:
			first = 0;
			goto next;
		}
 next:
		sshkey_free(private);
		sshkey_free(public);
		free(prv_tmp);
		free(pub_tmp);
		free(prv_file);
		free(pub_file);
	}
	if (first != 0)
		printf("\n");
}

struct known_hosts_ctx {
	const char *host;	/* Hostname searched for in find/delete case */
	FILE *out;		/* Output file, stdout for find_hosts case */
	int has_unhashed;	/* When hashing, original had unhashed hosts */
	int found_key;		/* For find/delete, host was found */
	int invalid;		/* File contained invalid items; don't delete */
	int hash_hosts;		/* Hash hostnames as we go */
	int find_host;		/* Search for specific hostname */
	int delete_host;	/* Delete host from known_hosts */
};

static int
known_hosts_hash(struct hostkey_foreach_line *l, void *_ctx)
{
	struct known_hosts_ctx *ctx = (struct known_hosts_ctx *)_ctx;
	char *hashed, *cp, *hosts, *ohosts;
	int has_wild = l->hosts && strcspn(l->hosts, "*?!") != strlen(l->hosts);
	int was_hashed = l->hosts && l->hosts[0] == HASH_DELIM;

	switch (l->status) {
	case HKF_STATUS_OK:
	case HKF_STATUS_MATCHED:
		/*
		 * Don't hash hosts already already hashed, with wildcard
		 * characters or a CA/revocation marker.
		 */
		if (was_hashed || has_wild || l->marker != MRK_NONE) {
			fprintf(ctx->out, "%s\n", l->line);
			if (has_wild && !ctx->find_host) {
				logit("%s:%lu: ignoring host name "
				    "with wildcard: %.64s", l->path,
				    l->linenum, l->hosts);
			}
			return 0;
		}
		/*
		 * Split any comma-separated hostnames from the host list,
		 * hash and store separately.
		 */
		ohosts = hosts = xstrdup(l->hosts);
		while ((cp = strsep(&hosts, ",")) != NULL && *cp != '\0') {
			lowercase(cp);
			if ((hashed = host_hash(cp, NULL, 0)) == NULL)
				fatal("hash_host failed");
			fprintf(ctx->out, "%s %s\n", hashed, l->rawkey);
			ctx->has_unhashed = 1;
		}
		free(ohosts);
		return 0;
	case HKF_STATUS_INVALID:
		/* Retain invalid lines, but mark file as invalid. */
		ctx->invalid = 1;
		logit("%s:%lu: invalid line", l->path, l->linenum);
		/* FALLTHROUGH */
	default:
		fprintf(ctx->out, "%s\n", l->line);
		return 0;
	}
	/* NOTREACHED */
	return -1;
}

static int
known_hosts_find_delete(struct hostkey_foreach_line *l, void *_ctx)
{
	struct known_hosts_ctx *ctx = (struct known_hosts_ctx *)_ctx;
	enum sshkey_fp_rep rep;
	int fptype;
	char *fp;

	fptype = print_bubblebabble ? SSH_DIGEST_SHA1 : fingerprint_hash;
	rep =    print_bubblebabble ? SSH_FP_BUBBLEBABBLE : SSH_FP_DEFAULT;

	if (l->status == HKF_STATUS_MATCHED) {
		if (ctx->delete_host) {
			if (l->marker != MRK_NONE) {
				/* Don't remove CA and revocation lines */
				fprintf(ctx->out, "%s\n", l->line);
			} else {
				/*
				 * Hostname matches and has no CA/revoke
				 * marker, delete it by *not* writing the
				 * line to ctx->out.
				 */
				ctx->found_key = 1;
				if (!quiet)
					printf("# Host %s found: line %lu\n",
					    ctx->host, l->linenum);
			}
			return 0;
		} else if (ctx->find_host) {
			ctx->found_key = 1;
			if (!quiet) {
				printf("# Host %s found: line %lu %s\n",
				    ctx->host,
				    l->linenum, l->marker == MRK_CA ? "CA" :
				    (l->marker == MRK_REVOKE ? "REVOKED" : ""));
			}
			if (ctx->hash_hosts)
				known_hosts_hash(l, ctx);
			else if (print_fingerprint) {
				fp = sshkey_fingerprint(l->key, fptype, rep);
				mprintf("%s %s %s %s\n", ctx->host,
				    sshkey_type(l->key), fp, l->comment);
				free(fp);
			} else
				fprintf(ctx->out, "%s\n", l->line);
			return 0;
		}
	} else if (ctx->delete_host) {
		/* Retain non-matching hosts when deleting */
		if (l->status == HKF_STATUS_INVALID) {
			ctx->invalid = 1;
			logit("%s:%lu: invalid line", l->path, l->linenum);
		}
		fprintf(ctx->out, "%s\n", l->line);
	}
	return 0;
}

static void
do_known_hosts(struct passwd *pw, const char *name, int find_host,
    int delete_host, int hash_hosts)
{
	char *cp, tmp[PATH_MAX], old[PATH_MAX];
	int r, fd, oerrno, inplace = 0;
	struct known_hosts_ctx ctx;
	u_int foreach_options;

	if (!have_identity) {
		cp = tilde_expand_filename(_PATH_SSH_USER_HOSTFILE, pw->pw_uid);
		if (strlcpy(identity_file, cp, sizeof(identity_file)) >=
		    sizeof(identity_file))
			fatal("Specified known hosts path too long");
		free(cp);
		have_identity = 1;
	}

	memset(&ctx, 0, sizeof(ctx));
	ctx.out = stdout;
	ctx.host = name;
	ctx.hash_hosts = hash_hosts;
	ctx.find_host = find_host;
	ctx.delete_host = delete_host;

	/*
	 * Find hosts goes to stdout, hash and deletions happen in-place
	 * A corner case is ssh-keygen -HF foo, which should go to stdout
	 */
	if (!find_host && (hash_hosts || delete_host)) {
		if (strlcpy(tmp, identity_file, sizeof(tmp)) >= sizeof(tmp) ||
		    strlcat(tmp, ".XXXXXXXXXX", sizeof(tmp)) >= sizeof(tmp) ||
		    strlcpy(old, identity_file, sizeof(old)) >= sizeof(old) ||
		    strlcat(old, ".old", sizeof(old)) >= sizeof(old))
			fatal("known_hosts path too long");
		umask(077);
		if ((fd = mkstemp(tmp)) == -1)
			fatal("mkstemp: %s", strerror(errno));
		if ((ctx.out = fdopen(fd, "w")) == NULL) {
			oerrno = errno;
			unlink(tmp);
			fatal("fdopen: %s", strerror(oerrno));
		}
		inplace = 1;
	}
	/* XXX support identity_file == "-" for stdin */
	foreach_options = find_host ? HKF_WANT_MATCH : 0;
	foreach_options |= print_fingerprint ? HKF_WANT_PARSE_KEY : 0;
	if ((r = hostkeys_foreach(identity_file, (find_host || !hash_hosts) ?
	    known_hosts_find_delete : known_hosts_hash, &ctx, name, NULL,
	    foreach_options)) != 0) {
		if (inplace)
			unlink(tmp);
		fatal("%s: hostkeys_foreach failed: %s", __func__, ssh_err(r));
	}

	if (inplace)
		fclose(ctx.out);

	if (ctx.invalid) {
		error("%s is not a valid known_hosts file.", identity_file);
		if (inplace) {
			error("Not replacing existing known_hosts "
			    "file because of errors");
			unlink(tmp);
		}
		exit(1);
	} else if (delete_host && !ctx.found_key) {
		logit("Host %s not found in %s", name, identity_file);
		if (inplace)
			unlink(tmp);
	} else if (inplace) {
		/* Backup existing file */
		if (unlink(old) == -1 && errno != ENOENT)
			fatal("unlink %.100s: %s", old, strerror(errno));
		if (link(identity_file, old) == -1)
			fatal("link %.100s to %.100s: %s", identity_file, old,
			    strerror(errno));
		/* Move new one into place */
		if (rename(tmp, identity_file) == -1) {
			error("rename\"%s\" to \"%s\": %s", tmp, identity_file,
			    strerror(errno));
			unlink(tmp);
			unlink(old);
			exit(1);
		}

		printf("%s updated.\n", identity_file);
		printf("Original contents retained as %s\n", old);
		if (ctx.has_unhashed) {
			logit("WARNING: %s contains unhashed entries", old);
			logit("Delete this file to ensure privacy "
			    "of hostnames");
		}
	}

	exit (find_host && !ctx.found_key);
}

/*
 * Perform changing a passphrase.  The argument is the passwd structure
 * for the current user.
 */
static void
do_change_passphrase(struct passwd *pw)
{
	char *comment;
	char *old_passphrase, *passphrase1, *passphrase2;
	struct stat st;
	struct sshkey *private;
	int r;

	if (!have_identity)
		ask_filename(pw, "Enter file in which the key is");
	if (stat(identity_file, &st) < 0)
		fatal("%s: %s", identity_file, strerror(errno));
	/* Try to load the file with empty passphrase. */
	r = sshkey_load_private(identity_file, "", &private, &comment);
	if (r == SSH_ERR_KEY_WRONG_PASSPHRASE) {
		if (identity_passphrase)
			old_passphrase = xstrdup(identity_passphrase);
		else
			old_passphrase =
			    read_passphrase("Enter old passphrase: ",
			    RP_ALLOW_STDIN);
		r = sshkey_load_private(identity_file, old_passphrase,
		    &private, &comment);
		explicit_bzero(old_passphrase, strlen(old_passphrase));
		free(old_passphrase);
		if (r != 0)
			goto badkey;
	} else if (r != 0) {
 badkey:
		fatal("Failed to load key %s: %s", identity_file, ssh_err(r));
	}
	if (comment)
		mprintf("Key has comment '%s'\n", comment);

	/* Ask the new passphrase (twice). */
	if (identity_new_passphrase) {
		passphrase1 = xstrdup(identity_new_passphrase);
		passphrase2 = NULL;
	} else {
		passphrase1 =
			read_passphrase("Enter new passphrase (empty for no "
			    "passphrase): ", RP_ALLOW_STDIN);
		passphrase2 = read_passphrase("Enter same passphrase again: ",
		    RP_ALLOW_STDIN);

		/* Verify that they are the same. */
		if (strcmp(passphrase1, passphrase2) != 0) {
			explicit_bzero(passphrase1, strlen(passphrase1));
			explicit_bzero(passphrase2, strlen(passphrase2));
			free(passphrase1);
			free(passphrase2);
			printf("Pass phrases do not match.  Try again.\n");
			exit(1);
		}
		/* Destroy the other copy. */
		explicit_bzero(passphrase2, strlen(passphrase2));
		free(passphrase2);
	}

	/* Save the file using the new passphrase. */
	if ((r = sshkey_save_private(private, identity_file, passphrase1,
	    comment, use_new_format, new_format_cipher, rounds)) != 0) {
		error("Saving key \"%s\" failed: %s.",
		    identity_file, ssh_err(r));
		explicit_bzero(passphrase1, strlen(passphrase1));
		free(passphrase1);
		sshkey_free(private);
		free(comment);
		exit(1);
	}
	/* Destroy the passphrase and the copy of the key in memory. */
	explicit_bzero(passphrase1, strlen(passphrase1));
	free(passphrase1);
	sshkey_free(private);		 /* Destroys contents */
	free(comment);

	printf("Your identification has been saved with the new passphrase.\n");
	exit(0);
}

/*
 * Print the SSHFP RR.
 */
static int
do_print_resource_record(struct passwd *pw, char *fname, char *hname,
    int print_generic)
{
	struct sshkey *public;
	char *comment = NULL;
	struct stat st;
	int r;

	if (fname == NULL)
		fatal("%s: no filename", __func__);
	if (stat(fname, &st) < 0) {
		if (errno == ENOENT)
			return 0;
		fatal("%s: %s", fname, strerror(errno));
	}
	if ((r = sshkey_load_public(fname, &public, &comment)) != 0)
		fatal("Failed to read v2 public key from \"%s\": %s.",
		    fname, ssh_err(r));
	export_dns_rr(hname, public, stdout, print_generic);
	sshkey_free(public);
	free(comment);
	return 1;
}

/*
 * Change the comment of a private key file.
 */
static void
do_change_comment(struct passwd *pw, const char *identity_comment)
{
	char new_comment[1024], *comment, *passphrase;
	struct sshkey *private;
	struct sshkey *public;
	struct stat st;
	FILE *f;
	int r, fd;

	if (!have_identity)
		ask_filename(pw, "Enter file in which the key is");
	if (stat(identity_file, &st) < 0)
		fatal("%s: %s", identity_file, strerror(errno));
	if ((r = sshkey_load_private(identity_file, "",
	    &private, &comment)) == 0)
		passphrase = xstrdup("");
	else if (r != SSH_ERR_KEY_WRONG_PASSPHRASE)
		fatal("Cannot load private key \"%s\": %s.",
		    identity_file, ssh_err(r));
	else {
		if (identity_passphrase)
			passphrase = xstrdup(identity_passphrase);
		else if (identity_new_passphrase)
			passphrase = xstrdup(identity_new_passphrase);
		else
			passphrase = read_passphrase("Enter passphrase: ",
			    RP_ALLOW_STDIN);
		/* Try to load using the passphrase. */
		if ((r = sshkey_load_private(identity_file, passphrase,
		    &private, &comment)) != 0) {
			explicit_bzero(passphrase, strlen(passphrase));
			free(passphrase);
			fatal("Cannot load private key \"%s\": %s.",
			    identity_file, ssh_err(r));
		}
	}

	if (private->type != KEY_ED25519 && private->type != KEY_XMSS &&
	    !use_new_format) {
		error("Comments are only supported for keys stored in "
		    "the new format (-o).");
		explicit_bzero(passphrase, strlen(passphrase));
		sshkey_free(private);
		exit(1);
	}
	if (comment)
		printf("Key now has comment '%s'\n", comment);
	else
		printf("Key now has no comment\n");

	if (identity_comment) {
		strlcpy(new_comment, identity_comment, sizeof(new_comment));
	} else {
		printf("Enter new comment: ");
		fflush(stdout);
		if (!fgets(new_comment, sizeof(new_comment), stdin)) {
			explicit_bzero(passphrase, strlen(passphrase));
			sshkey_free(private);
			exit(1);
		}
		new_comment[strcspn(new_comment, "\n")] = '\0';
	}

	/* Save the file using the new passphrase. */
	if ((r = sshkey_save_private(private, identity_file, passphrase,
	    new_comment, use_new_format, new_format_cipher, rounds)) != 0) {
		error("Saving key \"%s\" failed: %s",
		    identity_file, ssh_err(r));
		explicit_bzero(passphrase, strlen(passphrase));
		free(passphrase);
		sshkey_free(private);
		free(comment);
		exit(1);
	}
	explicit_bzero(passphrase, strlen(passphrase));
	free(passphrase);
	if ((r = sshkey_from_private(private, &public)) != 0)
		fatal("sshkey_from_private failed: %s", ssh_err(r));
	sshkey_free(private);

	strlcat(identity_file, ".pub", sizeof(identity_file));
	fd = open(identity_file, O_WRONLY | O_CREAT | O_TRUNC, 0644);
	if (fd == -1)
		fatal("Could not save your public key in %s", identity_file);
	f = fdopen(fd, "w");
	if (f == NULL)
		fatal("fdopen %s failed: %s", identity_file, strerror(errno));
	if ((r = sshkey_write(public, f)) != 0)
		fatal("write key failed: %s", ssh_err(r));
	sshkey_free(public);
	fprintf(f, " %s\n", new_comment);
	fclose(f);

	free(comment);

	printf("The comment in your key file has been changed.\n");
	exit(0);
}

static void
add_flag_option(struct sshbuf *c, const char *name)
{
	int r;

	debug3("%s: %s", __func__, name);
	if ((r = sshbuf_put_cstring(c, name)) != 0 ||
	    (r = sshbuf_put_string(c, NULL, 0)) != 0)
		fatal("%s: buffer error: %s", __func__, ssh_err(r));
}

static void
add_string_option(struct sshbuf *c, const char *name, const char *value)
{
	struct sshbuf *b;
	int r;

	debug3("%s: %s=%s", __func__, name, value);
	if ((b = sshbuf_new()) == NULL)
		fatal("%s: sshbuf_new failed", __func__);
	if ((r = sshbuf_put_cstring(b, value)) != 0 ||
	    (r = sshbuf_put_cstring(c, name)) != 0 ||
	    (r = sshbuf_put_stringb(c, b)) != 0)
		fatal("%s: buffer error: %s", __func__, ssh_err(r));

	sshbuf_free(b);
}

#define OPTIONS_CRITICAL	1
#define OPTIONS_EXTENSIONS	2
static void
prepare_options_buf(struct sshbuf *c, int which)
{
	size_t i;

	sshbuf_reset(c);
	if ((which & OPTIONS_CRITICAL) != 0 &&
	    certflags_command != NULL)
		add_string_option(c, "force-command", certflags_command);
	if ((which & OPTIONS_EXTENSIONS) != 0 &&
	    (certflags_flags & CERTOPT_X_FWD) != 0)
		add_flag_option(c, "permit-X11-forwarding");
	if ((which & OPTIONS_EXTENSIONS) != 0 &&
	    (certflags_flags & CERTOPT_AGENT_FWD) != 0)
		add_flag_option(c, "permit-agent-forwarding");
	if ((which & OPTIONS_EXTENSIONS) != 0 &&
	    (certflags_flags & CERTOPT_PORT_FWD) != 0)
		add_flag_option(c, "permit-port-forwarding");
	if ((which & OPTIONS_EXTENSIONS) != 0 &&
	    (certflags_flags & CERTOPT_PTY) != 0)
		add_flag_option(c, "permit-pty");
	if ((which & OPTIONS_EXTENSIONS) != 0 &&
	    (certflags_flags & CERTOPT_USER_RC) != 0)
		add_flag_option(c, "permit-user-rc");
	if ((which & OPTIONS_CRITICAL) != 0 &&
	    certflags_src_addr != NULL)
		add_string_option(c, "source-address", certflags_src_addr);
	for (i = 0; i < ncert_userext; i++) {
		if ((cert_userext[i].crit && (which & OPTIONS_EXTENSIONS)) ||
		    (!cert_userext[i].crit && (which & OPTIONS_CRITICAL)))
			continue;
		if (cert_userext[i].val == NULL)
			add_flag_option(c, cert_userext[i].key);
		else {
			add_string_option(c, cert_userext[i].key,
			    cert_userext[i].val);
		}
	}
}

static struct sshkey *
load_pkcs11_key(char *path)
{
#ifdef ENABLE_PKCS11
	struct sshkey **keys = NULL, *public, *private = NULL;
	int r, i, nkeys;

	if ((r = sshkey_load_public(path, &public, NULL)) != 0)
		fatal("Couldn't load CA public key \"%s\": %s",
		    path, ssh_err(r));

	nkeys = pkcs11_add_provider(pkcs11provider, identity_passphrase, &keys);
	debug3("%s: %d keys", __func__, nkeys);
	if (nkeys <= 0)
		fatal("cannot read public key from pkcs11");
	for (i = 0; i < nkeys; i++) {
		if (sshkey_equal_public(public, keys[i])) {
			private = keys[i];
			continue;
		}
		sshkey_free(keys[i]);
	}
	free(keys);
	sshkey_free(public);
	return private;
#else
	fatal("no pkcs11 support");
#endif /* ENABLE_PKCS11 */
}

/* Signer for sshkey_certify_custom that uses the agent */
static int
agent_signer(const struct sshkey *key, u_char **sigp, size_t *lenp,
    const u_char *data, size_t datalen,
    const char *alg, u_int compat, void *ctx)
{
	int *agent_fdp = (int *)ctx;

	return ssh_agent_sign(*agent_fdp, key, sigp, lenp,
	    data, datalen, alg, compat);
}

static void
do_ca_sign(struct passwd *pw, const char *ca_key_path, int prefer_agent,
    unsigned long long cert_serial, int cert_serial_autoinc,
    int argc, char **argv)
{
	int r, i, fd, found, agent_fd = -1;
	u_int n;
	struct sshkey *ca, *public;
	char valid[64], *otmp, *tmp, *cp, *out, *comment, **plist = NULL;
	FILE *f;
	struct ssh_identitylist *agent_ids;
	size_t j;

#ifdef ENABLE_PKCS11
	pkcs11_init(1);
#endif
	tmp = tilde_expand_filename(ca_key_path, pw->pw_uid);
	if (pkcs11provider != NULL) {
		/* If a PKCS#11 token was specified then try to use it */
		if ((ca = load_pkcs11_key(tmp)) == NULL)
			fatal("No PKCS#11 key matching %s found", ca_key_path);
	} else if (prefer_agent) {
		/*
		 * Agent signature requested. Try to use agent after making
		 * sure the public key specified is actually present in the
		 * agent.
		 */
		if ((r = sshkey_load_public(tmp, &ca, NULL)) != 0)
			fatal("Cannot load CA public key %s: %s",
			    tmp, ssh_err(r));
		if ((r = ssh_get_authentication_socket(&agent_fd)) != 0)
			fatal("Cannot use public key for CA signature: %s",
			    ssh_err(r));
		if ((r = ssh_fetch_identitylist(agent_fd, &agent_ids)) != 0)
			fatal("Retrieve agent key list: %s", ssh_err(r));
		found = 0;
		for (j = 0; j < agent_ids->nkeys; j++) {
			if (sshkey_equal(ca, agent_ids->keys[j])) {
				found = 1;
				break;
			}
		}
		if (!found)
			fatal("CA key %s not found in agent", tmp);
		ssh_free_identitylist(agent_ids);
		ca->flags |= SSHKEY_FLAG_EXT;
	} else {
		/* CA key is assumed to be a private key on the filesystem */
		ca = load_identity(tmp);
	}
	free(tmp);

	if (key_type_name != NULL &&
	    sshkey_type_from_name(key_type_name) != ca->type)  {
		fatal("CA key type %s doesn't match specified %s",
		    sshkey_ssh_name(ca), key_type_name);
	}

	for (i = 0; i < argc; i++) {
		/* Split list of principals */
		n = 0;
		if (cert_principals != NULL) {
			otmp = tmp = xstrdup(cert_principals);
			plist = NULL;
			for (; (cp = strsep(&tmp, ",")) != NULL; n++) {
				plist = xreallocarray(plist, n + 1, sizeof(*plist));
				if (*(plist[n] = xstrdup(cp)) == '\0')
					fatal("Empty principal name");
			}
			free(otmp);
		}
		if (n > SSHKEY_CERT_MAX_PRINCIPALS)
			fatal("Too many certificate principals specified");
	
		tmp = tilde_expand_filename(argv[i], pw->pw_uid);
		if ((r = sshkey_load_public(tmp, &public, &comment)) != 0)
			fatal("%s: unable to open \"%s\": %s",
			    __func__, tmp, ssh_err(r));
		if (public->type != KEY_RSA && public->type != KEY_DSA &&
		    public->type != KEY_ECDSA && public->type != KEY_ED25519 &&
		    public->type != KEY_XMSS)
			fatal("%s: key \"%s\" type %s cannot be certified",
			    __func__, tmp, sshkey_type(public));

		/* Prepare certificate to sign */
		if ((r = sshkey_to_certified(public)) != 0)
			fatal("Could not upgrade key %s to certificate: %s",
			    tmp, ssh_err(r));
		public->cert->type = cert_key_type;
		public->cert->serial = (u_int64_t)cert_serial;
		public->cert->key_id = xstrdup(cert_key_id);
		public->cert->nprincipals = n;
		public->cert->principals = plist;
		public->cert->valid_after = cert_valid_from;
		public->cert->valid_before = cert_valid_to;
		prepare_options_buf(public->cert->critical, OPTIONS_CRITICAL);
		prepare_options_buf(public->cert->extensions,
		    OPTIONS_EXTENSIONS);
		if ((r = sshkey_from_private(ca,
		    &public->cert->signature_key)) != 0)
			fatal("sshkey_from_private (ca key): %s", ssh_err(r));

		if (agent_fd != -1 && (ca->flags & SSHKEY_FLAG_EXT) != 0) {
			if ((r = sshkey_certify_custom(public, ca,
			    key_type_name, agent_signer, &agent_fd)) != 0)
				fatal("Couldn't certify key %s via agent: %s",
				    tmp, ssh_err(r));
		} else {
			if ((sshkey_certify(public, ca, key_type_name)) != 0)
				fatal("Couldn't certify key %s: %s",
				    tmp, ssh_err(r));
		}

		if ((cp = strrchr(tmp, '.')) != NULL && strcmp(cp, ".pub") == 0)
			*cp = '\0';
		xasprintf(&out, "%s-cert.pub", tmp);
		free(tmp);

		if ((fd = open(out, O_WRONLY|O_CREAT|O_TRUNC, 0644)) == -1)
			fatal("Could not open \"%s\" for writing: %s", out,
			    strerror(errno));		
		if ((f = fdopen(fd, "w")) == NULL)
			fatal("%s: fdopen: %s", __func__, strerror(errno));
		if ((r = sshkey_write(public, f)) != 0)
			fatal("Could not write certified key to %s: %s",
			    out, ssh_err(r));
		fprintf(f, " %s\n", comment);
		fclose(f);

		if (!quiet) {
			sshkey_format_cert_validity(public->cert,
			    valid, sizeof(valid));
			logit("Signed %s key %s: id \"%s\" serial %llu%s%s "
			    "valid %s", sshkey_cert_type(public),
			    out, public->cert->key_id,
			    (unsigned long long)public->cert->serial,
			    cert_principals != NULL ? " for " : "",
			    cert_principals != NULL ? cert_principals : "",
			    valid);
		}

		sshkey_free(public);
		free(out);
		if (cert_serial_autoinc)
			cert_serial++;
	}
#ifdef ENABLE_PKCS11
	pkcs11_terminate();
#endif
	exit(0);
}

static u_int64_t
parse_relative_time(const char *s, time_t now)
{
	int64_t mul, secs;

	mul = *s == '-' ? -1 : 1;

	if ((secs = convtime(s + 1)) == -1)
		fatal("Invalid relative certificate time %s", s);
	if (mul == -1 && secs > now)
		fatal("Certificate time %s cannot be represented", s);
	return now + (u_int64_t)(secs * mul);
}

static void
parse_cert_times(char *timespec)
{
	char *from, *to;
	time_t now = time(NULL);
	int64_t secs;

	/* +timespec relative to now */
	if (*timespec == '+' && strchr(timespec, ':') == NULL) {
		if ((secs = convtime(timespec + 1)) == -1)
			fatal("Invalid relative certificate life %s", timespec);
		cert_valid_to = now + secs;
		/*
		 * Backdate certificate one minute to avoid problems on hosts
		 * with poorly-synchronised clocks.
		 */
		cert_valid_from = ((now - 59)/ 60) * 60;
		return;
	}

	/*
	 * from:to, where
	 * from := [+-]timespec | YYYYMMDD | YYYYMMDDHHMMSS | "always"
	 *   to := [+-]timespec | YYYYMMDD | YYYYMMDDHHMMSS | "forever"
	 */
	from = xstrdup(timespec);
	to = strchr(from, ':');
	if (to == NULL || from == to || *(to + 1) == '\0')
		fatal("Invalid certificate life specification %s", timespec);
	*to++ = '\0';

	if (*from == '-' || *from == '+')
		cert_valid_from = parse_relative_time(from, now);
	else if (strcmp(from, "always") == 0)
		cert_valid_from = 0;
	else if (parse_absolute_time(from, &cert_valid_from) != 0)
		fatal("Invalid from time \"%s\"", from);

	if (*to == '-' || *to == '+')
		cert_valid_to = parse_relative_time(to, now);
	else if (strcmp(to, "forever") == 0)
		cert_valid_to = ~(u_int64_t)0;
	else if (parse_absolute_time(to, &cert_valid_to) != 0)
		fatal("Invalid to time \"%s\"", to);

	if (cert_valid_to <= cert_valid_from)
		fatal("Empty certificate validity interval");
	free(from);
}

static void
add_cert_option(char *opt)
{
	char *val, *cp;
	int iscrit = 0;

	if (strcasecmp(opt, "clear") == 0)
		certflags_flags = 0;
	else if (strcasecmp(opt, "no-x11-forwarding") == 0)
		certflags_flags &= ~CERTOPT_X_FWD;
	else if (strcasecmp(opt, "permit-x11-forwarding") == 0)
		certflags_flags |= CERTOPT_X_FWD;
	else if (strcasecmp(opt, "no-agent-forwarding") == 0)
		certflags_flags &= ~CERTOPT_AGENT_FWD;
	else if (strcasecmp(opt, "permit-agent-forwarding") == 0)
		certflags_flags |= CERTOPT_AGENT_FWD;
	else if (strcasecmp(opt, "no-port-forwarding") == 0)
		certflags_flags &= ~CERTOPT_PORT_FWD;
	else if (strcasecmp(opt, "permit-port-forwarding") == 0)
		certflags_flags |= CERTOPT_PORT_FWD;
	else if (strcasecmp(opt, "no-pty") == 0)
		certflags_flags &= ~CERTOPT_PTY;
	else if (strcasecmp(opt, "permit-pty") == 0)
		certflags_flags |= CERTOPT_PTY;
	else if (strcasecmp(opt, "no-user-rc") == 0)
		certflags_flags &= ~CERTOPT_USER_RC;
	else if (strcasecmp(opt, "permit-user-rc") == 0)
		certflags_flags |= CERTOPT_USER_RC;
	else if (strncasecmp(opt, "force-command=", 14) == 0) {
		val = opt + 14;
		if (*val == '\0')
			fatal("Empty force-command option");
		if (certflags_command != NULL)
			fatal("force-command already specified");
		certflags_command = xstrdup(val);
	} else if (strncasecmp(opt, "source-address=", 15) == 0) {
		val = opt + 15;
		if (*val == '\0')
			fatal("Empty source-address option");
		if (certflags_src_addr != NULL)
			fatal("source-address already specified");
		if (addr_match_cidr_list(NULL, val) != 0)
			fatal("Invalid source-address list");
		certflags_src_addr = xstrdup(val);
	} else if (strncasecmp(opt, "extension:", 10) == 0 ||
		   (iscrit = (strncasecmp(opt, "critical:", 9) == 0))) {
		val = xstrdup(strchr(opt, ':') + 1);
		if ((cp = strchr(val, '=')) != NULL)
			*cp++ = '\0';
		cert_userext = xreallocarray(cert_userext, ncert_userext + 1,
		    sizeof(*cert_userext));
		cert_userext[ncert_userext].key = val;
		cert_userext[ncert_userext].val = cp == NULL ?
		    NULL : xstrdup(cp);
		cert_userext[ncert_userext].crit = iscrit;
		ncert_userext++;
	} else
		fatal("Unsupported certificate option \"%s\"", opt);
}

static void
show_options(struct sshbuf *optbuf, int in_critical)
{
	char *name, *arg;
	struct sshbuf *options, *option = NULL;
	int r;

	if ((options = sshbuf_fromb(optbuf)) == NULL)
		fatal("%s: sshbuf_fromb failed", __func__);
	while (sshbuf_len(options) != 0) {
		sshbuf_free(option);
		option = NULL;
		if ((r = sshbuf_get_cstring(options, &name, NULL)) != 0 ||
		    (r = sshbuf_froms(options, &option)) != 0)
			fatal("%s: buffer error: %s", __func__, ssh_err(r));
		printf("                %s", name);
		if (!in_critical &&
		    (strcmp(name, "permit-X11-forwarding") == 0 ||
		    strcmp(name, "permit-agent-forwarding") == 0 ||
		    strcmp(name, "permit-port-forwarding") == 0 ||
		    strcmp(name, "permit-pty") == 0 ||
		    strcmp(name, "permit-user-rc") == 0))
			printf("\n");
		else if (in_critical &&
		    (strcmp(name, "force-command") == 0 ||
		    strcmp(name, "source-address") == 0)) {
			if ((r = sshbuf_get_cstring(option, &arg, NULL)) != 0)
				fatal("%s: buffer error: %s",
				    __func__, ssh_err(r));
			printf(" %s\n", arg);
			free(arg);
		} else {
			printf(" UNKNOWN OPTION (len %zu)\n",
			    sshbuf_len(option));
			sshbuf_reset(option);
		}
		free(name);
		if (sshbuf_len(option) != 0)
			fatal("Option corrupt: extra data at end");
	}
	sshbuf_free(option);
	sshbuf_free(options);
}

static void
print_cert(struct sshkey *key)
{
	char valid[64], *key_fp, *ca_fp;
	u_int i;

	key_fp = sshkey_fingerprint(key, fingerprint_hash, SSH_FP_DEFAULT);
	ca_fp = sshkey_fingerprint(key->cert->signature_key,
	    fingerprint_hash, SSH_FP_DEFAULT);
	if (key_fp == NULL || ca_fp == NULL)
		fatal("%s: sshkey_fingerprint fail", __func__);
	sshkey_format_cert_validity(key->cert, valid, sizeof(valid));

	printf("        Type: %s %s certificate\n", sshkey_ssh_name(key),
	    sshkey_cert_type(key));
	printf("        Public key: %s %s\n", sshkey_type(key), key_fp);
	printf("        Signing CA: %s %s (using %s)\n",
	    sshkey_type(key->cert->signature_key), ca_fp,
	    key->cert->signature_type);
	printf("        Key ID: \"%s\"\n", key->cert->key_id);
	printf("        Serial: %llu\n", (unsigned long long)key->cert->serial);
	printf("        Valid: %s\n", valid);
	printf("        Principals: ");
	if (key->cert->nprincipals == 0)
		printf("(none)\n");
	else {
		for (i = 0; i < key->cert->nprincipals; i++)
			printf("\n                %s",
			    key->cert->principals[i]);
		printf("\n");
	}
	printf("        Critical Options: ");
	if (sshbuf_len(key->cert->critical) == 0)
		printf("(none)\n");
	else {
		printf("\n");
		show_options(key->cert->critical, 1);
	}
	printf("        Extensions: ");
	if (sshbuf_len(key->cert->extensions) == 0)
		printf("(none)\n");
	else {
		printf("\n");
		show_options(key->cert->extensions, 0);
	}
}

static void
do_show_cert(struct passwd *pw)
{
	struct sshkey *key = NULL;
	struct stat st;
	int r, is_stdin = 0, ok = 0;
	FILE *f;
	char *cp, *line = NULL;
	const char *path;
	size_t linesize = 0;
	u_long lnum = 0;

	if (!have_identity)
		ask_filename(pw, "Enter file in which the key is");
	if (strcmp(identity_file, "-") != 0 && stat(identity_file, &st) < 0)
		fatal("%s: %s: %s", __progname, identity_file, strerror(errno));

	path = identity_file;
	if (strcmp(path, "-") == 0) {
		f = stdin;
		path = "(stdin)";
		is_stdin = 1;
	} else if ((f = fopen(identity_file, "r")) == NULL)
		fatal("fopen %s: %s", identity_file, strerror(errno));

	while (getline(&line, &linesize, f) != -1) {
		lnum++;
		sshkey_free(key);
		key = NULL;
		/* Trim leading space and comments */
		cp = line + strspn(line, " \t");
		if (*cp == '#' || *cp == '\0')
			continue;
		if ((key = sshkey_new(KEY_UNSPEC)) == NULL)
			fatal("sshkey_new");
		if ((r = sshkey_read(key, &cp)) != 0) {
			error("%s:%lu: invalid key: %s", path,
			    lnum, ssh_err(r));
			continue;
		}
		if (!sshkey_is_cert(key)) {
			error("%s:%lu is not a certificate", path, lnum);
			continue;
		}
		ok = 1;
		if (!is_stdin && lnum == 1)
			printf("%s:\n", path);
		else
			printf("%s:%lu:\n", path, lnum);
		print_cert(key);
	}
	free(line);
	sshkey_free(key);
	fclose(f);
	exit(ok ? 0 : 1);
}

static void
load_krl(const char *path, struct ssh_krl **krlp)
{
	struct sshbuf *krlbuf;
	int r, fd;

	if ((krlbuf = sshbuf_new()) == NULL)
		fatal("sshbuf_new failed");
	if ((fd = open(path, O_RDONLY)) == -1)
		fatal("open %s: %s", path, strerror(errno));
	if ((r = sshkey_load_file(fd, krlbuf)) != 0)
		fatal("Unable to load KRL: %s", ssh_err(r));
	close(fd);
	/* XXX check sigs */
	if ((r = ssh_krl_from_blob(krlbuf, krlp, NULL, 0)) != 0 ||
	    *krlp == NULL)
		fatal("Invalid KRL file: %s", ssh_err(r));
	sshbuf_free(krlbuf);
}

static void
hash_to_blob(const char *cp, u_char **blobp, size_t *lenp,
    const char *file, u_long lnum)
{
	char *tmp;
	size_t tlen;
	struct sshbuf *b;
	int r;

	if (strncmp(cp, "SHA256:", 7) != 0)
		fatal("%s:%lu: unsupported hash algorithm", file, lnum);
	cp += 7;

	/*
	 * OpenSSH base64 hashes omit trailing '='
	 * characters; put them back for decode.
	 */
	tlen = strlen(cp);
	tmp = xmalloc(tlen + 4 + 1);
	strlcpy(tmp, cp, tlen + 1);
	while ((tlen % 4) != 0) {
		tmp[tlen++] = '=';
		tmp[tlen] = '\0';
	}
	if ((b = sshbuf_new()) == NULL)
		fatal("%s: sshbuf_new failed", __func__);
	if ((r = sshbuf_b64tod(b, tmp)) != 0)
		fatal("%s:%lu: decode hash failed: %s", file, lnum, ssh_err(r));
	free(tmp);
	*lenp = sshbuf_len(b);
	*blobp = xmalloc(*lenp);
	memcpy(*blobp, sshbuf_ptr(b), *lenp);
	sshbuf_free(b);
}

static void
update_krl_from_file(struct passwd *pw, const char *file, int wild_ca,
    const struct sshkey *ca, struct ssh_krl *krl)
{
	struct sshkey *key = NULL;
	u_long lnum = 0;
	char *path, *cp, *ep, *line = NULL;
	u_char *blob = NULL;
	size_t blen = 0, linesize = 0;
	unsigned long long serial, serial2;
	int i, was_explicit_key, was_sha1, was_sha256, was_hash, r;
	FILE *krl_spec;

	path = tilde_expand_filename(file, pw->pw_uid);
	if (strcmp(path, "-") == 0) {
		krl_spec = stdin;
		free(path);
		path = xstrdup("(standard input)");
	} else if ((krl_spec = fopen(path, "r")) == NULL)
		fatal("fopen %s: %s", path, strerror(errno));

	if (!quiet)
		printf("Revoking from %s\n", path);
	while (getline(&line, &linesize, krl_spec) != -1) {
		lnum++;
		was_explicit_key = was_sha1 = was_sha256 = was_hash = 0;
		cp = line + strspn(line, " \t");
		/* Trim trailing space, comments and strip \n */
		for (i = 0, r = -1; cp[i] != '\0'; i++) {
			if (cp[i] == '#' || cp[i] == '\n') {
				cp[i] = '\0';
				break;
			}
			if (cp[i] == ' ' || cp[i] == '\t') {
				/* Remember the start of a span of whitespace */
				if (r == -1)
					r = i;
			} else
				r = -1;
		}
		if (r != -1)
			cp[r] = '\0';
		if (*cp == '\0')
			continue;
		if (strncasecmp(cp, "serial:", 7) == 0) {
			if (ca == NULL && !wild_ca) {
				fatal("revoking certificates by serial number "
				    "requires specification of a CA key");
			}
			cp += 7;
			cp = cp + strspn(cp, " \t");
			errno = 0;
			serial = strtoull(cp, &ep, 0);
			if (*cp == '\0' || (*ep != '\0' && *ep != '-'))
				fatal("%s:%lu: invalid serial \"%s\"",
				    path, lnum, cp);
			if (errno == ERANGE && serial == ULLONG_MAX)
				fatal("%s:%lu: serial out of range",
				    path, lnum);
			serial2 = serial;
			if (*ep == '-') {
				cp = ep + 1;
				errno = 0;
				serial2 = strtoull(cp, &ep, 0);
				if (*cp == '\0' || *ep != '\0')
					fatal("%s:%lu: invalid serial \"%s\"",
					    path, lnum, cp);
				if (errno == ERANGE && serial2 == ULLONG_MAX)
					fatal("%s:%lu: serial out of range",
					    path, lnum);
				if (serial2 <= serial)
					fatal("%s:%lu: invalid serial range "
					    "%llu:%llu", path, lnum,
					    (unsigned long long)serial,
					    (unsigned long long)serial2);
			}
			if (ssh_krl_revoke_cert_by_serial_range(krl,
			    ca, serial, serial2) != 0) {
				fatal("%s: revoke serial failed",
				    __func__);
			}
		} else if (strncasecmp(cp, "id:", 3) == 0) {
			if (ca == NULL && !wild_ca) {
				fatal("revoking certificates by key ID "
				    "requires specification of a CA key");
			}
			cp += 3;
			cp = cp + strspn(cp, " \t");
			if (ssh_krl_revoke_cert_by_key_id(krl, ca, cp) != 0)
				fatal("%s: revoke key ID failed", __func__);
		} else if (strncasecmp(cp, "hash:", 5) == 0) {
			cp += 5;
			cp = cp + strspn(cp, " \t");
			hash_to_blob(cp, &blob, &blen, file, lnum);
			r = ssh_krl_revoke_key_sha256(krl, blob, blen);
		} else {
			if (strncasecmp(cp, "key:", 4) == 0) {
				cp += 4;
				cp = cp + strspn(cp, " \t");
				was_explicit_key = 1;
			} else if (strncasecmp(cp, "sha1:", 5) == 0) {
				cp += 5;
				cp = cp + strspn(cp, " \t");
				was_sha1 = 1;
			} else if (strncasecmp(cp, "sha256:", 7) == 0) {
				cp += 7;
				cp = cp + strspn(cp, " \t");
				was_sha256 = 1;
				/*
				 * Just try to process the line as a key.
				 * Parsing will fail if it isn't.
				 */
			}
			if ((key = sshkey_new(KEY_UNSPEC)) == NULL)
				fatal("sshkey_new");
			if ((r = sshkey_read(key, &cp)) != 0)
				fatal("%s:%lu: invalid key: %s",
				    path, lnum, ssh_err(r));
			if (was_explicit_key)
				r = ssh_krl_revoke_key_explicit(krl, key);
			else if (was_sha1) {
				if (sshkey_fingerprint_raw(key,
				    SSH_DIGEST_SHA1, &blob, &blen) != 0) {
					fatal("%s:%lu: fingerprint failed",
					    file, lnum);
				}
				r = ssh_krl_revoke_key_sha1(krl, blob, blen);
			} else if (was_sha256) {
				if (sshkey_fingerprint_raw(key,
				    SSH_DIGEST_SHA256, &blob, &blen) != 0) {
					fatal("%s:%lu: fingerprint failed",
					    file, lnum);
				}
				r = ssh_krl_revoke_key_sha256(krl, blob, blen);
			} else
				r = ssh_krl_revoke_key(krl, key);
			if (r != 0)
				fatal("%s: revoke key failed: %s",
				    __func__, ssh_err(r));
			freezero(blob, blen);
			blob = NULL;
			blen = 0;
			sshkey_free(key);
		}
	}
	if (strcmp(path, "-") != 0)
		fclose(krl_spec);
	free(line);
	free(path);
}

static void
do_gen_krl(struct passwd *pw, int updating, const char *ca_key_path,
    unsigned long long krl_version, const char *krl_comment,
    int argc, char **argv)
{
	struct ssh_krl *krl;
	struct stat sb;
	struct sshkey *ca = NULL;
	int fd, i, r, wild_ca = 0;
	char *tmp;
	struct sshbuf *kbuf;

	if (*identity_file == '\0')
		fatal("KRL generation requires an output file");
	if (stat(identity_file, &sb) == -1) {
		if (errno != ENOENT)
			fatal("Cannot access KRL \"%s\": %s",
			    identity_file, strerror(errno));
		if (updating)
			fatal("KRL \"%s\" does not exist", identity_file);
	}
	if (ca_key_path != NULL) {
		if (strcasecmp(ca_key_path, "none") == 0)
			wild_ca = 1;
		else {
			tmp = tilde_expand_filename(ca_key_path, pw->pw_uid);
			if ((r = sshkey_load_public(tmp, &ca, NULL)) != 0)
				fatal("Cannot load CA public key %s: %s",
				    tmp, ssh_err(r));
			free(tmp);
		}
	}

	if (updating)
		load_krl(identity_file, &krl);
	else if ((krl = ssh_krl_init()) == NULL)
		fatal("couldn't create KRL");

	if (krl_version != 0)
		ssh_krl_set_version(krl, krl_version);
	if (krl_comment != NULL)
		ssh_krl_set_comment(krl, krl_comment);

	for (i = 0; i < argc; i++)
		update_krl_from_file(pw, argv[i], wild_ca, ca, krl);

	if ((kbuf = sshbuf_new()) == NULL)
		fatal("sshbuf_new failed");
	if (ssh_krl_to_blob(krl, kbuf, NULL, 0) != 0)
		fatal("Couldn't generate KRL");
	if ((fd = open(identity_file, O_WRONLY|O_CREAT|O_TRUNC, 0644)) == -1)
		fatal("open %s: %s", identity_file, strerror(errno));
	if (atomicio(vwrite, fd, sshbuf_mutable_ptr(kbuf), sshbuf_len(kbuf)) !=
	    sshbuf_len(kbuf))
		fatal("write %s: %s", identity_file, strerror(errno));
	close(fd);
	sshbuf_free(kbuf);
	ssh_krl_free(krl);
	sshkey_free(ca);
}

static void
do_check_krl(struct passwd *pw, int argc, char **argv)
{
	int i, r, ret = 0;
	char *comment;
	struct ssh_krl *krl;
	struct sshkey *k;

	if (*identity_file == '\0')
		fatal("KRL checking requires an input file");
	load_krl(identity_file, &krl);
	for (i = 0; i < argc; i++) {
		if ((r = sshkey_load_public(argv[i], &k, &comment)) != 0)
			fatal("Cannot load public key %s: %s",
			    argv[i], ssh_err(r));
		r = ssh_krl_check_key(krl, k);
		printf("%s%s%s%s: %s\n", argv[i],
		    *comment ? " (" : "", comment, *comment ? ")" : "",
		    r == 0 ? "ok" : "REVOKED");
		if (r != 0)
			ret = 1;
		sshkey_free(k);
		free(comment);
	}
	ssh_krl_free(krl);
	exit(ret);
}

static void
usage(void)
{
	fprintf(stderr,
	    "usage: ssh-keygen [-q] [-b bits] [-t dsa | ecdsa | ed25519 | rsa] [-m format]\n"
	    "                  [-N new_passphrase] [-C comment] [-f output_keyfile]\n"
	    "       ssh-keygen -p [-P old_passphrase] [-N new_passphrase] [-m format]\n"
	    "                   [-f keyfile]\n"
	    "       ssh-keygen -i [-m key_format] [-f input_keyfile]\n"
	    "       ssh-keygen -e [-m key_format] [-f input_keyfile]\n"
	    "       ssh-keygen -y [-f input_keyfile]\n"
	    "       ssh-keygen -c [-P passphrase] [-C comment] [-f keyfile]\n"
	    "       ssh-keygen -l [-v] [-E fingerprint_hash] [-f input_keyfile]\n"
	    "       ssh-keygen -B [-f input_keyfile]\n");
#ifdef ENABLE_PKCS11
	fprintf(stderr,
	    "       ssh-keygen -D pkcs11\n");
#endif
	fprintf(stderr,
	    "       ssh-keygen -F hostname [-f known_hosts_file] [-l]\n"
	    "       ssh-keygen -H [-f known_hosts_file]\n"
	    "       ssh-keygen -R hostname [-f known_hosts_file]\n"
	    "       ssh-keygen -r hostname [-f input_keyfile] [-g]\n"
#ifdef WITH_OPENSSL
	    "       ssh-keygen -G output_file [-v] [-b bits] [-M memory] [-S start_point]\n"
	    "       ssh-keygen -T output_file -f input_file [-v] [-a rounds] [-J num_lines]\n"
	    "                  [-j start_line] [-K checkpt] [-W generator]\n"
#endif
	    "       ssh-keygen -s ca_key -I certificate_identity [-h] [-U]\n"
	    "                  [-D pkcs11_provider] [-n principals] [-O option]\n"
	    "                  [-V validity_interval] [-z serial_number] file ...\n"
	    "       ssh-keygen -L [-f input_keyfile]\n"
	    "       ssh-keygen -A\n"
	    "       ssh-keygen -k -f krl_file [-u] [-s ca_public] [-z version_number]\n"
	    "                  file ...\n"
	    "       ssh-keygen -Q -f krl_file file ...\n");
	exit(1);
}

/*
 * Main program for key management.
 */
int
main(int argc, char **argv)
{
	char dotsshdir[PATH_MAX], comment[1024], *passphrase1, *passphrase2;
	char *rr_hostname = NULL, *ep, *fp, *ra;
	struct sshkey *private, *public;
	struct passwd *pw;
	struct stat st;
	int r, opt, type, fd;
	int change_passphrase = 0, change_comment = 0, show_cert = 0;
	int find_host = 0, delete_host = 0, hash_hosts = 0;
	int gen_all_hostkeys = 0, gen_krl = 0, update_krl = 0, check_krl = 0;
	int prefer_agent = 0, convert_to = 0, convert_from = 0;
	int print_public = 0, print_generic = 0, cert_serial_autoinc = 0;
	unsigned long long cert_serial = 0;
	char *identity_comment = NULL, *ca_key_path = NULL;
	u_int bits = 0;
	FILE *f;
	const char *errstr;
	int log_level = SYSLOG_LEVEL_INFO;
#ifdef WITH_OPENSSL
	/* Moduli generation/screening */
	char out_file[PATH_MAX], *checkpoint = NULL;
	u_int32_t memory = 0, generator_wanted = 0;
	int do_gen_candidates = 0, do_screen_candidates = 0;
	unsigned long start_lineno = 0, lines_to_process = 0;
	BIGNUM *start = NULL;
#endif

	extern int optind;
	extern char *optarg;

	ssh_malloc_init();	/* must be called before any mallocs */
	/* Ensure that fds 0, 1 and 2 are open or directed to /dev/null */
	sanitise_stdfd();

	__progname = ssh_get_progname(argv[0]);

	seed_rng();

	log_init(argv[0], SYSLOG_LEVEL_INFO, SYSLOG_FACILITY_USER, 1);

	msetlocale();

	/* we need this for the home * directory.  */
	pw = getpwuid(getuid());
	if (!pw)
		fatal("No user exists for uid %lu", (u_long)getuid());
	if (gethostname(hostname, sizeof(hostname)) < 0)
		fatal("gethostname: %s", strerror(errno));

	/* Remaining characters: Ydw */
	while ((opt = getopt(argc, argv, "ABHLQUXceghiklopquvxy"
	    "C:D:E:F:G:I:J:K:M:N:O:P:R:S:T:V:W:Z:"
	    "a:b:f:g:j:m:n:r:s:t:z:")) != -1) {
		switch (opt) {
		case 'A':
			gen_all_hostkeys = 1;
			break;
		case 'b':
			bits = (u_int32_t)strtonum(optarg, 10, 32768, &errstr);
			if (errstr)
				fatal("Bits has bad value %s (%s)",
					optarg, errstr);
			break;
		case 'E':
			fingerprint_hash = ssh_digest_alg_by_name(optarg);
			if (fingerprint_hash == -1)
				fatal("Invalid hash algorithm \"%s\"", optarg);
			break;
		case 'F':
			find_host = 1;
			rr_hostname = optarg;
			break;
		case 'H':
			hash_hosts = 1;
			break;
		case 'I':
			cert_key_id = optarg;
			break;
		case 'R':
			delete_host = 1;
			rr_hostname = optarg;
			break;
		case 'L':
			show_cert = 1;
			break;
		case 'l':
			print_fingerprint = 1;
			break;
		case 'B':
			print_bubblebabble = 1;
			break;
		case 'm':
			if (strcasecmp(optarg, "RFC4716") == 0 ||
			    strcasecmp(optarg, "ssh2") == 0) {
				convert_format = FMT_RFC4716;
				break;
			}
			if (strcasecmp(optarg, "PKCS8") == 0) {
				convert_format = FMT_PKCS8;
				break;
			}
			if (strcasecmp(optarg, "PEM") == 0) {
				convert_format = FMT_PEM;
				use_new_format = 0;
				break;
			}
			fatal("Unsupported conversion format \"%s\"", optarg);
		case 'n':
			cert_principals = optarg;
			break;
		case 'o':
			/* no-op; new format is already the default */
			break;
		case 'p':
			change_passphrase = 1;
			break;
		case 'c':
			change_comment = 1;
			break;
		case 'f':
			if (strlcpy(identity_file, optarg,
			    sizeof(identity_file)) >= sizeof(identity_file))
				fatal("Identity filename too long");
			have_identity = 1;
			break;
		case 'g':
			print_generic = 1;
			break;
		case 'P':
			identity_passphrase = optarg;
			break;
		case 'N':
			identity_new_passphrase = optarg;
			break;
		case 'Q':
			check_krl = 1;
			break;
		case 'O':
			add_cert_option(optarg);
			break;
		case 'Z':
			new_format_cipher = optarg;
			break;
		case 'C':
			identity_comment = optarg;
			break;
		case 'q':
			quiet = 1;
			break;
		case 'e':
		case 'x':
			/* export key */
			convert_to = 1;
			break;
		case 'h':
			cert_key_type = SSH2_CERT_TYPE_HOST;
			certflags_flags = 0;
			break;
		case 'k':
			gen_krl = 1;
			break;
		case 'i':
		case 'X':
			/* import key */
			convert_from = 1;
			break;
		case 'y':
			print_public = 1;
			break;
		case 's':
			ca_key_path = optarg;
			break;
		case 't':
			key_type_name = optarg;
			break;
		case 'D':
			pkcs11provider = optarg;
			break;
		case 'U':
			prefer_agent = 1;
			break;
		case 'u':
			update_krl = 1;
			break;
		case 'v':
			if (log_level == SYSLOG_LEVEL_INFO)
				log_level = SYSLOG_LEVEL_DEBUG1;
			else {
				if (log_level >= SYSLOG_LEVEL_DEBUG1 &&
				    log_level < SYSLOG_LEVEL_DEBUG3)
					log_level++;
			}
			break;
		case 'r':
			rr_hostname = optarg;
			break;
		case 'a':
			rounds = (int)strtonum(optarg, 1, INT_MAX, &errstr);
			if (errstr)
				fatal("Invalid number: %s (%s)",
					optarg, errstr);
			break;
		case 'V':
			parse_cert_times(optarg);
			break;
		case 'z':
			errno = 0;
			if (*optarg == '+') {
				cert_serial_autoinc = 1;
				optarg++;
			}
			cert_serial = strtoull(optarg, &ep, 10);
			if (*optarg < '0' || *optarg > '9' || *ep != '\0' ||
			    (errno == ERANGE && cert_serial == ULLONG_MAX))
				fatal("Invalid serial number \"%s\"", optarg);
			break;
#ifdef WITH_OPENSSL
		/* Moduli generation/screening */
		case 'G':
			do_gen_candidates = 1;
			if (strlcpy(out_file, optarg, sizeof(out_file)) >=
			    sizeof(out_file))
				fatal("Output filename too long");
			break;
		case 'J':
			lines_to_process = strtoul(optarg, NULL, 10);
			break;
		case 'j':
			start_lineno = strtoul(optarg, NULL, 10);
			break;
		case 'K':
			if (strlen(optarg) >= PATH_MAX)
				fatal("Checkpoint filename too long");
			checkpoint = xstrdup(optarg);
			break;
		case 'M':
			memory = (u_int32_t)strtonum(optarg, 1, UINT_MAX,
			    &errstr);
			if (errstr)
				fatal("Memory limit is %s: %s", errstr, optarg);
			break;
		case 'S':
			/* XXX - also compare length against bits */
			if (BN_hex2bn(&start, optarg) == 0)
				fatal("Invalid start point.");
			break;
		case 'T':
			do_screen_candidates = 1;
			if (strlcpy(out_file, optarg, sizeof(out_file)) >=
			    sizeof(out_file))
				fatal("Output filename too long");
			break;
		case 'W':
			generator_wanted = (u_int32_t)strtonum(optarg, 1,
			    UINT_MAX, &errstr);
			if (errstr != NULL)
				fatal("Desired generator invalid: %s (%s)",
				    optarg, errstr);
			break;
#endif /* WITH_OPENSSL */
		case '?':
		default:
			usage();
		}
	}

	/* reinit */
	log_init(argv[0], log_level, SYSLOG_FACILITY_USER, 1);

	argv += optind;
	argc -= optind;

	if (ca_key_path != NULL) {
		if (argc < 1 && !gen_krl) {
			error("Too few arguments.");
			usage();
		}
	} else if (argc > 0 && !gen_krl && !check_krl) {
		error("Too many arguments.");
		usage();
	}
	if (change_passphrase && change_comment) {
		error("Can only have one of -p and -c.");
		usage();
	}
	if (print_fingerprint && (delete_host || hash_hosts)) {
		error("Cannot use -l with -H or -R.");
		usage();
	}
	if (gen_krl) {
		do_gen_krl(pw, update_krl, ca_key_path,
		    cert_serial, identity_comment, argc, argv);
		return (0);
	}
	if (check_krl) {
		do_check_krl(pw, argc, argv);
		return (0);
	}
	if (ca_key_path != NULL) {
		if (cert_key_id == NULL)
			fatal("Must specify key id (-I) when certifying");
		do_ca_sign(pw, ca_key_path, prefer_agent,
		    cert_serial, cert_serial_autoinc, argc, argv);
	}
	if (show_cert)
		do_show_cert(pw);
	if (delete_host || hash_hosts || find_host) {
		do_known_hosts(pw, rr_hostname, find_host,
		    delete_host, hash_hosts);
	}
	if (pkcs11provider != NULL)
		do_download(pw);
	if (print_fingerprint || print_bubblebabble)
		do_fingerprint(pw);
	if (change_passphrase)
		do_change_passphrase(pw);
	if (change_comment)
		do_change_comment(pw, identity_comment);
#ifdef WITH_OPENSSL
	if (convert_to)
		do_convert_to(pw);
	if (convert_from)
		do_convert_from(pw);
#endif
	if (print_public)
		do_print_public(pw);
	if (rr_hostname != NULL) {
		unsigned int n = 0;

		if (have_identity) {
			n = do_print_resource_record(pw, identity_file,
			    rr_hostname, print_generic);
			if (n == 0)
				fatal("%s: %s", identity_file, strerror(errno));
			exit(0);
		} else {

			n += do_print_resource_record(pw,
			    _PATH_HOST_RSA_KEY_FILE, rr_hostname,
			    print_generic);
			n += do_print_resource_record(pw,
			    _PATH_HOST_DSA_KEY_FILE, rr_hostname,
			    print_generic);
			n += do_print_resource_record(pw,
			    _PATH_HOST_ECDSA_KEY_FILE, rr_hostname,
			    print_generic);
			n += do_print_resource_record(pw,
			    _PATH_HOST_ED25519_KEY_FILE, rr_hostname,
			    print_generic);
			n += do_print_resource_record(pw,
			    _PATH_HOST_XMSS_KEY_FILE, rr_hostname,
			    print_generic);
			if (n == 0)
				fatal("no keys found.");
			exit(0);
		}
	}

#ifdef WITH_OPENSSL
	if (do_gen_candidates) {
		FILE *out = fopen(out_file, "w");

		if (out == NULL) {
			error("Couldn't open modulus candidate file \"%s\": %s",
			    out_file, strerror(errno));
			return (1);
		}
		if (bits == 0)
			bits = DEFAULT_BITS;
		if (gen_candidates(out, memory, bits, start) != 0)
			fatal("modulus candidate generation failed");

		return (0);
	}

	if (do_screen_candidates) {
		FILE *in;
		FILE *out = fopen(out_file, "a");

		if (have_identity && strcmp(identity_file, "-") != 0) {
			if ((in = fopen(identity_file, "r")) == NULL) {
				fatal("Couldn't open modulus candidate "
				    "file \"%s\": %s", identity_file,
				    strerror(errno));
			}
		} else
			in = stdin;

		if (out == NULL) {
			fatal("Couldn't open moduli file \"%s\": %s",
			    out_file, strerror(errno));
		}
		if (prime_test(in, out, rounds == 0 ? 100 : rounds,
		    generator_wanted, checkpoint,
		    start_lineno, lines_to_process) != 0)
			fatal("modulus screening failed");
		return (0);
	}
#endif

	if (gen_all_hostkeys) {
		do_gen_all_hostkeys(pw);
		return (0);
	}

	if (key_type_name == NULL)
		key_type_name = DEFAULT_KEY_TYPE_NAME;

	type = sshkey_type_from_name(key_type_name);
	type_bits_valid(type, key_type_name, &bits);

	if (!quiet)
		printf("Generating public/private %s key pair.\n",
		    key_type_name);
	if ((r = sshkey_generate(type, bits, &private)) != 0)
		fatal("sshkey_generate failed");
	if ((r = sshkey_from_private(private, &public)) != 0)
		fatal("sshkey_from_private failed: %s\n", ssh_err(r));

	if (!have_identity)
		ask_filename(pw, "Enter file in which to save the key");

	/* Create ~/.ssh directory if it doesn't already exist. */
	snprintf(dotsshdir, sizeof dotsshdir, "%s/%s",
	    pw->pw_dir, _PATH_SSH_USER_DIR);
	if (strstr(identity_file, dotsshdir) != NULL) {
		if (stat(dotsshdir, &st) < 0) {
			if (errno != ENOENT) {
				error("Could not stat %s: %s", dotsshdir,
				    strerror(errno));
			} else if (mkdir(dotsshdir, 0700) < 0) {
				error("Could not create directory '%s': %s",
				    dotsshdir, strerror(errno));
			} else if (!quiet)
				printf("Created directory '%s'.\n", dotsshdir);
		}
	}
	/* If the file already exists, ask the user to confirm. */
	if (stat(identity_file, &st) >= 0) {
		char yesno[3];
		printf("%s already exists.\n", identity_file);
		printf("Overwrite (y/n)? ");
		fflush(stdout);
		if (fgets(yesno, sizeof(yesno), stdin) == NULL)
			exit(1);
		if (yesno[0] != 'y' && yesno[0] != 'Y')
			exit(1);
	}
	/* Ask for a passphrase (twice). */
	if (identity_passphrase)
		passphrase1 = xstrdup(identity_passphrase);
	else if (identity_new_passphrase)
		passphrase1 = xstrdup(identity_new_passphrase);
	else {
passphrase_again:
		passphrase1 =
			read_passphrase("Enter passphrase (empty for no "
			    "passphrase): ", RP_ALLOW_STDIN);
		passphrase2 = read_passphrase("Enter same passphrase again: ",
		    RP_ALLOW_STDIN);
		if (strcmp(passphrase1, passphrase2) != 0) {
			/*
			 * The passphrases do not match.  Clear them and
			 * retry.
			 */
			explicit_bzero(passphrase1, strlen(passphrase1));
			explicit_bzero(passphrase2, strlen(passphrase2));
			free(passphrase1);
			free(passphrase2);
			printf("Passphrases do not match.  Try again.\n");
			goto passphrase_again;
		}
		/* Clear the other copy of the passphrase. */
		explicit_bzero(passphrase2, strlen(passphrase2));
		free(passphrase2);
	}

	if (identity_comment) {
		strlcpy(comment, identity_comment, sizeof(comment));
	} else {
		/* Create default comment field for the passphrase. */
		snprintf(comment, sizeof comment, "%s@%s", pw->pw_name, hostname);
	}

	/* Save the key with the given passphrase and comment. */
	if ((r = sshkey_save_private(private, identity_file, passphrase1,
	    comment, use_new_format, new_format_cipher, rounds)) != 0) {
		error("Saving key \"%s\" failed: %s",
		    identity_file, ssh_err(r));
		explicit_bzero(passphrase1, strlen(passphrase1));
		free(passphrase1);
		exit(1);
	}
	/* Clear the passphrase. */
	explicit_bzero(passphrase1, strlen(passphrase1));
	free(passphrase1);

	/* Clear the private key and the random number generator. */
	sshkey_free(private);

	if (!quiet)
		printf("Your identification has been saved in %s.\n", identity_file);

	strlcat(identity_file, ".pub", sizeof(identity_file));
	if ((fd = open(identity_file, O_WRONLY|O_CREAT|O_TRUNC, 0644)) == -1)
		fatal("Unable to save public key to %s: %s",
		    identity_file, strerror(errno));
	if ((f = fdopen(fd, "w")) == NULL)
		fatal("fdopen %s failed: %s", identity_file, strerror(errno));
	if ((r = sshkey_write(public, f)) != 0)
		error("write key failed: %s", ssh_err(r));
	fprintf(f, " %s\n", comment);
	if (ferror(f) || fclose(f) != 0)
		fatal("write public failed: %s", strerror(errno));

	if (!quiet) {
		fp = sshkey_fingerprint(public, fingerprint_hash,
		    SSH_FP_DEFAULT);
		ra = sshkey_fingerprint(public, fingerprint_hash,
		    SSH_FP_RANDOMART);
		if (fp == NULL || ra == NULL)
			fatal("sshkey_fingerprint failed");
		printf("Your public key has been saved in %s.\n",
		    identity_file);
		printf("The key fingerprint is:\n");
		printf("%s %s\n", fp, comment);
		printf("The key's randomart image is:\n");
		printf("%s\n", ra);
		free(ra);
		free(fp);
	}

	sshkey_free(public);
	exit(0);
}<|MERGE_RESOLUTION|>--- conflicted
+++ resolved
@@ -213,15 +213,9 @@
 		if (sshkey_ecdsa_bits_to_nid(*bitsp) == -1)
 			fatal("Invalid ECDSA key length: valid lengths are "
 #ifdef OPENSSL_HAS_NISTP521
-<<<<<<< HEAD
-				"256, 384 or 521 bits");
-#else
-				"256 or 384 bits");
-=======
 			    "256, 384 or 521 bits");
 #else
 			    "256 or 384 bits");
->>>>>>> 85cf2488
 #endif
 	}
 #endif
