--- conflicted
+++ resolved
@@ -1943,11 +1943,7 @@
 	unsigned long long ull;
 
 	errno = 0;
-<<<<<<< HEAD
 	ull = strtoull(s, &ep, 16);  // CodeQL [SM02313] false positive: strtoull will initialize ep.
-=======
-	ull = strtoull(s, &ep, 16);
->>>>>>> 99afa05d
 	if (*s == '\0' || *ep != '\0')
 		fatal("Invalid certificate time: not a number");
 	if (errno == ERANGE && ull == ULONG_MAX)
