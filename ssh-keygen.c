/* $OpenBSD: ssh-keygen.c,v 1.307 2017/07/07 03:53:12 djm Exp $ */
/*
 * Author: Tatu Ylonen <ylo@cs.hut.fi>
 * Copyright (c) 1994 Tatu Ylonen <ylo@cs.hut.fi>, Espoo, Finland
 *                    All rights reserved
 * Identity and host key generation and maintenance.
 *
 * As far as I am concerned, the code I have written for this software
 * can be used freely for any purpose.  Any derived versions of this
 * software must be clearly marked as such, and if the derived work is
 * incompatible with the protocol description in the RFC file, it must be
 * called by a name other than "ssh" or "Secure Shell".
 */

#include "includes.h"

#include <sys/types.h>
#include <sys/socket.h>
#include <sys/stat.h>

#ifdef WITH_OPENSSL
#include <openssl/evp.h>
#include <openssl/pem.h>
#include "openbsd-compat/openssl-compat.h"
#endif

#include <errno.h>
#include <fcntl.h>
#include <netdb.h>
#ifdef HAVE_PATHS_H
# include <paths.h>
#endif
#include <pwd.h>
#include <stdarg.h>
#include <stdio.h>
#include <stdlib.h>
#include <string.h>
#include <unistd.h>
#include <limits.h>
#include <locale.h>

#include "xmalloc.h"
#include "sshkey.h"
#include "authfile.h"
#include "uuencode.h"
#include "sshbuf.h"
#include "pathnames.h"
#include "log.h"
#include "misc.h"
#include "match.h"
#include "hostfile.h"
#include "dns.h"
#include "ssh.h"
#include "ssh2.h"
#include "ssherr.h"
#include "ssh-pkcs11.h"
#include "atomicio.h"
#include "krl.h"
#include "digest.h"
#include "utf8.h"
#include "authfd.h"
#include "sshfileperm.h"

#ifdef WITH_OPENSSL
# define DEFAULT_KEY_TYPE_NAME "rsa"
#else
# define DEFAULT_KEY_TYPE_NAME "ed25519"
#endif

/* Number of bits in the RSA/DSA key.  This value can be set on the command line. */
#define DEFAULT_BITS		2048
#define DEFAULT_BITS_DSA	1024
#define DEFAULT_BITS_ECDSA	256
u_int32_t bits = 0;

/*
 * Flag indicating that we just want to change the passphrase.  This can be
 * set on the command line.
 */
int change_passphrase = 0;

/*
 * Flag indicating that we just want to change the comment.  This can be set
 * on the command line.
 */
int change_comment = 0;

int quiet = 0;

int log_level = SYSLOG_LEVEL_INFO;

/* Flag indicating that we want to hash a known_hosts file */
int hash_hosts = 0;
/* Flag indicating that we want lookup a host in known_hosts file */
int find_host = 0;
/* Flag indicating that we want to delete a host from a known_hosts file */
int delete_host = 0;

/* Flag indicating that we want to show the contents of a certificate */
int show_cert = 0;

/* Flag indicating that we just want to see the key fingerprint */
int print_fingerprint = 0;
int print_bubblebabble = 0;

/* Hash algorithm to use for fingerprints. */
int fingerprint_hash = SSH_FP_HASH_DEFAULT;

/* The identity file name, given on the command line or entered by the user. */
char identity_file[1024];
int have_identity = 0;

/* This is set to the passphrase if given on the command line. */
char *identity_passphrase = NULL;

/* This is set to the new passphrase if given on the command line. */
char *identity_new_passphrase = NULL;

/* This is set to the new comment if given on the command line. */
char *identity_comment = NULL;

/* Path to CA key when certifying keys. */
char *ca_key_path = NULL;

/* Prefer to use agent keys for CA signing */
int prefer_agent = 0;

/* Certificate serial number */
unsigned long long cert_serial = 0;

/* Key type when certifying */
u_int cert_key_type = SSH2_CERT_TYPE_USER;

/* "key ID" of signed key */
char *cert_key_id = NULL;

/* Comma-separated list of principal names for certifying keys */
char *cert_principals = NULL;

/* Validity period for certificates */
u_int64_t cert_valid_from = 0;
u_int64_t cert_valid_to = ~0ULL;

/* Certificate options */
#define CERTOPT_X_FWD	(1)
#define CERTOPT_AGENT_FWD	(1<<1)
#define CERTOPT_PORT_FWD	(1<<2)
#define CERTOPT_PTY		(1<<3)
#define CERTOPT_USER_RC	(1<<4)
#define CERTOPT_DEFAULT	(CERTOPT_X_FWD|CERTOPT_AGENT_FWD| \
			 CERTOPT_PORT_FWD|CERTOPT_PTY|CERTOPT_USER_RC)
u_int32_t certflags_flags = CERTOPT_DEFAULT;
char *certflags_command = NULL;
char *certflags_src_addr = NULL;

/* Arbitrary extensions specified by user */
struct cert_userext {
	char *key;
	char *val;
	int crit;
};
struct cert_userext *cert_userext;
size_t ncert_userext;

/* Conversion to/from various formats */
int convert_to = 0;
int convert_from = 0;
enum {
	FMT_RFC4716,
	FMT_PKCS8,
	FMT_PEM
} convert_format = FMT_RFC4716;
int print_public = 0;
int print_generic = 0;

char *key_type_name = NULL;

/* Load key from this PKCS#11 provider */
char *pkcs11provider = NULL;

/* Use new OpenSSH private key format when writing SSH2 keys instead of PEM */
int use_new_format = 0;

/* Cipher for new-format private keys */
char *new_format_cipher = NULL;

/*
 * Number of KDF rounds to derive new format keys /
 * number of primality trials when screening moduli.
 */
int rounds = 0;

/* argv0 */
extern char *__progname;

char hostname[NI_MAXHOST];

#ifdef WITH_OPENSSL
/* moduli.c */
int gen_candidates(FILE *, u_int32_t, u_int32_t, BIGNUM *);
int prime_test(FILE *, FILE *, u_int32_t, u_int32_t, char *, unsigned long,
    unsigned long);
#endif

static void
type_bits_valid(int type, const char *name, u_int32_t *bitsp)
{
#ifdef WITH_OPENSSL
	u_int maxbits, nid;
#endif

	if (type == KEY_UNSPEC)
		fatal("unknown key type %s", key_type_name);
	if (*bitsp == 0) {
#ifdef WITH_OPENSSL
		if (type == KEY_DSA)
			*bitsp = DEFAULT_BITS_DSA;
		else if (type == KEY_ECDSA) {
			if (name != NULL &&
			    (nid = sshkey_ecdsa_nid_from_name(name)) > 0)
				*bitsp = sshkey_curve_nid_to_bits(nid);
			if (*bitsp == 0)
				*bitsp = DEFAULT_BITS_ECDSA;
		} else
#endif
			*bitsp = DEFAULT_BITS;
	}
#ifdef WITH_OPENSSL
	maxbits = (type == KEY_DSA) ?
	    OPENSSL_DSA_MAX_MODULUS_BITS : OPENSSL_RSA_MAX_MODULUS_BITS;
	if (*bitsp > maxbits)
		fatal("key bits exceeds maximum %d", maxbits);
	switch (type) {
	case KEY_DSA:
		if (*bitsp != 1024)
			fatal("Invalid DSA key length: must be 1024 bits");
		break;
	case KEY_RSA:
		if (*bitsp < SSH_RSA_MINIMUM_MODULUS_SIZE)
			fatal("Invalid RSA key length: minimum is %d bits",
			    SSH_RSA_MINIMUM_MODULUS_SIZE);
		break;
	case KEY_ECDSA:
		if (sshkey_ecdsa_bits_to_nid(*bitsp) == -1)
			fatal("Invalid ECDSA key length: valid lengths are "
#ifdef OPENSSL_HAS_NISTP521
				"256, 384 or 521 bits");
#else
			"256 or 384 bits");
#endif
	}
#endif
}

static void
ask_filename(struct passwd *pw, const char *prompt)
{
	char buf[1024];
	char *name = NULL;

	if (key_type_name == NULL)
		name = _PATH_SSH_CLIENT_ID_RSA;
	else {
		switch (sshkey_type_from_name(key_type_name)) {
		case KEY_DSA_CERT:
		case KEY_DSA:
			name = _PATH_SSH_CLIENT_ID_DSA;
			break;
#ifdef OPENSSL_HAS_ECC
		case KEY_ECDSA_CERT:
		case KEY_ECDSA:
			name = _PATH_SSH_CLIENT_ID_ECDSA;
			break;
#endif
		case KEY_RSA_CERT:
		case KEY_RSA:
			name = _PATH_SSH_CLIENT_ID_RSA;
			break;
		case KEY_ED25519:
		case KEY_ED25519_CERT:
			name = _PATH_SSH_CLIENT_ID_ED25519;
			break;
		default:
			fatal("bad key type");
		}
	}
	snprintf(identity_file, sizeof(identity_file),
	    "%s/%s", pw->pw_dir, name);
	printf("%s (%s): ", prompt, identity_file);
	fflush(stdout);
	if (fgets(buf, sizeof(buf), stdin) == NULL)
		exit(1);
	buf[strcspn(buf, "\n")] = '\0';
	if (strcmp(buf, "") != 0)
		strlcpy(identity_file, buf, sizeof(identity_file));
	have_identity = 1;
}

static struct sshkey *
load_identity(char *filename)
{
	char *pass;
	struct sshkey *prv;
	int r;

	if ((r = sshkey_load_private(filename, "", &prv, NULL)) == 0)
		return prv;
	if (r != SSH_ERR_KEY_WRONG_PASSPHRASE)
		fatal("Load key \"%s\": %s", filename, ssh_err(r));
	if (identity_passphrase)
		pass = xstrdup(identity_passphrase);
	else
		pass = read_passphrase("Enter passphrase: ", RP_ALLOW_STDIN);
	r = sshkey_load_private(filename, pass, &prv, NULL);
	explicit_bzero(pass, strlen(pass));
	free(pass);
	if (r != 0)
		fatal("Load key \"%s\": %s", filename, ssh_err(r));
	return prv;
}

#define SSH_COM_PUBLIC_BEGIN		"---- BEGIN SSH2 PUBLIC KEY ----"
#define SSH_COM_PUBLIC_END		"---- END SSH2 PUBLIC KEY ----"
#define SSH_COM_PRIVATE_BEGIN		"---- BEGIN SSH2 ENCRYPTED PRIVATE KEY ----"
#define	SSH_COM_PRIVATE_KEY_MAGIC	0x3f6ff9eb

#ifdef WITH_OPENSSL
static void
do_convert_to_ssh2(struct passwd *pw, struct sshkey *k)
{
	size_t len;
	u_char *blob;
	char comment[61];
	int r;

	if ((r = sshkey_to_blob(k, &blob, &len)) != 0)
		fatal("key_to_blob failed: %s", ssh_err(r));
	/* Comment + surrounds must fit into 72 chars (RFC 4716 sec 3.3) */
	snprintf(comment, sizeof(comment),
	    "%u-bit %s, converted by %s@%s from OpenSSH",
	    sshkey_size(k), sshkey_type(k),
	    pw->pw_name, hostname);

	fprintf(stdout, "%s\n", SSH_COM_PUBLIC_BEGIN);
	fprintf(stdout, "Comment: \"%s\"\n", comment);
	dump_base64(stdout, blob, len);
	fprintf(stdout, "%s\n", SSH_COM_PUBLIC_END);
	sshkey_free(k);
	free(blob);
	exit(0);
}

static void
do_convert_to_pkcs8(struct sshkey *k)
{
	switch (sshkey_type_plain(k->type)) {
	case KEY_RSA:
		if (!PEM_write_RSA_PUBKEY(stdout, k->rsa))
			fatal("PEM_write_RSA_PUBKEY failed");
		break;
	case KEY_DSA:
		if (!PEM_write_DSA_PUBKEY(stdout, k->dsa))
			fatal("PEM_write_DSA_PUBKEY failed");
		break;
#ifdef OPENSSL_HAS_ECC
	case KEY_ECDSA:
		if (!PEM_write_EC_PUBKEY(stdout, k->ecdsa))
			fatal("PEM_write_EC_PUBKEY failed");
		break;
#endif
	default:
		fatal("%s: unsupported key type %s", __func__, sshkey_type(k));
	}
	exit(0);
}

static void
do_convert_to_pem(struct sshkey *k)
{
	switch (sshkey_type_plain(k->type)) {
	case KEY_RSA:
		if (!PEM_write_RSAPublicKey(stdout, k->rsa))
			fatal("PEM_write_RSAPublicKey failed");
		break;
#if notyet /* OpenSSH 0.9.8 lacks this function */
	case KEY_DSA:
		if (!PEM_write_DSAPublicKey(stdout, k->dsa))
			fatal("PEM_write_DSAPublicKey failed");
		break;
#endif
	/* XXX ECDSA? */
	default:
		fatal("%s: unsupported key type %s", __func__, sshkey_type(k));
	}
	exit(0);
}

static void
do_convert_to(struct passwd *pw)
{
	struct sshkey *k;
	struct stat st;
	int r;

	if (!have_identity)
		ask_filename(pw, "Enter file in which the key is");
	if (stat(identity_file, &st) < 0)
		fatal("%s: %s: %s", __progname, identity_file, strerror(errno));
	if ((r = sshkey_load_public(identity_file, &k, NULL)) != 0)
		k = load_identity(identity_file);
	switch (convert_format) {
	case FMT_RFC4716:
		do_convert_to_ssh2(pw, k);
		break;
	case FMT_PKCS8:
		do_convert_to_pkcs8(k);
		break;
	case FMT_PEM:
		do_convert_to_pem(k);
		break;
	default:
		fatal("%s: unknown key format %d", __func__, convert_format);
	}
	exit(0);
}

/*
 * This is almost exactly the bignum1 encoding, but with 32 bit for length
 * instead of 16.
 */
static void
buffer_get_bignum_bits(struct sshbuf *b, BIGNUM *value)
{
	u_int bytes, bignum_bits;
	int r;

	if ((r = sshbuf_get_u32(b, &bignum_bits)) != 0)
		fatal("%s: buffer error: %s", __func__, ssh_err(r));
	bytes = (bignum_bits + 7) / 8;
	if (sshbuf_len(b) < bytes)
		fatal("%s: input buffer too small: need %d have %zu",
		    __func__, bytes, sshbuf_len(b));
	if (BN_bin2bn(sshbuf_ptr(b), bytes, value) == NULL)
		fatal("%s: BN_bin2bn failed", __func__);
	if ((r = sshbuf_consume(b, bytes)) != 0)
		fatal("%s: buffer error: %s", __func__, ssh_err(r));
}

static struct sshkey *
do_convert_private_ssh2_from_blob(u_char *blob, u_int blen)
{
	struct sshbuf *b;
	struct sshkey *key = NULL;
	char *type, *cipher;
	u_char e1, e2, e3, *sig = NULL, data[] = "abcde12345";
	int r, rlen, ktype;
	u_int magic, i1, i2, i3, i4;
	size_t slen;
	u_long e;

	if ((b = sshbuf_from(blob, blen)) == NULL)
		fatal("%s: sshbuf_from failed", __func__);
	if ((r = sshbuf_get_u32(b, &magic)) != 0)
		fatal("%s: buffer error: %s", __func__, ssh_err(r));

	if (magic != SSH_COM_PRIVATE_KEY_MAGIC) {
		error("bad magic 0x%x != 0x%x", magic,
		    SSH_COM_PRIVATE_KEY_MAGIC);
		sshbuf_free(b);
		return NULL;
	}
	if ((r = sshbuf_get_u32(b, &i1)) != 0 ||
	    (r = sshbuf_get_cstring(b, &type, NULL)) != 0 ||
	    (r = sshbuf_get_cstring(b, &cipher, NULL)) != 0 ||
	    (r = sshbuf_get_u32(b, &i2)) != 0 ||
	    (r = sshbuf_get_u32(b, &i3)) != 0 ||
	    (r = sshbuf_get_u32(b, &i4)) != 0)
		fatal("%s: buffer error: %s", __func__, ssh_err(r));
	debug("ignore (%d %d %d %d)", i1, i2, i3, i4);
	if (strcmp(cipher, "none") != 0) {
		error("unsupported cipher %s", cipher);
		free(cipher);
		sshbuf_free(b);
		free(type);
		return NULL;
	}
	free(cipher);

	if (strstr(type, "dsa")) {
		ktype = KEY_DSA;
	} else if (strstr(type, "rsa")) {
		ktype = KEY_RSA;
	} else {
		sshbuf_free(b);
		free(type);
		return NULL;
	}
	if ((key = sshkey_new_private(ktype)) == NULL)
		fatal("sshkey_new_private failed");
	free(type);

	switch (key->type) {
	case KEY_DSA:
		buffer_get_bignum_bits(b, key->dsa->p);
		buffer_get_bignum_bits(b, key->dsa->g);
		buffer_get_bignum_bits(b, key->dsa->q);
		buffer_get_bignum_bits(b, key->dsa->pub_key);
		buffer_get_bignum_bits(b, key->dsa->priv_key);
		break;
	case KEY_RSA:
		if ((r = sshbuf_get_u8(b, &e1)) != 0 ||
		    (e1 < 30 && (r = sshbuf_get_u8(b, &e2)) != 0) ||
		    (e1 < 30 && (r = sshbuf_get_u8(b, &e3)) != 0))
			fatal("%s: buffer error: %s", __func__, ssh_err(r));
		e = e1;
		debug("e %lx", e);
		if (e < 30) {
			e <<= 8;
			e += e2;
			debug("e %lx", e);
			e <<= 8;
			e += e3;
			debug("e %lx", e);
		}
		if (!BN_set_word(key->rsa->e, e)) {
			sshbuf_free(b);
			sshkey_free(key);
			return NULL;
		}
		buffer_get_bignum_bits(b, key->rsa->d);
		buffer_get_bignum_bits(b, key->rsa->n);
		buffer_get_bignum_bits(b, key->rsa->iqmp);
		buffer_get_bignum_bits(b, key->rsa->q);
		buffer_get_bignum_bits(b, key->rsa->p);
		if ((r = ssh_rsa_generate_additional_parameters(key)) != 0)
			fatal("generate RSA parameters failed: %s", ssh_err(r));
		break;
	}
	rlen = sshbuf_len(b);
	if (rlen != 0)
		error("do_convert_private_ssh2_from_blob: "
		    "remaining bytes in key blob %d", rlen);
	sshbuf_free(b);

	/* try the key */
	if (sshkey_sign(key, &sig, &slen, data, sizeof(data), NULL, 0) != 0 ||
	    sshkey_verify(key, sig, slen, data, sizeof(data), 0) != 0) {
		sshkey_free(key);
		free(sig);
		return NULL;
	}
	free(sig);
	return key;
}

static int
get_line(FILE *fp, char *line, size_t len)
{
	int c;
	size_t pos = 0;

	line[0] = '\0';
	while ((c = fgetc(fp)) != EOF) {
		if (pos >= len - 1)
			fatal("input line too long.");
		switch (c) {
		case '\r':
			c = fgetc(fp);
			if (c != EOF && c != '\n' && ungetc(c, fp) == EOF)
				fatal("unget: %s", strerror(errno));
			return pos;
		case '\n':
			return pos;
		}
		line[pos++] = c;
		line[pos] = '\0';
	}
	/* We reached EOF */
	return -1;
}

static void
do_convert_from_ssh2(struct passwd *pw, struct sshkey **k, int *private)
{
	int r, blen, escaped = 0;
	u_int len;
	char line[1024];
	u_char blob[8096];
	char encoded[8096];
	FILE *fp;

	if ((fp = fopen(identity_file, "r")) == NULL)
		fatal("%s: %s: %s", __progname, identity_file, strerror(errno));
	encoded[0] = '\0';
	while ((blen = get_line(fp, line, sizeof(line))) != -1) {
		if (blen > 0 && line[blen - 1] == '\\')
			escaped++;
		if (strncmp(line, "----", 4) == 0 ||
		    strstr(line, ": ") != NULL) {
			if (strstr(line, SSH_COM_PRIVATE_BEGIN) != NULL)
				*private = 1;
			if (strstr(line, " END ") != NULL) {
				break;
			}
			/* fprintf(stderr, "ignore: %s", line); */
			continue;
		}
		if (escaped) {
			escaped--;
			/* fprintf(stderr, "escaped: %s", line); */
			continue;
		}
		strlcat(encoded, line, sizeof(encoded));
	}
	len = strlen(encoded);
	if (((len % 4) == 3) &&
	    (encoded[len-1] == '=') &&
	    (encoded[len-2] == '=') &&
	    (encoded[len-3] == '='))
		encoded[len-3] = '\0';
	blen = uudecode(encoded, blob, sizeof(blob));
	if (blen < 0)
		fatal("uudecode failed.");
	if (*private)
		*k = do_convert_private_ssh2_from_blob(blob, blen);
	else if ((r = sshkey_from_blob(blob, blen, k)) != 0)
		fatal("decode blob failed: %s", ssh_err(r));
	fclose(fp);
}

static void
do_convert_from_pkcs8(struct sshkey **k, int *private)
{
	EVP_PKEY *pubkey;
	FILE *fp;

	if ((fp = fopen(identity_file, "r")) == NULL)
		fatal("%s: %s: %s", __progname, identity_file, strerror(errno));
	if ((pubkey = PEM_read_PUBKEY(fp, NULL, NULL, NULL)) == NULL) {
		fatal("%s: %s is not a recognised public key format", __func__,
		    identity_file);
	}
	fclose(fp);
	switch (EVP_PKEY_type(pubkey->type)) {
	case EVP_PKEY_RSA:
		if ((*k = sshkey_new(KEY_UNSPEC)) == NULL)
			fatal("sshkey_new failed");
		(*k)->type = KEY_RSA;
		(*k)->rsa = EVP_PKEY_get1_RSA(pubkey);
		break;
	case EVP_PKEY_DSA:
		if ((*k = sshkey_new(KEY_UNSPEC)) == NULL)
			fatal("sshkey_new failed");
		(*k)->type = KEY_DSA;
		(*k)->dsa = EVP_PKEY_get1_DSA(pubkey);
		break;
#ifdef OPENSSL_HAS_ECC
	case EVP_PKEY_EC:
		if ((*k = sshkey_new(KEY_UNSPEC)) == NULL)
			fatal("sshkey_new failed");
		(*k)->type = KEY_ECDSA;
		(*k)->ecdsa = EVP_PKEY_get1_EC_KEY(pubkey);
		(*k)->ecdsa_nid = sshkey_ecdsa_key_to_nid((*k)->ecdsa);
		break;
#endif
	default:
		fatal("%s: unsupported pubkey type %d", __func__,
		    EVP_PKEY_type(pubkey->type));
	}
	EVP_PKEY_free(pubkey);
	return;
}

static void
do_convert_from_pem(struct sshkey **k, int *private)
{
	FILE *fp;
	RSA *rsa;
#ifdef notyet
	DSA *dsa;
#endif

	if ((fp = fopen(identity_file, "r")) == NULL)
		fatal("%s: %s: %s", __progname, identity_file, strerror(errno));
	if ((rsa = PEM_read_RSAPublicKey(fp, NULL, NULL, NULL)) != NULL) {
		if ((*k = sshkey_new(KEY_UNSPEC)) == NULL)
			fatal("sshkey_new failed");
		(*k)->type = KEY_RSA;
		(*k)->rsa = rsa;
		fclose(fp);
		return;
	}
#if notyet /* OpenSSH 0.9.8 lacks this function */
	rewind(fp);
	if ((dsa = PEM_read_DSAPublicKey(fp, NULL, NULL, NULL)) != NULL) {
		if ((*k = sshkey_new(KEY_UNSPEC)) == NULL)
			fatal("sshkey_new failed");
		(*k)->type = KEY_DSA;
		(*k)->dsa = dsa;
		fclose(fp);
		return;
	}
	/* XXX ECDSA */
#endif
	fatal("%s: unrecognised raw private key format", __func__);
}

static void
do_convert_from(struct passwd *pw)
{
	struct sshkey *k = NULL;
	int r, private = 0, ok = 0;
	struct stat st;

	if (!have_identity)
		ask_filename(pw, "Enter file in which the key is");
	if (stat(identity_file, &st) < 0)
		fatal("%s: %s: %s", __progname, identity_file, strerror(errno));

	switch (convert_format) {
	case FMT_RFC4716:
		do_convert_from_ssh2(pw, &k, &private);
		break;
	case FMT_PKCS8:
		do_convert_from_pkcs8(&k, &private);
		break;
	case FMT_PEM:
		do_convert_from_pem(&k, &private);
		break;
	default:
		fatal("%s: unknown key format %d", __func__, convert_format);
	}

	if (!private) {
		if ((r = sshkey_write(k, stdout)) == 0)
			ok = 1;
		if (ok)
			fprintf(stdout, "\n");
	} else {
		switch (k->type) {
		case KEY_DSA:
			ok = PEM_write_DSAPrivateKey(stdout, k->dsa, NULL,
			    NULL, 0, NULL, NULL);
			break;
#ifdef OPENSSL_HAS_ECC
		case KEY_ECDSA:
			ok = PEM_write_ECPrivateKey(stdout, k->ecdsa, NULL,
			    NULL, 0, NULL, NULL);
			break;
#endif
		case KEY_RSA:
			ok = PEM_write_RSAPrivateKey(stdout, k->rsa, NULL,
			    NULL, 0, NULL, NULL);
			break;
		default:
			fatal("%s: unsupported key type %s", __func__,
			    sshkey_type(k));
		}
	}

	if (!ok)
		fatal("key write failed");
	sshkey_free(k);
	exit(0);
}
#endif

static void
do_print_public(struct passwd *pw)
{
	struct sshkey *prv;
	struct stat st;
	int r;

	if (!have_identity)
		ask_filename(pw, "Enter file in which the key is");
	if (stat(identity_file, &st) < 0)
		fatal("%s: %s", identity_file, strerror(errno));
	prv = load_identity(identity_file);
	if ((r = sshkey_write(prv, stdout)) != 0)
		error("sshkey_write failed: %s", ssh_err(r));
	sshkey_free(prv);
	fprintf(stdout, "\n");
	exit(0);
}

static void
do_download(struct passwd *pw)
{
#ifdef ENABLE_PKCS11
	struct sshkey **keys = NULL;
	int i, nkeys;
	enum sshkey_fp_rep rep;
	int fptype;
	char *fp, *ra;

	fptype = print_bubblebabble ? SSH_DIGEST_SHA1 : fingerprint_hash;
	rep =    print_bubblebabble ? SSH_FP_BUBBLEBABBLE : SSH_FP_DEFAULT;

	pkcs11_init(0);
	nkeys = pkcs11_add_provider(pkcs11provider, NULL, &keys);
	if (nkeys <= 0)
		fatal("cannot read public key from pkcs11");
	for (i = 0; i < nkeys; i++) {
		if (print_fingerprint) {
			fp = sshkey_fingerprint(keys[i], fptype, rep);
			ra = sshkey_fingerprint(keys[i], fingerprint_hash,
			    SSH_FP_RANDOMART);
			if (fp == NULL || ra == NULL)
				fatal("%s: sshkey_fingerprint fail", __func__);
			printf("%u %s %s (PKCS11 key)\n", sshkey_size(keys[i]),
			    fp, sshkey_type(keys[i]));
			if (log_level >= SYSLOG_LEVEL_VERBOSE)
				printf("%s\n", ra);
			free(ra);
			free(fp);
		} else {
			(void) sshkey_write(keys[i], stdout); /* XXX check */
			fprintf(stdout, "\n");
		}
		sshkey_free(keys[i]);
	}
	free(keys);
	pkcs11_terminate();
	exit(0);
#else
	fatal("no pkcs11 support");
#endif /* ENABLE_PKCS11 */
}

static struct sshkey *
try_read_key(char **cpp)
{
	struct sshkey *ret;
	int r;

	if ((ret = sshkey_new(KEY_UNSPEC)) == NULL)
		fatal("sshkey_new failed");
	if ((r = sshkey_read(ret, cpp)) == 0)
		return ret;
	/* Not a key */
	sshkey_free(ret);
	return NULL;
}

static void
fingerprint_one_key(const struct sshkey *public, const char *comment)
{
	char *fp = NULL, *ra = NULL;
	enum sshkey_fp_rep rep;
	int fptype;

	fptype = print_bubblebabble ? SSH_DIGEST_SHA1 : fingerprint_hash;
	rep =    print_bubblebabble ? SSH_FP_BUBBLEBABBLE : SSH_FP_DEFAULT;
	fp = sshkey_fingerprint(public, fptype, rep);
	ra = sshkey_fingerprint(public, fingerprint_hash, SSH_FP_RANDOMART);
	if (fp == NULL || ra == NULL)
		fatal("%s: sshkey_fingerprint failed", __func__);
	mprintf("%u %s %s (%s)\n", sshkey_size(public), fp,
	    comment ? comment : "no comment", sshkey_type(public));
	if (log_level >= SYSLOG_LEVEL_VERBOSE)
		printf("%s\n", ra);
	free(ra);
	free(fp);
}

static void
fingerprint_private(const char *path)
{
	struct stat st;
	char *comment = NULL;
	struct sshkey *public = NULL;
	int r;

	if (stat(identity_file, &st) < 0)
		fatal("%s: %s", path, strerror(errno));
	if ((r = sshkey_load_public(path, &public, &comment)) != 0) {
		debug("load public \"%s\": %s", path, ssh_err(r));
		if ((r = sshkey_load_private(path, NULL,
		    &public, &comment)) != 0) {
			debug("load private \"%s\": %s", path, ssh_err(r));
			fatal("%s is not a key file.", path);
		}
	}

	fingerprint_one_key(public, comment);
	sshkey_free(public);
	free(comment);
}

static void
do_fingerprint(struct passwd *pw)
{
	FILE *f;
	struct sshkey *public = NULL;
	char *comment = NULL, *cp, *ep, line[SSH_MAX_PUBKEY_BYTES];
	int i, invalid = 1;
	const char *path;
	u_long lnum = 0;

	if (!have_identity)
		ask_filename(pw, "Enter file in which the key is");
	path = identity_file;

	if (strcmp(identity_file, "-") == 0) {
		f = stdin;
		path = "(stdin)";
	} else if ((f = fopen(path, "r")) == NULL)
		fatal("%s: %s: %s", __progname, path, strerror(errno));

	while (read_keyfile_line(f, path, line, sizeof(line), &lnum) == 0) {
		cp = line;
		cp[strcspn(cp, "\n")] = '\0';
		/* Trim leading space and comments */
		cp = line + strspn(line, " \t");
		if (*cp == '#' || *cp == '\0')
			continue;

		/*
		 * Input may be plain keys, private keys, authorized_keys
		 * or known_hosts.
		 */

		/*
		 * Try private keys first. Assume a key is private if
		 * "SSH PRIVATE KEY" appears on the first line and we're
		 * not reading from stdin (XXX support private keys on stdin).
		 */
		if (lnum == 1 && strcmp(identity_file, "-") != 0 &&
		    strstr(cp, "PRIVATE KEY") != NULL) {
			fclose(f);
			fingerprint_private(path);
			exit(0);
		}

		/*
		 * If it's not a private key, then this must be prepared to
		 * accept a public key prefixed with a hostname or options.
		 * Try a bare key first, otherwise skip the leading stuff.
		 */
		if ((public = try_read_key(&cp)) == NULL) {
			i = strtol(cp, &ep, 10);
			if (i == 0 || ep == NULL ||
			    (*ep != ' ' && *ep != '\t')) {
				int quoted = 0;

				comment = cp;
				for (; *cp && (quoted || (*cp != ' ' &&
				    *cp != '\t')); cp++) {
					if (*cp == '\\' && cp[1] == '"')
						cp++;	/* Skip both */
					else if (*cp == '"')
						quoted = !quoted;
				}
				if (!*cp)
					continue;
				*cp++ = '\0';
			}
		}
		/* Retry after parsing leading hostname/key options */
		if (public == NULL && (public = try_read_key(&cp)) == NULL) {
			debug("%s:%lu: not a public key", path, lnum);
			continue;
		}

		/* Find trailing comment, if any */
		for (; *cp == ' ' || *cp == '\t'; cp++)
			;
		if (*cp != '\0' && *cp != '#')
			comment = cp;

		fingerprint_one_key(public, comment);
		sshkey_free(public);
		invalid = 0; /* One good key in the file is sufficient */
	}
	fclose(f);

	if (invalid)
		fatal("%s is not a public key file.", path);
	exit(0);
}

static void
do_gen_all_hostkeys(struct passwd *pw)
{
	struct {
		char *key_type;
		char *key_type_display;
		char *path;
	} key_types[] = {
#ifdef WITH_OPENSSL
		{ "rsa", "RSA" ,_PATH_HOST_RSA_KEY_FILE },
		{ "dsa", "DSA", _PATH_HOST_DSA_KEY_FILE },
#ifdef OPENSSL_HAS_ECC
		{ "ecdsa", "ECDSA",_PATH_HOST_ECDSA_KEY_FILE },
#endif /* OPENSSL_HAS_ECC */
#endif /* WITH_OPENSSL */
		{ "ed25519", "ED25519",_PATH_HOST_ED25519_KEY_FILE },
		{ NULL, NULL, NULL }
	};

	int first = 0;
	struct stat st;
	struct sshkey *private, *public;
	char comment[1024], *prv_tmp, *pub_tmp, *prv_file, *pub_file;
	int i, type, fd, r;
	FILE *f;

	for (i = 0; key_types[i].key_type; i++) {
		public = private = NULL;
		prv_tmp = pub_tmp = prv_file = pub_file = NULL;

		xasprintf(&prv_file, "%s%s",
		    identity_file, key_types[i].path);

		/* Check whether private key exists and is not zero-length */
		if (stat(prv_file, &st) == 0) {
			if (st.st_size != 0)
				goto next;
		} else if (errno != ENOENT) {
			error("Could not stat %s: %s", key_types[i].path,
			    strerror(errno));
			goto failnext;
		}

		/*
		 * Private key doesn't exist or is invalid; proceed with
		 * key generation.
		 */
		xasprintf(&prv_tmp, "%s%s.XXXXXXXXXX",
		    identity_file, key_types[i].path);
		xasprintf(&pub_tmp, "%s%s.pub.XXXXXXXXXX",
		    identity_file, key_types[i].path);
		xasprintf(&pub_file, "%s%s.pub",
		    identity_file, key_types[i].path);

		if (first == 0) {
			first = 1;
			printf("%s: generating new host keys: ", __progname);
		}
		printf("%s ", key_types[i].key_type_display);
		fflush(stdout);
		type = sshkey_type_from_name(key_types[i].key_type);
		if ((fd = mkstemp(prv_tmp)) == -1) {
			error("Could not save your public key in %s: %s",
			    prv_tmp, strerror(errno));
			goto failnext;
		}
		close(fd); /* just using mkstemp() to generate/reserve a name */
		bits = 0;
		type_bits_valid(type, NULL, &bits);
		if ((r = sshkey_generate(type, bits, &private)) != 0) {
			error("sshkey_generate failed: %s", ssh_err(r));
			goto failnext;
		}
		if ((r = sshkey_from_private(private, &public)) != 0)
			fatal("sshkey_from_private failed: %s", ssh_err(r));
		snprintf(comment, sizeof comment, "%s@%s", pw->pw_name,
		    hostname);
		if ((r = sshkey_save_private(private, prv_tmp, "",
		    comment, use_new_format, new_format_cipher, rounds)) != 0) {
			error("Saving key \"%s\" failed: %s",
			    prv_tmp, ssh_err(r));
			goto failnext;
		}
		if ((fd = mkstemp(pub_tmp)) == -1) {
			error("Could not save your public key in %s: %s",
			    pub_tmp, strerror(errno));
			goto failnext;
		}
<<<<<<< HEAD
#ifdef WINDOWS
		/* Windows POSIX adpater does not support fdopen() on open(file)*/
		close(fd);
		if ((f = fopen(identity_file, "w")) == NULL) {
			error("fopen %s failed: %s", identity_file, strerror(errno));			
#else  /* !WINDOWS */
=======
		(void)fchmod(fd, 0644);
>>>>>>> f5e917ab
		f = fdopen(fd, "w");
		if (f == NULL) {
			error("fdopen %s failed: %s", pub_tmp, strerror(errno));
			close(fd);
<<<<<<< HEAD
#endif  /* !WINDOWS */
			sshkey_free(public);
			first = 0;
			continue;
=======
			goto failnext;
>>>>>>> f5e917ab
		}
		if ((r = sshkey_write(public, f)) != 0) {
			error("write key failed: %s", ssh_err(r));
			fclose(f);
			goto failnext;
		}
		fprintf(f, " %s\n", comment);
		if (ferror(f) != 0) {
			error("write key failed: %s", strerror(errno));
			fclose(f);
			goto failnext;
		}
		if (fclose(f) != 0) {
			error("key close failed: %s", strerror(errno));
			goto failnext;
		}

		/* Rename temporary files to their permanent locations. */
		if (rename(pub_tmp, pub_file) != 0) {
			error("Unable to move %s into position: %s",
			    pub_file, strerror(errno));
			goto failnext;
		}
		if (rename(prv_tmp, prv_file) != 0) {
			error("Unable to move %s into position: %s",
			    key_types[i].path, strerror(errno));
 failnext:
			first = 0;
			goto next;
		}
 next:
		sshkey_free(private);
		sshkey_free(public);
		free(prv_tmp);
		free(pub_tmp);
		free(prv_file);
		free(pub_file);
	}
	if (first != 0)
		printf("\n");
}

struct known_hosts_ctx {
	const char *host;	/* Hostname searched for in find/delete case */
	FILE *out;		/* Output file, stdout for find_hosts case */
	int has_unhashed;	/* When hashing, original had unhashed hosts */
	int found_key;		/* For find/delete, host was found */
	int invalid;		/* File contained invalid items; don't delete */
};

static int
known_hosts_hash(struct hostkey_foreach_line *l, void *_ctx)
{
	struct known_hosts_ctx *ctx = (struct known_hosts_ctx *)_ctx;
	char *hashed, *cp, *hosts, *ohosts;
	int has_wild = l->hosts && strcspn(l->hosts, "*?!") != strlen(l->hosts);
	int was_hashed = l->hosts && l->hosts[0] == HASH_DELIM;

	switch (l->status) {
	case HKF_STATUS_OK:
	case HKF_STATUS_MATCHED:
		/*
		 * Don't hash hosts already already hashed, with wildcard
		 * characters or a CA/revocation marker.
		 */
		if (was_hashed || has_wild || l->marker != MRK_NONE) {
			fprintf(ctx->out, "%s\n", l->line);
			if (has_wild && !find_host) {
				logit("%s:%lu: ignoring host name "
				    "with wildcard: %.64s", l->path,
				    l->linenum, l->hosts);
			}
			return 0;
		}
		/*
		 * Split any comma-separated hostnames from the host list,
		 * hash and store separately.
		 */
		ohosts = hosts = xstrdup(l->hosts);
		while ((cp = strsep(&hosts, ",")) != NULL && *cp != '\0') {
			lowercase(cp);
			if ((hashed = host_hash(cp, NULL, 0)) == NULL)
				fatal("hash_host failed");
			fprintf(ctx->out, "%s %s\n", hashed, l->rawkey);
			ctx->has_unhashed = 1;
		}
		free(ohosts);
		return 0;
	case HKF_STATUS_INVALID:
		/* Retain invalid lines, but mark file as invalid. */
		ctx->invalid = 1;
		logit("%s:%lu: invalid line", l->path, l->linenum);
		/* FALLTHROUGH */
	default:
		fprintf(ctx->out, "%s\n", l->line);
		return 0;
	}
	/* NOTREACHED */
	return -1;
}

static int
known_hosts_find_delete(struct hostkey_foreach_line *l, void *_ctx)
{
	struct known_hosts_ctx *ctx = (struct known_hosts_ctx *)_ctx;
	enum sshkey_fp_rep rep;
	int fptype;
	char *fp;

	fptype = print_bubblebabble ? SSH_DIGEST_SHA1 : fingerprint_hash;
	rep =    print_bubblebabble ? SSH_FP_BUBBLEBABBLE : SSH_FP_DEFAULT;

	if (l->status == HKF_STATUS_MATCHED) {
		if (delete_host) {
			if (l->marker != MRK_NONE) {
				/* Don't remove CA and revocation lines */
				fprintf(ctx->out, "%s\n", l->line);
			} else {
				/*
				 * Hostname matches and has no CA/revoke
				 * marker, delete it by *not* writing the
				 * line to ctx->out.
				 */
				ctx->found_key = 1;
				if (!quiet)
					printf("# Host %s found: line %lu\n",
					    ctx->host, l->linenum);
			}
			return 0;
		} else if (find_host) {
			ctx->found_key = 1;
			if (!quiet) {
				printf("# Host %s found: line %lu %s\n",
				    ctx->host,
				    l->linenum, l->marker == MRK_CA ? "CA" :
				    (l->marker == MRK_REVOKE ? "REVOKED" : ""));
			}
			if (hash_hosts)
				known_hosts_hash(l, ctx);
			else if (print_fingerprint) {
				fp = sshkey_fingerprint(l->key, fptype, rep);
				mprintf("%s %s %s %s\n", ctx->host,
				    sshkey_type(l->key), fp, l->comment);
				free(fp);
			} else
				fprintf(ctx->out, "%s\n", l->line);
			return 0;
		}
	} else if (delete_host) {
		/* Retain non-matching hosts when deleting */
		if (l->status == HKF_STATUS_INVALID) {
			ctx->invalid = 1;
			logit("%s:%lu: invalid line", l->path, l->linenum);
		}
		fprintf(ctx->out, "%s\n", l->line);
	}
	return 0;
}

static void
do_known_hosts(struct passwd *pw, const char *name)
{
#ifdef WINDOWS
        fatal("Updating known_hosts is not supported in Windows yet.");
#else  /* !WINDOWS */
	  
	char *cp, tmp[PATH_MAX], old[PATH_MAX];
	int r, fd, oerrno, inplace = 0;
	struct known_hosts_ctx ctx;
	u_int foreach_options;

	if (!have_identity) {
		cp = tilde_expand_filename(_PATH_SSH_USER_HOSTFILE, pw->pw_uid);
		if (strlcpy(identity_file, cp, sizeof(identity_file)) >=
		    sizeof(identity_file))
			fatal("Specified known hosts path too long");
		free(cp);
		have_identity = 1;
	}

	memset(&ctx, 0, sizeof(ctx));
	ctx.out = stdout;
	ctx.host = name;

	/*
	 * Find hosts goes to stdout, hash and deletions happen in-place
	 * A corner case is ssh-keygen -HF foo, which should go to stdout
	 */
	if (!find_host && (hash_hosts || delete_host)) {
		if (strlcpy(tmp, identity_file, sizeof(tmp)) >= sizeof(tmp) ||
		    strlcat(tmp, ".XXXXXXXXXX", sizeof(tmp)) >= sizeof(tmp) ||
		    strlcpy(old, identity_file, sizeof(old)) >= sizeof(old) ||
		    strlcat(old, ".old", sizeof(old)) >= sizeof(old))
			fatal("known_hosts path too long");
		umask(077);
		if ((fd = mkstemp(tmp)) == -1)
			fatal("mkstemp: %s", strerror(errno));
		if ((ctx.out = fdopen(fd, "w")) == NULL) {
			oerrno = errno;
			unlink(tmp);
			fatal("fdopen: %s", strerror(oerrno));
		}
		inplace = 1;
	}

	/* XXX support identity_file == "-" for stdin */
	foreach_options = find_host ? HKF_WANT_MATCH : 0;
	foreach_options |= print_fingerprint ? HKF_WANT_PARSE_KEY : 0;
	if ((r = hostkeys_foreach(identity_file,
	    hash_hosts ? known_hosts_hash : known_hosts_find_delete, &ctx,
	    name, NULL, foreach_options)) != 0) {
		if (inplace)
			unlink(tmp);
		fatal("%s: hostkeys_foreach failed: %s", __func__, ssh_err(r));
	}

	if (inplace)
		fclose(ctx.out);

	if (ctx.invalid) {
		error("%s is not a valid known_hosts file.", identity_file);
		if (inplace) {
			error("Not replacing existing known_hosts "
			    "file because of errors");
			unlink(tmp);
		}
		exit(1);
	} else if (delete_host && !ctx.found_key) {
		logit("Host %s not found in %s", name, identity_file);
		if (inplace)
			unlink(tmp);
	} else if (inplace) {
		/* Backup existing file */
		if (unlink(old) == -1 && errno != ENOENT)
			fatal("unlink %.100s: %s", old, strerror(errno));
		if (link(identity_file, old) == -1)
			fatal("link %.100s to %.100s: %s", identity_file, old,
			    strerror(errno));
		/* Move new one into place */
		if (rename(tmp, identity_file) == -1) {
			error("rename\"%s\" to \"%s\": %s", tmp, identity_file,
			    strerror(errno));
			unlink(tmp);
			unlink(old);
			exit(1);
		}

		printf("%s updated.\n", identity_file);
		printf("Original contents retained as %s\n", old);
		if (ctx.has_unhashed) {
			logit("WARNING: %s contains unhashed entries", old);
			logit("Delete this file to ensure privacy "
			    "of hostnames");
		}
	}

	exit (find_host && !ctx.found_key);
#endif   /* !WINDOWS */
}

/*
 * Perform changing a passphrase.  The argument is the passwd structure
 * for the current user.
 */
static void
do_change_passphrase(struct passwd *pw)
{
	char *comment;
	char *old_passphrase, *passphrase1, *passphrase2;
	struct stat st;
	struct sshkey *private;
	int r;

	if (!have_identity)
		ask_filename(pw, "Enter file in which the key is");
	if (stat(identity_file, &st) < 0)
		fatal("%s: %s", identity_file, strerror(errno));
	/* Try to load the file with empty passphrase. */
	r = sshkey_load_private(identity_file, "", &private, &comment);
	if (r == SSH_ERR_KEY_WRONG_PASSPHRASE) {
		if (identity_passphrase)
			old_passphrase = xstrdup(identity_passphrase);
		else
			old_passphrase =
			    read_passphrase("Enter old passphrase: ",
			    RP_ALLOW_STDIN);
		r = sshkey_load_private(identity_file, old_passphrase,
		    &private, &comment);
		explicit_bzero(old_passphrase, strlen(old_passphrase));
		free(old_passphrase);
		if (r != 0)
			goto badkey;
	} else if (r != 0) {
 badkey:
		fatal("Failed to load key %s: %s", identity_file, ssh_err(r));
	}
	if (comment)
		mprintf("Key has comment '%s'\n", comment);

	/* Ask the new passphrase (twice). */
	if (identity_new_passphrase) {
		passphrase1 = xstrdup(identity_new_passphrase);
		passphrase2 = NULL;
	} else {
		passphrase1 =
			read_passphrase("Enter new passphrase (empty for no "
			    "passphrase): ", RP_ALLOW_STDIN);
		passphrase2 = read_passphrase("Enter same passphrase again: ",
		    RP_ALLOW_STDIN);

		/* Verify that they are the same. */
		if (strcmp(passphrase1, passphrase2) != 0) {
			explicit_bzero(passphrase1, strlen(passphrase1));
			explicit_bzero(passphrase2, strlen(passphrase2));
			free(passphrase1);
			free(passphrase2);
			printf("Pass phrases do not match.  Try again.\n");
			exit(1);
		}
		/* Destroy the other copy. */
		explicit_bzero(passphrase2, strlen(passphrase2));
		free(passphrase2);
	}

	/* Save the file using the new passphrase. */
	if ((r = sshkey_save_private(private, identity_file, passphrase1,
	    comment, use_new_format, new_format_cipher, rounds)) != 0) {
		error("Saving key \"%s\" failed: %s.",
		    identity_file, ssh_err(r));
		explicit_bzero(passphrase1, strlen(passphrase1));
		free(passphrase1);
		sshkey_free(private);
		free(comment);
		exit(1);
	}
	/* Destroy the passphrase and the copy of the key in memory. */
	explicit_bzero(passphrase1, strlen(passphrase1));
	free(passphrase1);
	sshkey_free(private);		 /* Destroys contents */
	free(comment);

	printf("Your identification has been saved with the new passphrase.\n");
	exit(0);
}

/*
 * Print the SSHFP RR.
 */
static int
do_print_resource_record(struct passwd *pw, char *fname, char *hname)
{
	struct sshkey *public;
	char *comment = NULL;
	struct stat st;
	int r;

	if (fname == NULL)
		fatal("%s: no filename", __func__);
	if (stat(fname, &st) < 0) {
		if (errno == ENOENT)
			return 0;
		fatal("%s: %s", fname, strerror(errno));
	}
	if ((r = sshkey_load_public(fname, &public, &comment)) != 0)
		fatal("Failed to read v2 public key from \"%s\": %s.",
		    fname, ssh_err(r));
	export_dns_rr(hname, public, stdout, print_generic);
	sshkey_free(public);
	free(comment);
	return 1;
}

/*
 * Change the comment of a private key file.
 */
static void
do_change_comment(struct passwd *pw)
{
	char new_comment[1024], *comment, *passphrase;
	struct sshkey *private;
	struct sshkey *public;
	struct stat st;
	FILE *f;
	int r, fd;

	if (!have_identity)
		ask_filename(pw, "Enter file in which the key is");
	if (stat(identity_file, &st) < 0)
		fatal("%s: %s", identity_file, strerror(errno));
	if ((r = sshkey_load_private(identity_file, "",
	    &private, &comment)) == 0)
		passphrase = xstrdup("");
	else if (r != SSH_ERR_KEY_WRONG_PASSPHRASE)
		fatal("Cannot load private key \"%s\": %s.",
		    identity_file, ssh_err(r));
	else {
		if (identity_passphrase)
			passphrase = xstrdup(identity_passphrase);
		else if (identity_new_passphrase)
			passphrase = xstrdup(identity_new_passphrase);
		else
			passphrase = read_passphrase("Enter passphrase: ",
			    RP_ALLOW_STDIN);
		/* Try to load using the passphrase. */
		if ((r = sshkey_load_private(identity_file, passphrase,
		    &private, &comment)) != 0) {
			explicit_bzero(passphrase, strlen(passphrase));
			free(passphrase);
			fatal("Cannot load private key \"%s\": %s.",
			    identity_file, ssh_err(r));
		}
	}

	if (private->type != KEY_ED25519 && !use_new_format) {
		error("Comments are only supported for keys stored in "
		    "the new format (-o).");
		explicit_bzero(passphrase, strlen(passphrase));
		sshkey_free(private);
		exit(1);
	}
	if (comment)
		printf("Key now has comment '%s'\n", comment);
	else
		printf("Key now has no comment\n");

	if (identity_comment) {
		strlcpy(new_comment, identity_comment, sizeof(new_comment));
	} else {
		printf("Enter new comment: ");
		fflush(stdout);
		if (!fgets(new_comment, sizeof(new_comment), stdin)) {
			explicit_bzero(passphrase, strlen(passphrase));
			sshkey_free(private);
			exit(1);
		}
		new_comment[strcspn(new_comment, "\n")] = '\0';
	}

	/* Save the file using the new passphrase. */
	if ((r = sshkey_save_private(private, identity_file, passphrase,
	    new_comment, use_new_format, new_format_cipher, rounds)) != 0) {
		error("Saving key \"%s\" failed: %s",
		    identity_file, ssh_err(r));
		explicit_bzero(passphrase, strlen(passphrase));
		free(passphrase);
		sshkey_free(private);
		free(comment);
		exit(1);
	}
	explicit_bzero(passphrase, strlen(passphrase));
	free(passphrase);
	if ((r = sshkey_from_private(private, &public)) != 0)
		fatal("sshkey_from_private failed: %s", ssh_err(r));
	sshkey_free(private);

	strlcat(identity_file, ".pub", sizeof(identity_file));
	fd = open(identity_file, O_WRONLY | O_CREAT | O_TRUNC, 0644);
	if (fd == -1)
		fatal("Could not save your public key in %s", identity_file);
	f = fdopen(fd, "w");
	if (f == NULL)
		fatal("fdopen %s failed: %s", identity_file, strerror(errno));
	if ((r = sshkey_write(public, f)) != 0)
		fatal("write key failed: %s", ssh_err(r));
	sshkey_free(public);
	fprintf(f, " %s\n", new_comment);
	fclose(f);

	free(comment);

	printf("The comment in your key file has been changed.\n");
	exit(0);
}

static void
add_flag_option(struct sshbuf *c, const char *name)
{
	int r;

	debug3("%s: %s", __func__, name);
	if ((r = sshbuf_put_cstring(c, name)) != 0 ||
	    (r = sshbuf_put_string(c, NULL, 0)) != 0)
		fatal("%s: buffer error: %s", __func__, ssh_err(r));
}

static void
add_string_option(struct sshbuf *c, const char *name, const char *value)
{
	struct sshbuf *b;
	int r;

	debug3("%s: %s=%s", __func__, name, value);
	if ((b = sshbuf_new()) == NULL)
		fatal("%s: sshbuf_new failed", __func__);
	if ((r = sshbuf_put_cstring(b, value)) != 0 ||
	    (r = sshbuf_put_cstring(c, name)) != 0 ||
	    (r = sshbuf_put_stringb(c, b)) != 0)
		fatal("%s: buffer error: %s", __func__, ssh_err(r));

	sshbuf_free(b);
}

#define OPTIONS_CRITICAL	1
#define OPTIONS_EXTENSIONS	2
static void
prepare_options_buf(struct sshbuf *c, int which)
{
	size_t i;

	sshbuf_reset(c);
	if ((which & OPTIONS_CRITICAL) != 0 &&
	    certflags_command != NULL)
		add_string_option(c, "force-command", certflags_command);
	if ((which & OPTIONS_EXTENSIONS) != 0 &&
	    (certflags_flags & CERTOPT_X_FWD) != 0)
		add_flag_option(c, "permit-X11-forwarding");
	if ((which & OPTIONS_EXTENSIONS) != 0 &&
	    (certflags_flags & CERTOPT_AGENT_FWD) != 0)
		add_flag_option(c, "permit-agent-forwarding");
	if ((which & OPTIONS_EXTENSIONS) != 0 &&
	    (certflags_flags & CERTOPT_PORT_FWD) != 0)
		add_flag_option(c, "permit-port-forwarding");
	if ((which & OPTIONS_EXTENSIONS) != 0 &&
	    (certflags_flags & CERTOPT_PTY) != 0)
		add_flag_option(c, "permit-pty");
	if ((which & OPTIONS_EXTENSIONS) != 0 &&
	    (certflags_flags & CERTOPT_USER_RC) != 0)
		add_flag_option(c, "permit-user-rc");
	if ((which & OPTIONS_CRITICAL) != 0 &&
	    certflags_src_addr != NULL)
		add_string_option(c, "source-address", certflags_src_addr);
	for (i = 0; i < ncert_userext; i++) {
		if ((cert_userext[i].crit && (which & OPTIONS_EXTENSIONS)) ||
		    (!cert_userext[i].crit && (which & OPTIONS_CRITICAL)))
			continue;
		if (cert_userext[i].val == NULL)
			add_flag_option(c, cert_userext[i].key);
		else {
			add_string_option(c, cert_userext[i].key,
			    cert_userext[i].val);
		}
	}
}

static struct sshkey *
load_pkcs11_key(char *path)
{
#ifdef ENABLE_PKCS11
	struct sshkey **keys = NULL, *public, *private = NULL;
	int r, i, nkeys;

	if ((r = sshkey_load_public(path, &public, NULL)) != 0)
		fatal("Couldn't load CA public key \"%s\": %s",
		    path, ssh_err(r));

	nkeys = pkcs11_add_provider(pkcs11provider, identity_passphrase, &keys);
	debug3("%s: %d keys", __func__, nkeys);
	if (nkeys <= 0)
		fatal("cannot read public key from pkcs11");
	for (i = 0; i < nkeys; i++) {
		if (sshkey_equal_public(public, keys[i])) {
			private = keys[i];
			continue;
		}
		sshkey_free(keys[i]);
	}
	free(keys);
	sshkey_free(public);
	return private;
#else
	fatal("no pkcs11 support");
	return NULL;
#endif /* ENABLE_PKCS11 */
}

/* Signer for sshkey_certify_custom that uses the agent */
static int
agent_signer(const struct sshkey *key, u_char **sigp, size_t *lenp,
    const u_char *data, size_t datalen,
    const char *alg, u_int compat, void *ctx)
{
	int *agent_fdp = (int *)ctx;

	return ssh_agent_sign(*agent_fdp, key, sigp, lenp,
	    data, datalen, alg, compat);
}

static void
do_ca_sign(struct passwd *pw, int argc, char **argv)
{
	int r, i, fd, found, agent_fd = -1;
	u_int n;
	struct sshkey *ca, *public;
	char valid[64], *otmp, *tmp, *cp, *out, *comment, **plist = NULL;
	FILE *f;
	struct ssh_identitylist *agent_ids;
	size_t j;

#ifdef ENABLE_PKCS11
	pkcs11_init(1);
#endif
	tmp = tilde_expand_filename(ca_key_path, pw->pw_uid);
	if (pkcs11provider != NULL) {
		/* If a PKCS#11 token was specified then try to use it */
		if ((ca = load_pkcs11_key(tmp)) == NULL)
			fatal("No PKCS#11 key matching %s found", ca_key_path);
	} else if (prefer_agent) {
		/*
		 * Agent signature requested. Try to use agent after making
		 * sure the public key specified is actually present in the
		 * agent.
		 */
		if ((r = sshkey_load_public(tmp, &ca, NULL)) != 0)
			fatal("Cannot load CA public key %s: %s",
			    tmp, ssh_err(r));
		if ((r = ssh_get_authentication_socket(&agent_fd)) != 0)
			fatal("Cannot use public key for CA signature: %s",
			    ssh_err(r));
		if ((r = ssh_fetch_identitylist(agent_fd, &agent_ids)) != 0)
			fatal("Retrieve agent key list: %s", ssh_err(r));
		found = 0;
		for (j = 0; j < agent_ids->nkeys; j++) {
			if (sshkey_equal(ca, agent_ids->keys[j])) {
				found = 1;
				break;
			}
		}
		if (!found)
			fatal("CA key %s not found in agent", tmp);
		ssh_free_identitylist(agent_ids);
		ca->flags |= SSHKEY_FLAG_EXT;
	} else {
		/* CA key is assumed to be a private key on the filesystem */
		ca = load_identity(tmp);
	}
	free(tmp);

	if (key_type_name != NULL &&
	    sshkey_type_from_name(key_type_name) != ca->type)  {
		fatal("CA key type %s doesn't match specified %s",
		    sshkey_ssh_name(ca), key_type_name);
	}

	for (i = 0; i < argc; i++) {
		/* Split list of principals */
		n = 0;
		if (cert_principals != NULL) {
			otmp = tmp = xstrdup(cert_principals);
			plist = NULL;
			for (; (cp = strsep(&tmp, ",")) != NULL; n++) {
				plist = xreallocarray(plist, n + 1, sizeof(*plist));
				if (*(plist[n] = xstrdup(cp)) == '\0')
					fatal("Empty principal name");
			}
			free(otmp);
		}
	
		tmp = tilde_expand_filename(argv[i], pw->pw_uid);
		if ((r = sshkey_load_public(tmp, &public, &comment)) != 0)
			fatal("%s: unable to open \"%s\": %s",
			    __func__, tmp, ssh_err(r));
		if (public->type != KEY_RSA && public->type != KEY_DSA &&
		    public->type != KEY_ECDSA && public->type != KEY_ED25519)
			fatal("%s: key \"%s\" type %s cannot be certified",
			    __func__, tmp, sshkey_type(public));

		/* Prepare certificate to sign */
		if ((r = sshkey_to_certified(public)) != 0)
			fatal("Could not upgrade key %s to certificate: %s",
			    tmp, ssh_err(r));
		public->cert->type = cert_key_type;
		public->cert->serial = (u_int64_t)cert_serial;
		public->cert->key_id = xstrdup(cert_key_id);
		public->cert->nprincipals = n;
		public->cert->principals = plist;
		public->cert->valid_after = cert_valid_from;
		public->cert->valid_before = cert_valid_to;
		prepare_options_buf(public->cert->critical, OPTIONS_CRITICAL);
		prepare_options_buf(public->cert->extensions,
		    OPTIONS_EXTENSIONS);
		if ((r = sshkey_from_private(ca,
		    &public->cert->signature_key)) != 0)
			fatal("sshkey_from_private (ca key): %s", ssh_err(r));

		if (agent_fd != -1 && (ca->flags & SSHKEY_FLAG_EXT) != 0) {
			if ((r = sshkey_certify_custom(public, ca,
			    key_type_name, agent_signer, &agent_fd)) != 0)
				fatal("Couldn't certify key %s via agent: %s",
				    tmp, ssh_err(r));
		} else {
			if ((sshkey_certify(public, ca, key_type_name)) != 0)
				fatal("Couldn't certify key %s: %s",
				    tmp, ssh_err(r));
		}

		if ((cp = strrchr(tmp, '.')) != NULL && strcmp(cp, ".pub") == 0)
			*cp = '\0';
		xasprintf(&out, "%s-cert.pub", tmp);
		free(tmp);

		if ((fd = open(out, O_WRONLY|O_CREAT|O_TRUNC, 0644)) == -1)
			fatal("Could not open \"%s\" for writing: %s", out,
			    strerror(errno));		
		if ((f = fdopen(fd, "w")) == NULL)
			fatal("%s: fdopen: %s", __func__, strerror(errno));
		if ((r = sshkey_write(public, f)) != 0)
			fatal("Could not write certified key to %s: %s",
			    out, ssh_err(r));
		fprintf(f, " %s\n", comment);
		fclose(f);

		if (!quiet) {
			sshkey_format_cert_validity(public->cert,
			    valid, sizeof(valid));
			logit("Signed %s key %s: id \"%s\" serial %llu%s%s "
			    "valid %s", sshkey_cert_type(public),
			    out, public->cert->key_id,
			    (unsigned long long)public->cert->serial,
			    cert_principals != NULL ? " for " : "",
			    cert_principals != NULL ? cert_principals : "",
			    valid);
		}

		sshkey_free(public);
		free(out);
	}
#ifdef ENABLE_PKCS11
	pkcs11_terminate();
#endif
	exit(0);
}

static u_int64_t
parse_relative_time(const char *s, time_t now)
{
	int64_t mul, secs;

	mul = *s == '-' ? -1 : 1;

	if ((secs = convtime(s + 1)) == -1)
		fatal("Invalid relative certificate time %s", s);
	if (mul == -1 && secs > now)
		fatal("Certificate time %s cannot be represented", s);
	return now + (u_int64_t)(secs * mul);
}

static u_int64_t
parse_absolute_time(const char *s)
{
	struct tm tm;
	time_t tt;
	char buf[32], *fmt;

	/*
	 * POSIX strptime says "The application shall ensure that there
	 * is white-space or other non-alphanumeric characters between
	 * any two conversion specifications" so arrange things this way.
	 */
	switch (strlen(s)) {
	case 8:
		fmt = "%Y-%m-%d";
		snprintf(buf, sizeof(buf), "%.4s-%.2s-%.2s", s, s + 4, s + 6);
		break;
	case 14:
		fmt = "%Y-%m-%dT%H:%M:%S";
		snprintf(buf, sizeof(buf), "%.4s-%.2s-%.2sT%.2s:%.2s:%.2s",
		    s, s + 4, s + 6, s + 8, s + 10, s + 12);
		break;
	default:
		fatal("Invalid certificate time format %s", s);
	}

	memset(&tm, 0, sizeof(tm));
	if (strptime(buf, fmt, &tm) == NULL)
		fatal("Invalid certificate time %s", s);
	if ((tt = mktime(&tm)) < 0)
		fatal("Certificate time %s cannot be represented", s);
	return (u_int64_t)tt;
}

static void
parse_cert_times(char *timespec)
{
	char *from, *to;
	time_t now = time(NULL);
	int64_t secs;

	/* +timespec relative to now */
	if (*timespec == '+' && strchr(timespec, ':') == NULL) {
		if ((secs = convtime(timespec + 1)) == -1)
			fatal("Invalid relative certificate life %s", timespec);
		cert_valid_to = now + secs;
		/*
		 * Backdate certificate one minute to avoid problems on hosts
		 * with poorly-synchronised clocks.
		 */
		cert_valid_from = ((now - 59)/ 60) * 60;
		return;
	}

	/*
	 * from:to, where
	 * from := [+-]timespec | YYYYMMDD | YYYYMMDDHHMMSS
	 *   to := [+-]timespec | YYYYMMDD | YYYYMMDDHHMMSS
	 */
	from = xstrdup(timespec);
	to = strchr(from, ':');
	if (to == NULL || from == to || *(to + 1) == '\0')
		fatal("Invalid certificate life specification %s", timespec);
	*to++ = '\0';

	if (*from == '-' || *from == '+')
		cert_valid_from = parse_relative_time(from, now);
	else
		cert_valid_from = parse_absolute_time(from);

	if (*to == '-' || *to == '+')
		cert_valid_to = parse_relative_time(to, now);
	else
		cert_valid_to = parse_absolute_time(to);

	if (cert_valid_to <= cert_valid_from)
		fatal("Empty certificate validity interval");
	free(from);
}

static void
add_cert_option(char *opt)
{
	char *val, *cp;
	int iscrit = 0;

	if (strcasecmp(opt, "clear") == 0)
		certflags_flags = 0;
	else if (strcasecmp(opt, "no-x11-forwarding") == 0)
		certflags_flags &= ~CERTOPT_X_FWD;
	else if (strcasecmp(opt, "permit-x11-forwarding") == 0)
		certflags_flags |= CERTOPT_X_FWD;
	else if (strcasecmp(opt, "no-agent-forwarding") == 0)
		certflags_flags &= ~CERTOPT_AGENT_FWD;
	else if (strcasecmp(opt, "permit-agent-forwarding") == 0)
		certflags_flags |= CERTOPT_AGENT_FWD;
	else if (strcasecmp(opt, "no-port-forwarding") == 0)
		certflags_flags &= ~CERTOPT_PORT_FWD;
	else if (strcasecmp(opt, "permit-port-forwarding") == 0)
		certflags_flags |= CERTOPT_PORT_FWD;
	else if (strcasecmp(opt, "no-pty") == 0)
		certflags_flags &= ~CERTOPT_PTY;
	else if (strcasecmp(opt, "permit-pty") == 0)
		certflags_flags |= CERTOPT_PTY;
	else if (strcasecmp(opt, "no-user-rc") == 0)
		certflags_flags &= ~CERTOPT_USER_RC;
	else if (strcasecmp(opt, "permit-user-rc") == 0)
		certflags_flags |= CERTOPT_USER_RC;
	else if (strncasecmp(opt, "force-command=", 14) == 0) {
		val = opt + 14;
		if (*val == '\0')
			fatal("Empty force-command option");
		if (certflags_command != NULL)
			fatal("force-command already specified");
		certflags_command = xstrdup(val);
	} else if (strncasecmp(opt, "source-address=", 15) == 0) {
		val = opt + 15;
		if (*val == '\0')
			fatal("Empty source-address option");
		if (certflags_src_addr != NULL)
			fatal("source-address already specified");
		if (addr_match_cidr_list(NULL, val) != 0)
			fatal("Invalid source-address list");
		certflags_src_addr = xstrdup(val);
	} else if (strncasecmp(opt, "extension:", 10) == 0 ||
		   (iscrit = (strncasecmp(opt, "critical:", 9) == 0))) {
		val = xstrdup(strchr(opt, ':') + 1);
		if ((cp = strchr(val, '=')) != NULL)
			*cp++ = '\0';
		cert_userext = xreallocarray(cert_userext, ncert_userext + 1,
		    sizeof(*cert_userext));
		cert_userext[ncert_userext].key = val;
		cert_userext[ncert_userext].val = cp == NULL ?
		    NULL : xstrdup(cp);
		cert_userext[ncert_userext].crit = iscrit;
		ncert_userext++;
	} else
		fatal("Unsupported certificate option \"%s\"", opt);
}

static void
show_options(struct sshbuf *optbuf, int in_critical)
{
	char *name, *arg;
	struct sshbuf *options, *option = NULL;
	int r;

	if ((options = sshbuf_fromb(optbuf)) == NULL)
		fatal("%s: sshbuf_fromb failed", __func__);
	while (sshbuf_len(options) != 0) {
		sshbuf_free(option);
		option = NULL;
		if ((r = sshbuf_get_cstring(options, &name, NULL)) != 0 ||
		    (r = sshbuf_froms(options, &option)) != 0)
			fatal("%s: buffer error: %s", __func__, ssh_err(r));
		printf("                %s", name);
		if (!in_critical &&
		    (strcmp(name, "permit-X11-forwarding") == 0 ||
		    strcmp(name, "permit-agent-forwarding") == 0 ||
		    strcmp(name, "permit-port-forwarding") == 0 ||
		    strcmp(name, "permit-pty") == 0 ||
		    strcmp(name, "permit-user-rc") == 0))
			printf("\n");
		else if (in_critical &&
		    (strcmp(name, "force-command") == 0 ||
		    strcmp(name, "source-address") == 0)) {
			if ((r = sshbuf_get_cstring(option, &arg, NULL)) != 0)
				fatal("%s: buffer error: %s",
				    __func__, ssh_err(r));
			printf(" %s\n", arg);
			free(arg);
		} else {
			printf(" UNKNOWN OPTION (len %zu)\n",
			    sshbuf_len(option));
			sshbuf_reset(option);
		}
		free(name);
		if (sshbuf_len(option) != 0)
			fatal("Option corrupt: extra data at end");
	}
	sshbuf_free(option);
	sshbuf_free(options);
}

static void
print_cert(struct sshkey *key)
{
	char valid[64], *key_fp, *ca_fp;
	u_int i;

	key_fp = sshkey_fingerprint(key, fingerprint_hash, SSH_FP_DEFAULT);
	ca_fp = sshkey_fingerprint(key->cert->signature_key,
	    fingerprint_hash, SSH_FP_DEFAULT);
	if (key_fp == NULL || ca_fp == NULL)
		fatal("%s: sshkey_fingerprint fail", __func__);
	sshkey_format_cert_validity(key->cert, valid, sizeof(valid));

	printf("        Type: %s %s certificate\n", sshkey_ssh_name(key),
	    sshkey_cert_type(key));
	printf("        Public key: %s %s\n", sshkey_type(key), key_fp);
	printf("        Signing CA: %s %s\n",
	    sshkey_type(key->cert->signature_key), ca_fp);
	printf("        Key ID: \"%s\"\n", key->cert->key_id);
	printf("        Serial: %llu\n", (unsigned long long)key->cert->serial);
	printf("        Valid: %s\n", valid);
	printf("        Principals: ");
	if (key->cert->nprincipals == 0)
		printf("(none)\n");
	else {
		for (i = 0; i < key->cert->nprincipals; i++)
			printf("\n                %s",
			    key->cert->principals[i]);
		printf("\n");
	}
	printf("        Critical Options: ");
	if (sshbuf_len(key->cert->critical) == 0)
		printf("(none)\n");
	else {
		printf("\n");
		show_options(key->cert->critical, 1);
	}
	printf("        Extensions: ");
	if (sshbuf_len(key->cert->extensions) == 0)
		printf("(none)\n");
	else {
		printf("\n");
		show_options(key->cert->extensions, 0);
	}
}

static void
do_show_cert(struct passwd *pw)
{
	struct sshkey *key = NULL;
	struct stat st;
	int r, is_stdin = 0, ok = 0;
	FILE *f;
	char *cp, line[SSH_MAX_PUBKEY_BYTES];
	const char *path;
	u_long lnum = 0;

	if (!have_identity)
		ask_filename(pw, "Enter file in which the key is");
	if (strcmp(identity_file, "-") != 0 && stat(identity_file, &st) < 0)
		fatal("%s: %s: %s", __progname, identity_file, strerror(errno));

	path = identity_file;
	if (strcmp(path, "-") == 0) {
		f = stdin;
		path = "(stdin)";
		is_stdin = 1;
	} else if ((f = fopen(identity_file, "r")) == NULL)
		fatal("fopen %s: %s", identity_file, strerror(errno));

	while (read_keyfile_line(f, path, line, sizeof(line), &lnum) == 0) {
		sshkey_free(key);
		key = NULL;
		/* Trim leading space and comments */
		cp = line + strspn(line, " \t");
		if (*cp == '#' || *cp == '\0')
			continue;
		if ((key = sshkey_new(KEY_UNSPEC)) == NULL)
			fatal("sshkey_new");
		if ((r = sshkey_read(key, &cp)) != 0) {
			error("%s:%lu: invalid key: %s", path,
			    lnum, ssh_err(r));
			continue;
		}
		if (!sshkey_is_cert(key)) {
			error("%s:%lu is not a certificate", path, lnum);
			continue;
		}
		ok = 1;
		if (!is_stdin && lnum == 1)
			printf("%s:\n", path);
		else
			printf("%s:%lu:\n", path, lnum);
		print_cert(key);
	}
	sshkey_free(key);
	fclose(f);
	exit(ok ? 0 : 1);
}

static void
load_krl(const char *path, struct ssh_krl **krlp)
{
	struct sshbuf *krlbuf;
	int r, fd;

	if ((krlbuf = sshbuf_new()) == NULL)
		fatal("sshbuf_new failed");
	if ((fd = open(path, O_RDONLY)) == -1)
		fatal("open %s: %s", path, strerror(errno));
	if ((r = sshkey_load_file(fd, krlbuf)) != 0)
		fatal("Unable to load KRL: %s", ssh_err(r));
	close(fd);
	/* XXX check sigs */
	if ((r = ssh_krl_from_blob(krlbuf, krlp, NULL, 0)) != 0 ||
	    *krlp == NULL)
		fatal("Invalid KRL file: %s", ssh_err(r));
	sshbuf_free(krlbuf);
}

static void
update_krl_from_file(struct passwd *pw, const char *file, int wild_ca,
    const struct sshkey *ca, struct ssh_krl *krl)
{
	struct sshkey *key = NULL;
	u_long lnum = 0;
	char *path, *cp, *ep, line[SSH_MAX_PUBKEY_BYTES];
	unsigned long long serial, serial2;
	int i, was_explicit_key, was_sha1, r;
	FILE *krl_spec;

	path = tilde_expand_filename(file, pw->pw_uid);
	if (strcmp(path, "-") == 0) {
		krl_spec = stdin;
		free(path);
		path = xstrdup("(standard input)");
	} else if ((krl_spec = fopen(path, "r")) == NULL)
		fatal("fopen %s: %s", path, strerror(errno));

	if (!quiet)
		printf("Revoking from %s\n", path);
	while (read_keyfile_line(krl_spec, path, line, sizeof(line),
	    &lnum) == 0) {
		was_explicit_key = was_sha1 = 0;
		cp = line + strspn(line, " \t");
		/* Trim trailing space, comments and strip \n */
		for (i = 0, r = -1; cp[i] != '\0'; i++) {
			if (cp[i] == '#' || cp[i] == '\n') {
				cp[i] = '\0';
				break;
			}
			if (cp[i] == ' ' || cp[i] == '\t') {
				/* Remember the start of a span of whitespace */
				if (r == -1)
					r = i;
			} else
				r = -1;
		}
		if (r != -1)
			cp[r] = '\0';
		if (*cp == '\0')
			continue;
		if (strncasecmp(cp, "serial:", 7) == 0) {
			if (ca == NULL && !wild_ca) {
				fatal("revoking certificates by serial number "
				    "requires specification of a CA key");
			}
			cp += 7;
			cp = cp + strspn(cp, " \t");
			errno = 0;
			serial = strtoull(cp, &ep, 0);
			if (*cp == '\0' || (*ep != '\0' && *ep != '-'))
				fatal("%s:%lu: invalid serial \"%s\"",
				    path, lnum, cp);
			if (errno == ERANGE && serial == ULLONG_MAX)
				fatal("%s:%lu: serial out of range",
				    path, lnum);
			serial2 = serial;
			if (*ep == '-') {
				cp = ep + 1;
				errno = 0;
				serial2 = strtoull(cp, &ep, 0);
				if (*cp == '\0' || *ep != '\0')
					fatal("%s:%lu: invalid serial \"%s\"",
					    path, lnum, cp);
				if (errno == ERANGE && serial2 == ULLONG_MAX)
					fatal("%s:%lu: serial out of range",
					    path, lnum);
				if (serial2 <= serial)
					fatal("%s:%lu: invalid serial range "
					    "%llu:%llu", path, lnum,
					    (unsigned long long)serial,
					    (unsigned long long)serial2);
			}
			if (ssh_krl_revoke_cert_by_serial_range(krl,
			    ca, serial, serial2) != 0) {
				fatal("%s: revoke serial failed",
				    __func__);
			}
		} else if (strncasecmp(cp, "id:", 3) == 0) {
			if (ca == NULL && !wild_ca) {
				fatal("revoking certificates by key ID "
				    "requires specification of a CA key");
			}
			cp += 3;
			cp = cp + strspn(cp, " \t");
			if (ssh_krl_revoke_cert_by_key_id(krl, ca, cp) != 0)
				fatal("%s: revoke key ID failed", __func__);
		} else {
			if (strncasecmp(cp, "key:", 4) == 0) {
				cp += 4;
				cp = cp + strspn(cp, " \t");
				was_explicit_key = 1;
			} else if (strncasecmp(cp, "sha1:", 5) == 0) {
				cp += 5;
				cp = cp + strspn(cp, " \t");
				was_sha1 = 1;
			} else {
				/*
				 * Just try to process the line as a key.
				 * Parsing will fail if it isn't.
				 */
			}
			if ((key = sshkey_new(KEY_UNSPEC)) == NULL)
				fatal("sshkey_new");
			if ((r = sshkey_read(key, &cp)) != 0)
				fatal("%s:%lu: invalid key: %s",
				    path, lnum, ssh_err(r));
			if (was_explicit_key)
				r = ssh_krl_revoke_key_explicit(krl, key);
			else if (was_sha1)
				r = ssh_krl_revoke_key_sha1(krl, key);
			else
				r = ssh_krl_revoke_key(krl, key);
			if (r != 0)
				fatal("%s: revoke key failed: %s",
				    __func__, ssh_err(r));
			sshkey_free(key);
		}
	}
	if (strcmp(path, "-") != 0)
		fclose(krl_spec);
	free(path);
}

static void
do_gen_krl(struct passwd *pw, int updating, int argc, char **argv)
{
	struct ssh_krl *krl;
	struct stat sb;
	struct sshkey *ca = NULL;
	int fd, i, r, wild_ca = 0;
	char *tmp;
	struct sshbuf *kbuf;

	if (*identity_file == '\0')
		fatal("KRL generation requires an output file");
	if (stat(identity_file, &sb) == -1) {
		if (errno != ENOENT)
			fatal("Cannot access KRL \"%s\": %s",
			    identity_file, strerror(errno));
		if (updating)
			fatal("KRL \"%s\" does not exist", identity_file);
	}
	if (ca_key_path != NULL) {
		if (strcasecmp(ca_key_path, "none") == 0)
			wild_ca = 1;
		else {
			tmp = tilde_expand_filename(ca_key_path, pw->pw_uid);
			if ((r = sshkey_load_public(tmp, &ca, NULL)) != 0)
				fatal("Cannot load CA public key %s: %s",
				    tmp, ssh_err(r));
			free(tmp);
		}
	}

	if (updating)
		load_krl(identity_file, &krl);
	else if ((krl = ssh_krl_init()) == NULL)
		fatal("couldn't create KRL");

	if (cert_serial != 0)
		ssh_krl_set_version(krl, cert_serial);
	if (identity_comment != NULL)
		ssh_krl_set_comment(krl, identity_comment);

	for (i = 0; i < argc; i++)
		update_krl_from_file(pw, argv[i], wild_ca, ca, krl);

	if ((kbuf = sshbuf_new()) == NULL)
		fatal("sshbuf_new failed");
	if (ssh_krl_to_blob(krl, kbuf, NULL, 0) != 0)
		fatal("Couldn't generate KRL");
	if ((fd = open(identity_file, O_WRONLY|O_CREAT|O_TRUNC, 0644)) == -1)
		fatal("open %s: %s", identity_file, strerror(errno));
	if (atomicio(vwrite, fd, (void *)sshbuf_ptr(kbuf), sshbuf_len(kbuf)) !=
	    sshbuf_len(kbuf))
		fatal("write %s: %s", identity_file, strerror(errno));
	close(fd);
	sshbuf_free(kbuf);
	ssh_krl_free(krl);
	sshkey_free(ca);
}

static void
do_check_krl(struct passwd *pw, int argc, char **argv)
{
	int i, r, ret = 0;
	char *comment;
	struct ssh_krl *krl;
	struct sshkey *k;

	if (*identity_file == '\0')
		fatal("KRL checking requires an input file");
	load_krl(identity_file, &krl);
	for (i = 0; i < argc; i++) {
		if ((r = sshkey_load_public(argv[i], &k, &comment)) != 0)
			fatal("Cannot load public key %s: %s",
			    argv[i], ssh_err(r));
		r = ssh_krl_check_key(krl, k);
		printf("%s%s%s%s: %s\n", argv[i],
		    *comment ? " (" : "", comment, *comment ? ")" : "",
		    r == 0 ? "ok" : "REVOKED");
		if (r != 0)
			ret = 1;
		sshkey_free(k);
		free(comment);
	}
	ssh_krl_free(krl);
	exit(ret);
}

static void
usage(void)
{
	fprintf(stderr,
	    "usage: ssh-keygen [-q] [-b bits] [-t dsa | ecdsa | ed25519 | rsa]\n"
	    "                  [-N new_passphrase] [-C comment] [-f output_keyfile]\n"
	    "       ssh-keygen -p [-P old_passphrase] [-N new_passphrase] [-f keyfile]\n"
	    "       ssh-keygen -i [-m key_format] [-f input_keyfile]\n"
	    "       ssh-keygen -e [-m key_format] [-f input_keyfile]\n"
	    "       ssh-keygen -y [-f input_keyfile]\n"
	    "       ssh-keygen -c [-P passphrase] [-C comment] [-f keyfile]\n"
	    "       ssh-keygen -l [-v] [-E fingerprint_hash] [-f input_keyfile]\n"
	    "       ssh-keygen -B [-f input_keyfile]\n");
#ifdef ENABLE_PKCS11
	fprintf(stderr,
	    "       ssh-keygen -D pkcs11\n");
#endif
	fprintf(stderr,
	    "       ssh-keygen -F hostname [-f known_hosts_file] [-l]\n"
	    "       ssh-keygen -H [-f known_hosts_file]\n"
	    "       ssh-keygen -R hostname [-f known_hosts_file]\n"
	    "       ssh-keygen -r hostname [-f input_keyfile] [-g]\n"
#ifdef WITH_OPENSSL
	    "       ssh-keygen -G output_file [-v] [-b bits] [-M memory] [-S start_point]\n"
	    "       ssh-keygen -T output_file -f input_file [-v] [-a rounds] [-J num_lines]\n"
	    "                  [-j start_line] [-K checkpt] [-W generator]\n"
#endif
	    "       ssh-keygen -s ca_key -I certificate_identity [-h] [-U]\n"
	    "                  [-D pkcs11_provider] [-n principals] [-O option]\n"
	    "                  [-V validity_interval] [-z serial_number] file ...\n"
	    "       ssh-keygen -L [-f input_keyfile]\n"
	    "       ssh-keygen -A\n"
	    "       ssh-keygen -k -f krl_file [-u] [-s ca_public] [-z version_number]\n"
	    "                  file ...\n"
	    "       ssh-keygen -Q -f krl_file file ...\n");
	exit(1);
}

/*
 * Main program for key management.
 */
int
main(int argc, char **argv)
{
	char dotsshdir[PATH_MAX], comment[1024], *passphrase1, *passphrase2;
	char *rr_hostname = NULL, *ep, *fp, *ra;
	struct sshkey *private, *public;
	struct passwd *pw;
	struct stat st;
	int r, opt, type, fd;
	int gen_all_hostkeys = 0, gen_krl = 0, update_krl = 0, check_krl = 0;
	FILE *f;
	const char *errstr;
#ifdef WITH_OPENSSL
	/* Moduli generation/screening */
	char out_file[PATH_MAX], *checkpoint = NULL;
	u_int32_t memory = 0, generator_wanted = 0;
	int do_gen_candidates = 0, do_screen_candidates = 0;
	unsigned long start_lineno = 0, lines_to_process = 0;
	BIGNUM *start = NULL;
#endif

	extern int optind;
	extern char *optarg;

	ssh_malloc_init();	/* must be called before any mallocs */
	/* Ensure that fds 0, 1 and 2 are open or directed to /dev/null */
	sanitise_stdfd();

	__progname = ssh_get_progname(argv[0]);

#ifdef WITH_OPENSSL
	OpenSSL_add_all_algorithms();
#endif
	log_init(argv[0], SYSLOG_LEVEL_INFO, SYSLOG_FACILITY_USER, 1);

	seed_rng();

	msetlocale();

	/* we need this for the home * directory.  */
	pw = getpwuid(getuid());
	if (!pw)
		fatal("No user exists for uid %lu", (u_long)getuid());
	if (gethostname(hostname, sizeof(hostname)) < 0)
		fatal("gethostname: %s", strerror(errno));

	/* Remaining characters: Ydw */
	while ((opt = getopt(argc, argv, "ABHLQUXceghiklopquvxy"
	    "C:D:E:F:G:I:J:K:M:N:O:P:R:S:T:V:W:Z:"
	    "a:b:f:g:j:m:n:r:s:t:z:")) != -1) {
		switch (opt) {
		case 'A':
			gen_all_hostkeys = 1;
			break;
		case 'b':
			bits = (u_int32_t)strtonum(optarg, 256, 32768, &errstr);
			if (errstr)
				fatal("Bits has bad value %s (%s)",
					optarg, errstr);
			break;
		case 'E':
			fingerprint_hash = ssh_digest_alg_by_name(optarg);
			if (fingerprint_hash == -1)
				fatal("Invalid hash algorithm \"%s\"", optarg);
			break;
		case 'F':
			find_host = 1;
			rr_hostname = optarg;
			break;
		case 'H':
			hash_hosts = 1;
			break;
		case 'I':
			cert_key_id = optarg;
			break;
		case 'R':
			delete_host = 1;
			rr_hostname = optarg;
			break;
		case 'L':
			show_cert = 1;
			break;
		case 'l':
			print_fingerprint = 1;
			break;
		case 'B':
			print_bubblebabble = 1;
			break;
		case 'm':
			if (strcasecmp(optarg, "RFC4716") == 0 ||
			    strcasecmp(optarg, "ssh2") == 0) {
				convert_format = FMT_RFC4716;
				break;
			}
			if (strcasecmp(optarg, "PKCS8") == 0) {
				convert_format = FMT_PKCS8;
				break;
			}
			if (strcasecmp(optarg, "PEM") == 0) {
				convert_format = FMT_PEM;
				break;
			}
			fatal("Unsupported conversion format \"%s\"", optarg);
		case 'n':
			cert_principals = optarg;
			break;
		case 'o':
			use_new_format = 1;
			break;
		case 'p':
			change_passphrase = 1;
			break;
		case 'c':
			change_comment = 1;
			break;
		case 'f':
			if (strlcpy(identity_file, optarg,
			    sizeof(identity_file)) >= sizeof(identity_file))
				fatal("Identity filename too long");
			have_identity = 1;
			break;
		case 'g':
			print_generic = 1;
			break;
		case 'P':
			identity_passphrase = optarg;
			break;
		case 'N':
			identity_new_passphrase = optarg;
			break;
		case 'Q':
			check_krl = 1;
			break;
		case 'O':
			add_cert_option(optarg);
			break;
		case 'Z':
			new_format_cipher = optarg;
			break;
		case 'C':
			identity_comment = optarg;
			break;
		case 'q':
			quiet = 1;
			break;
		case 'e':
		case 'x':
			/* export key */
			convert_to = 1;
			break;
		case 'h':
			cert_key_type = SSH2_CERT_TYPE_HOST;
			certflags_flags = 0;
			break;
		case 'k':
			gen_krl = 1;
			break;
		case 'i':
		case 'X':
			/* import key */
			convert_from = 1;
			break;
		case 'y':
			print_public = 1;
			break;
		case 's':
			ca_key_path = optarg;
			break;
		case 't':
			key_type_name = optarg;
			break;
		case 'D':
			pkcs11provider = optarg;
			break;
		case 'U':
			prefer_agent = 1;
			break;
		case 'u':
			update_krl = 1;
			break;
		case 'v':
			if (log_level == SYSLOG_LEVEL_INFO)
				log_level = SYSLOG_LEVEL_DEBUG1;
			else {
				if (log_level >= SYSLOG_LEVEL_DEBUG1 &&
				    log_level < SYSLOG_LEVEL_DEBUG3)
					log_level++;
			}
			break;
		case 'r':
			rr_hostname = optarg;
			break;
		case 'a':
			rounds = (int)strtonum(optarg, 1, INT_MAX, &errstr);
			if (errstr)
				fatal("Invalid number: %s (%s)",
					optarg, errstr);
			break;
		case 'V':
			parse_cert_times(optarg);
			break;
		case 'z':
			errno = 0;
			cert_serial = strtoull(optarg, &ep, 10);
			if (*optarg < '0' || *optarg > '9' || *ep != '\0' ||
			    (errno == ERANGE && cert_serial == ULLONG_MAX))
				fatal("Invalid serial number \"%s\"", optarg);
			break;
#ifdef WITH_OPENSSL
		/* Moduli generation/screening */
		case 'G':
			do_gen_candidates = 1;
			if (strlcpy(out_file, optarg, sizeof(out_file)) >=
			    sizeof(out_file))
				fatal("Output filename too long");
			break;
		case 'J':
			lines_to_process = strtoul(optarg, NULL, 10);
			break;
		case 'j':
			start_lineno = strtoul(optarg, NULL, 10);
			break;
		case 'K':
			if (strlen(optarg) >= PATH_MAX)
				fatal("Checkpoint filename too long");
			checkpoint = xstrdup(optarg);
			break;
		case 'M':
			memory = (u_int32_t)strtonum(optarg, 1, UINT_MAX,
			    &errstr);
			if (errstr)
				fatal("Memory limit is %s: %s", errstr, optarg);
			break;
		case 'S':
			/* XXX - also compare length against bits */
			if (BN_hex2bn(&start, optarg) == 0)
				fatal("Invalid start point.");
			break;
		case 'T':
			do_screen_candidates = 1;
			if (strlcpy(out_file, optarg, sizeof(out_file)) >=
			    sizeof(out_file))
				fatal("Output filename too long");
			break;
		case 'W':
			generator_wanted = (u_int32_t)strtonum(optarg, 1,
			    UINT_MAX, &errstr);
			if (errstr != NULL)
				fatal("Desired generator invalid: %s (%s)",
				    optarg, errstr);
			break;
#endif /* WITH_OPENSSL */
		case '?':
		default:
			usage();
		}
	}

	/* reinit */
	log_init(argv[0], log_level, SYSLOG_FACILITY_USER, 1);

	argv += optind;
	argc -= optind;

	if (ca_key_path != NULL) {
		if (argc < 1 && !gen_krl) {
			error("Too few arguments.");
			usage();
		}
	} else if (argc > 0 && !gen_krl && !check_krl) {
		error("Too many arguments.");
		usage();
	}
	if (change_passphrase && change_comment) {
		error("Can only have one of -p and -c.");
		usage();
	}
	if (print_fingerprint && (delete_host || hash_hosts)) {
		error("Cannot use -l with -H or -R.");
		usage();
	}
	if (gen_krl) {
		do_gen_krl(pw, update_krl, argc, argv);
		return (0);
	}
	if (check_krl) {
		do_check_krl(pw, argc, argv);
		return (0);
	}
	if (ca_key_path != NULL) {
		if (cert_key_id == NULL)
			fatal("Must specify key id (-I) when certifying");
		do_ca_sign(pw, argc, argv);
	}
	if (show_cert)
		do_show_cert(pw);
	if (delete_host || hash_hosts || find_host)
		do_known_hosts(pw, rr_hostname);
	if (pkcs11provider != NULL)
		do_download(pw);
	if (print_fingerprint || print_bubblebabble)
		do_fingerprint(pw);
	if (change_passphrase)
		do_change_passphrase(pw);
	if (change_comment)
		do_change_comment(pw);
#ifdef WITH_OPENSSL
	if (convert_to)
		do_convert_to(pw);
	if (convert_from)
		do_convert_from(pw);
#endif
	if (print_public)
		do_print_public(pw);
	if (rr_hostname != NULL) {
		unsigned int n = 0;

		if (have_identity) {
			n = do_print_resource_record(pw,
			    identity_file, rr_hostname);
			if (n == 0)
				fatal("%s: %s", identity_file, strerror(errno));
			exit(0);
		} else {

			n += do_print_resource_record(pw,
			    _PATH_HOST_RSA_KEY_FILE, rr_hostname);
			n += do_print_resource_record(pw,
			    _PATH_HOST_DSA_KEY_FILE, rr_hostname);
			n += do_print_resource_record(pw,
			    _PATH_HOST_ECDSA_KEY_FILE, rr_hostname);
			n += do_print_resource_record(pw,
			    _PATH_HOST_ED25519_KEY_FILE, rr_hostname);
			if (n == 0)
				fatal("no keys found.");
			exit(0);
		}
	}

#ifdef WITH_OPENSSL
	if (do_gen_candidates) {
		FILE *out = fopen(out_file, "w");

		if (out == NULL) {
			error("Couldn't open modulus candidate file \"%s\": %s",
			    out_file, strerror(errno));
			return (1);
		}
		if (bits == 0)
			bits = DEFAULT_BITS;
		if (gen_candidates(out, memory, bits, start) != 0)
			fatal("modulus candidate generation failed");

		return (0);
	}

	if (do_screen_candidates) {
		FILE *in;
		FILE *out = fopen(out_file, "a");

		if (have_identity && strcmp(identity_file, "-") != 0) {
			if ((in = fopen(identity_file, "r")) == NULL) {
				fatal("Couldn't open modulus candidate "
				    "file \"%s\": %s", identity_file,
				    strerror(errno));
			}
		} else
			in = stdin;

		if (out == NULL) {
			fatal("Couldn't open moduli file \"%s\": %s",
			    out_file, strerror(errno));
		}
		if (prime_test(in, out, rounds == 0 ? 100 : rounds,
		    generator_wanted, checkpoint,
		    start_lineno, lines_to_process) != 0)
			fatal("modulus screening failed");
		return (0);
	}
#endif

	if (gen_all_hostkeys) {
		do_gen_all_hostkeys(pw);
		return (0);
	}

	if (key_type_name == NULL)
		key_type_name = DEFAULT_KEY_TYPE_NAME;

	type = sshkey_type_from_name(key_type_name);
	type_bits_valid(type, key_type_name, &bits);

	if (!quiet)
		printf("Generating public/private %s key pair.\n",
		    key_type_name);
	if ((r = sshkey_generate(type, bits, &private)) != 0)
		fatal("sshkey_generate failed");
	if ((r = sshkey_from_private(private, &public)) != 0)
		fatal("sshkey_from_private failed: %s\n", ssh_err(r));

	if (!have_identity)
		ask_filename(pw, "Enter file in which to save the key");

	/* Create ~/.ssh directory if it doesn't already exist. */
	snprintf(dotsshdir, sizeof dotsshdir, "%s/%s",
	    pw->pw_dir, _PATH_SSH_USER_DIR);
	if (strstr(identity_file, dotsshdir) != NULL) {
		if (stat(dotsshdir, &st) < 0) {
			if (errno != ENOENT) {
				error("Could not stat %s: %s", dotsshdir,
				    strerror(errno));
			} else if (mkdir(dotsshdir, 0700) < 0) {
				error("Could not create directory '%s': %s",
				    dotsshdir, strerror(errno));
			} else if (!quiet)
				printf("Created directory '%s'.\n", dotsshdir);
		}
	}
	/* If the file already exists, ask the user to confirm. */
	if (stat(identity_file, &st) >= 0) {
		char yesno[3];
		printf("%s already exists.\n", identity_file);
		printf("Overwrite (y/n)? ");
		fflush(stdout);
		if (fgets(yesno, sizeof(yesno), stdin) == NULL)
			exit(1);
		if (yesno[0] != 'y' && yesno[0] != 'Y')
			exit(1);
	}
	/* Ask for a passphrase (twice). */
	if (identity_passphrase)
		passphrase1 = xstrdup(identity_passphrase);
	else if (identity_new_passphrase)
		passphrase1 = xstrdup(identity_new_passphrase);
	else {
passphrase_again:
		passphrase1 =
			read_passphrase("Enter passphrase (empty for no "
			    "passphrase): ", RP_ALLOW_STDIN);
		passphrase2 = read_passphrase("Enter same passphrase again: ",
		    RP_ALLOW_STDIN);
		if (strcmp(passphrase1, passphrase2) != 0) {
			/*
			 * The passphrases do not match.  Clear them and
			 * retry.
			 */
			explicit_bzero(passphrase1, strlen(passphrase1));
			explicit_bzero(passphrase2, strlen(passphrase2));
			free(passphrase1);
			free(passphrase2);
			printf("Passphrases do not match.  Try again.\n");
			goto passphrase_again;
		}
		/* Clear the other copy of the passphrase. */
		explicit_bzero(passphrase2, strlen(passphrase2));
		free(passphrase2);
	}

	if (identity_comment) {
		strlcpy(comment, identity_comment, sizeof(comment));
	} else {
		/* Create default comment field for the passphrase. */
		snprintf(comment, sizeof comment, "%s@%s", pw->pw_name, hostname);
	}

	/* Save the key with the given passphrase and comment. */
	if ((r = sshkey_save_private(private, identity_file, passphrase1,
	    comment, use_new_format, new_format_cipher, rounds)) != 0) {
		error("Saving key \"%s\" failed: %s",
		    identity_file, ssh_err(r));
		explicit_bzero(passphrase1, strlen(passphrase1));
		free(passphrase1);
		exit(1);
	}
	/* Clear the passphrase. */
	explicit_bzero(passphrase1, strlen(passphrase1));
	free(passphrase1);

	/* Clear the private key and the random number generator. */
	sshkey_free(private);

	if (!quiet)
		printf("Your identification has been saved in %s.\n", identity_file);

	strlcat(identity_file, ".pub", sizeof(identity_file));
	if ((fd = open(identity_file, O_WRONLY|O_CREAT|O_TRUNC, 0644)) == -1)
		fatal("Unable to save public key to %s: %s",
		    identity_file, strerror(errno));
#ifdef WINDOWS
	/* Windows POSIX adpater does not support fdopen() on open(file)*/
	close(fd);
	if ((f = fopen(identity_file, "w")) == NULL)
		fatal("fopen %s failed: %s", identity_file, strerror(errno));
#else  /* !WINDOWS */
	if ((f = fdopen(fd, "w")) == NULL)
		fatal("fdopen %s failed: %s", identity_file, strerror(errno));
#endif  /* !WINDOWS */
	if ((r = sshkey_write(public, f)) != 0)
		error("write key failed: %s", ssh_err(r));
	fprintf(f, " %s\n", comment);
	fclose(f);

	if (!quiet) {
		fp = sshkey_fingerprint(public, fingerprint_hash,
		    SSH_FP_DEFAULT);
		ra = sshkey_fingerprint(public, fingerprint_hash,
		    SSH_FP_RANDOMART);
		if (fp == NULL || ra == NULL)
			fatal("sshkey_fingerprint failed");
		printf("Your public key has been saved in %s.\n",
		    identity_file);
		printf("The key fingerprint is:\n");
		printf("%s %s\n", fp, comment);
		printf("The key's randomart image is:\n");
		printf("%s\n", ra);
		free(ra);
		free(fp);
	}

	sshkey_free(public);
	exit(0);
}<|MERGE_RESOLUTION|>--- conflicted
+++ resolved
@@ -1068,28 +1068,22 @@
 			    pub_tmp, strerror(errno));
 			goto failnext;
 		}
-<<<<<<< HEAD
+		(void)fchmod(fd, 0644);
 #ifdef WINDOWS
 		/* Windows POSIX adpater does not support fdopen() on open(file)*/
 		close(fd);
 		if ((f = fopen(identity_file, "w")) == NULL) {
 			error("fopen %s failed: %s", identity_file, strerror(errno));			
 #else  /* !WINDOWS */
-=======
-		(void)fchmod(fd, 0644);
->>>>>>> f5e917ab
 		f = fdopen(fd, "w");
 		if (f == NULL) {
 			error("fdopen %s failed: %s", pub_tmp, strerror(errno));
 			close(fd);
-<<<<<<< HEAD
 #endif  /* !WINDOWS */
 			sshkey_free(public);
 			first = 0;
 			continue;
-=======
 			goto failnext;
->>>>>>> f5e917ab
 		}
 		if ((r = sshkey_write(public, f)) != 0) {
 			error("write key failed: %s", ssh_err(r));
