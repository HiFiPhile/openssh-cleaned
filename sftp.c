<<<<<<< HEAD
/* $OpenBSD: sftp.c,v 1.222 2022/09/19 10:46:00 djm Exp $ */
=======
/* $OpenBSD: sftp.c,v 1.225 2023/01/05 05:49:13 djm Exp $ */
>>>>>>> 6dfb65de
/*
 * Copyright (c) 2001-2004 Damien Miller <djm@openbsd.org>
 *
 * Permission to use, copy, modify, and distribute this software for any
 * purpose with or without fee is hereby granted, provided that the above
 * copyright notice and this permission notice appear in all copies.
 *
 * THE SOFTWARE IS PROVIDED "AS IS" AND THE AUTHOR DISCLAIMS ALL WARRANTIES
 * WITH REGARD TO THIS SOFTWARE INCLUDING ALL IMPLIED WARRANTIES OF
 * MERCHANTABILITY AND FITNESS. IN NO EVENT SHALL THE AUTHOR BE LIABLE FOR
 * ANY SPECIAL, DIRECT, INDIRECT, OR CONSEQUENTIAL DAMAGES OR ANY DAMAGES
 * WHATSOEVER RESULTING FROM LOSS OF USE, DATA OR PROFITS, WHETHER IN AN
 * ACTION OF CONTRACT, NEGLIGENCE OR OTHER TORTIOUS ACTION, ARISING OUT OF
 * OR IN CONNECTION WITH THE USE OR PERFORMANCE OF THIS SOFTWARE.
 */

#include "includes.h"

#include <sys/types.h>
#include <sys/ioctl.h>
#ifdef HAVE_SYS_STAT_H
# include <sys/stat.h>
#endif
#include <sys/socket.h>
#include <sys/wait.h>
#ifdef HAVE_SYS_STATVFS_H
#include <sys/statvfs.h>
#endif

#include <ctype.h>
#include <errno.h>

#ifdef HAVE_PATHS_H
# include <paths.h>
#endif
#ifdef HAVE_LIBGEN_H
#include <libgen.h>
#endif
#ifdef HAVE_LOCALE_H
# include <locale.h>
#endif
#ifdef USE_LIBEDIT
#include <histedit.h>
#else
typedef void EditLine;
#endif
#include <limits.h>
#include <signal.h>
#include <stdarg.h>
#include <stdlib.h>
#include <stdio.h>
#include <string.h>
#include <unistd.h>
#include <fcntl.h>

#ifdef HAVE_UTIL_H
# include <util.h>
#endif

#include "xmalloc.h"
#include "log.h"
#include "pathnames.h"
#include "misc.h"
#include "utf8.h"

#include "sftp.h"
#include "ssherr.h"
#include "sshbuf.h"
#include "sftp-common.h"
#include "sftp-client.h"
#include "sftp-usergroup.h"
<<<<<<< HEAD
#ifdef WINDOWS
#include "misc_internal.h"
#endif // WINDOWS
=======
>>>>>>> 6dfb65de

/* File to read commands from */
FILE* infile;

/* Are we in batchfile mode? */
int batchmode = 0;

/* PID of ssh transport process */
static volatile pid_t sshpid = -1;

/* Suppress diagnostic messages */
int quiet = 0;

/* This is set to 0 if the progressmeter is not desired. */
int showprogress = 1;

/* When this option is set, we always recursively download/upload directories */
int global_rflag = 0;

/* When this option is set, we resume download or upload if possible */
int global_aflag = 0;

/* When this option is set, the file transfers will always preserve times */
int global_pflag = 0;

/* When this option is set, transfers will have fsync() called on each file */
int global_fflag = 0;

/* SIGINT received during command processing */
volatile sig_atomic_t interrupted = 0;

/* I wish qsort() took a separate ctx for the comparison function...*/
int sort_flag;
glob_t *sort_glob;

/* Context used for commandline completion */
struct complete_ctx {
	struct sftp_conn *conn;
	char **remote_pathp;
};

int remote_glob(struct sftp_conn *, const char *, int,
    int (*)(const char *, int), glob_t *); /* proto for sftp-glob.c */

extern char *__progname;

/* Separators for interactive commands */
#define WHITESPACE " \t\r\n"

/* ls flags */
#define LS_LONG_VIEW	0x0001	/* Full view ala ls -l */
#define LS_SHORT_VIEW	0x0002	/* Single row view ala ls -1 */
#define LS_NUMERIC_VIEW	0x0004	/* Long view with numeric uid/gid */
#define LS_NAME_SORT	0x0008	/* Sort by name (default) */
#define LS_TIME_SORT	0x0010	/* Sort by mtime */
#define LS_SIZE_SORT	0x0020	/* Sort by file size */
#define LS_REVERSE_SORT	0x0040	/* Reverse sort order */
#define LS_SHOW_ALL	0x0080	/* Don't skip filenames starting with '.' */
#define LS_SI_UNITS	0x0100	/* Display sizes as K, M, G, etc. */

#define VIEW_FLAGS	(LS_LONG_VIEW|LS_SHORT_VIEW|LS_NUMERIC_VIEW|LS_SI_UNITS)
#define SORT_FLAGS	(LS_NAME_SORT|LS_TIME_SORT|LS_SIZE_SORT)

/* Commands for interactive mode */
enum sftp_command {
	I_CHDIR = 1,
	I_CHGRP,
	I_CHMOD,
	I_CHOWN,
	I_COPY,
	I_DF,
	I_GET,
	I_HELP,
	I_LCHDIR,
	I_LINK,
	I_LLS,
	I_LMKDIR,
	I_LPWD,
	I_LS,
	I_LUMASK,
	I_MKDIR,
	I_PUT,
	I_PWD,
	I_QUIT,
	I_REGET,
	I_RENAME,
	I_REPUT,
	I_RM,
	I_RMDIR,
	I_SHELL,
	I_SYMLINK,
	I_VERSION,
	I_PROGRESS,
};

struct CMD {
	const char *c;
	const int n;
	const int t;	/* Completion type for the first argument */
	const int t2;	/* completion type for the optional second argument */
};

/* Type of completion */
#define NOARGS	0
#define REMOTE	1
#define LOCAL	2

static const struct CMD cmds[] = {
	{ "bye",	I_QUIT,		NOARGS, 	NOARGS	},
	{ "cd",		I_CHDIR,	REMOTE, 	NOARGS	},
	{ "chdir",	I_CHDIR,	REMOTE, 	NOARGS	},
	{ "chgrp",	I_CHGRP,	REMOTE, 	NOARGS	},
	{ "chmod",	I_CHMOD,	REMOTE, 	NOARGS	},
	{ "chown",	I_CHOWN,	REMOTE, 	NOARGS	},
	{ "copy",	I_COPY,		REMOTE, 	LOCAL	},
	{ "cp",		I_COPY,		REMOTE, 	LOCAL	},
	{ "df",		I_DF,		REMOTE, 	NOARGS	},
	{ "dir",	I_LS,		REMOTE, 	NOARGS	},
	{ "exit",	I_QUIT,		NOARGS, 	NOARGS	},
	{ "get",	I_GET,		REMOTE, 	LOCAL	},
	{ "help",	I_HELP,		NOARGS, 	NOARGS	},
	{ "lcd",	I_LCHDIR,	LOCAL,		NOARGS	},
	{ "lchdir",	I_LCHDIR,	LOCAL,		NOARGS	},
	{ "lls",	I_LLS,		LOCAL,		NOARGS	},
	{ "lmkdir",	I_LMKDIR,	LOCAL,		NOARGS	},
	{ "ln",		I_LINK,		REMOTE, 	REMOTE	},
	{ "lpwd",	I_LPWD,		LOCAL,		NOARGS	},
	{ "ls",		I_LS,		REMOTE,		NOARGS	},
	{ "lumask",	I_LUMASK,	NOARGS,		NOARGS	},
	{ "mkdir",	I_MKDIR,	REMOTE,		NOARGS	},
	{ "mget",	I_GET,		REMOTE,		LOCAL	},
	{ "mput",	I_PUT,		LOCAL,		REMOTE	},
	{ "progress",	I_PROGRESS,	NOARGS,		NOARGS	},
	{ "put",	I_PUT,		LOCAL,		REMOTE	},
	{ "pwd",	I_PWD,		REMOTE, 	NOARGS	},
	{ "quit",	I_QUIT,		NOARGS, 	NOARGS	},
	{ "reget",	I_REGET,	REMOTE, 	LOCAL	},
	{ "rename",	I_RENAME,	REMOTE, 	REMOTE	},
	{ "reput",	I_REPUT,	LOCAL,		REMOTE	},
	{ "rm",		I_RM,		REMOTE,		NOARGS	},
	{ "rmdir",	I_RMDIR,	REMOTE,		NOARGS	},
	{ "symlink",	I_SYMLINK,	REMOTE,		REMOTE	},
	{ "version",	I_VERSION,	NOARGS, 	NOARGS	},
	{ "!",		I_SHELL,	NOARGS, 	NOARGS	},
	{ "?",		I_HELP,		NOARGS, 	NOARGS	},
	{ NULL,		-1,		-1,		-1	}
};

/* ARGSUSED */
static void
killchild(int signo)
{
	pid_t pid;

	pid = sshpid;
	if (pid > 1) {
		kill(pid, SIGTERM);
		waitpid(pid, NULL, 0);
	}

	_exit(1);
}

/* ARGSUSED */
static void
suspchild(int signo)
{
	if (sshpid > 1) {
		kill(sshpid, signo);
		while (waitpid(sshpid, NULL, WUNTRACED) == -1 && errno == EINTR)
			continue;
	}
	kill(getpid(), SIGSTOP);
}

/* ARGSUSED */
static void
cmd_interrupt(int signo)
{
	const char msg[] = "\rInterrupt  \n";
	int olderrno = errno;

	(void)write(STDERR_FILENO, msg, sizeof(msg) - 1);
	interrupted = 1;
	errno = olderrno;
}

/* ARGSUSED */
static void
read_interrupt(int signo)
{
	interrupted = 1;
}

/*ARGSUSED*/
static void
sigchld_handler(int sig)
{
	int save_errno = errno;
	pid_t pid;
	const char msg[] = "\rConnection closed.  \n";

	/* Report if ssh transport process dies. */
	while ((pid = waitpid(sshpid, NULL, WNOHANG)) == -1 && errno == EINTR)
		continue;
	if (pid == sshpid) {
		if (!quiet)
		    (void)write(STDERR_FILENO, msg, sizeof(msg) - 1);
		sshpid = -1;
	}

	errno = save_errno;
}

static void
help(void)
{
	printf("Available commands:\n"
	    "bye                                Quit sftp\n"
	    "cd path                            Change remote directory to 'path'\n"
	    "chgrp [-h] grp path                Change group of file 'path' to 'grp'\n"
	    "chmod [-h] mode path               Change permissions of file 'path' to 'mode'\n"
	    "chown [-h] own path                Change owner of file 'path' to 'own'\n"
	    "copy oldpath newpath               Copy remote file\n"
	    "cp oldpath newpath                 Copy remote file\n"
	    "df [-hi] [path]                    Display statistics for current directory or\n"
	    "                                   filesystem containing 'path'\n"
	    "exit                               Quit sftp\n"
	    "get [-afpR] remote [local]         Download file\n"
	    "help                               Display this help text\n"
	    "lcd path                           Change local directory to 'path'\n"
	    "lls [ls-options [path]]            Display local directory listing\n"
	    "lmkdir path                        Create local directory\n"
	    "ln [-s] oldpath newpath            Link remote file (-s for symlink)\n"
	    "lpwd                               Print local working directory\n"
	    "ls [-1afhlnrSt] [path]             Display remote directory listing\n"
	    "lumask umask                       Set local umask to 'umask'\n"
	    "mkdir path                         Create remote directory\n"
	    "progress                           Toggle display of progress meter\n"
	    "put [-afpR] local [remote]         Upload file\n"
	    "pwd                                Display remote working directory\n"
	    "quit                               Quit sftp\n"
	    "reget [-fpR] remote [local]        Resume download file\n"
	    "rename oldpath newpath             Rename remote file\n"
	    "reput [-fpR] local [remote]        Resume upload file\n"
	    "rm path                            Delete remote file\n"
	    "rmdir path                         Remove remote directory\n"
	    "symlink oldpath newpath            Symlink remote file\n"
	    "version                            Show SFTP version\n"
	    "!command                           Execute 'command' in local shell\n"
	    "!                                  Escape to local shell\n"
	    "?                                  Synonym for help\n");
}

static void
local_do_shell(const char *args)
{
  #ifdef WINDOWS
	/* execute via system call in Windows*/	
	if (!*args) {
		char cmd_path[PATH_MAX] = { 0, };
		if (!GetSystemDirectory(cmd_path, sizeof(cmd_path)))
			fatal("GetSystemDirectory failed");

		strcat_s(cmd_path, PATH_MAX, "\\cmd.exe");
		args = cmd_path;
	} else {
		if (is_bash_test_env()) {
			char *cygwin_path_prefix_start = NULL;
			if (cygwin_path_prefix_start = strstr(args, CYGWIN_PATH_PREFIX)) {
				int len = strlen(cygwin_path_prefix_start) + 1;
				char *tmp = malloc(len);
				if (tmp != NULL) // fix CodeQL SM02313
				{
					memset(tmp, 0, len);

					bash_to_win_path(cygwin_path_prefix_start, tmp, len);
					strcpy_s(cygwin_path_prefix_start, len, tmp); /* override the original string */

					free(tmp);
				}
			}
		}

		convertToBackslash((char *) args);
	}
	
	wchar_t* path_utf16 = utf8_to_utf16(args);
	_wsystem(path_utf16); // execute the shell or cmd given
	free(path_utf16);
  #else   /* !WINDOWS */
	int status;
	char *shell;
	pid_t pid;

	if (!*args)
		args = NULL;

	if ((shell = getenv("SHELL")) == NULL || *shell == '\0')
		shell = _PATH_BSHELL;

	if ((pid = fork()) == -1)
		fatal("Couldn't fork: %s", strerror(errno));

	if (pid == 0) {
		/* XXX: child has pipe fds to ssh subproc open - issue? */
		if (args) {
			debug3("Executing %s -c \"%s\"", shell, args);
			execl(shell, shell, "-c", args, (char *)NULL);
		} else {
			debug3("Executing %s", shell);
			execl(shell, shell, (char *)NULL);
		}
		fprintf(stderr, "Couldn't execute \"%s\": %s\n", shell,
		    strerror(errno));
		_exit(1);
	}
	while (waitpid(pid, &status, 0) == -1)
		if (errno != EINTR)
			fatal("Couldn't wait for child: %s", strerror(errno));
	if (!WIFEXITED(status))
		error("Shell exited abnormally");
	else if (WEXITSTATUS(status))
		error("Shell exited with status %d", WEXITSTATUS(status));
 #endif   /* !WINDOWS */
}

static void
local_do_ls(const char *args)
{
	if (!args || !*args)
		local_do_shell(_PATH_LS);
	else {
		int len = strlen(_PATH_LS " ") + strlen(args) + 1;
		char *buf = xmalloc(len);

		/* XXX: quoting - rip quoting code from ftp? */
		snprintf(buf, len, _PATH_LS " %s", args);
		local_do_shell(buf);
		free(buf);
	}
}

/* Strip one path (usually the pwd) from the start of another */
static char *
path_strip(const char *path, const char *strip)
{
	size_t len;

	if (strip == NULL)
		return (xstrdup(path));

	len = strlen(strip);
	if (strncmp(path, strip, len) == 0) {
		if (strip[len - 1] != '/' && path[len] == '/')
			len++;
		return (xstrdup(path + len));
	}

	return (xstrdup(path));
}

static int
parse_getput_flags(const char *cmd, char **argv, int argc,
    int *aflag, int *fflag, int *pflag, int *rflag)
{
	extern int opterr, optind, optopt, optreset;
	int ch;

	optind = optreset = 1;
	opterr = 0;

	*aflag = *fflag = *rflag = *pflag = 0;
	while ((ch = getopt(argc, argv, "afPpRr")) != -1) {
		switch (ch) {
		case 'a':
			*aflag = 1;
			break;
		case 'f':
			*fflag = 1;
			break;
		case 'p':
		case 'P':
			*pflag = 1;
			break;
		case 'r':
		case 'R':
			*rflag = 1;
			break;
		default:
			error("%s: Invalid flag -%c", cmd, optopt);
			return -1;
		}
	}

	return optind;
}

static int
parse_link_flags(const char *cmd, char **argv, int argc, int *sflag)
{
	extern int opterr, optind, optopt, optreset;
	int ch;

	optind = optreset = 1;
	opterr = 0;

	*sflag = 0;
	while ((ch = getopt(argc, argv, "s")) != -1) {
		switch (ch) {
		case 's':
			*sflag = 1;
			break;
		default:
			error("%s: Invalid flag -%c", cmd, optopt);
			return -1;
		}
	}

	return optind;
}

static int
parse_rename_flags(const char *cmd, char **argv, int argc, int *lflag)
{
	extern int opterr, optind, optopt, optreset;
	int ch;

	optind = optreset = 1;
	opterr = 0;

	*lflag = 0;
	while ((ch = getopt(argc, argv, "l")) != -1) {
		switch (ch) {
		case 'l':
			*lflag = 1;
			break;
		default:
			error("%s: Invalid flag -%c", cmd, optopt);
			return -1;
		}
	}

	return optind;
}

static int
parse_ls_flags(char **argv, int argc, int *lflag)
{
	extern int opterr, optind, optopt, optreset;
	int ch;

	optind = optreset = 1;
	opterr = 0;

	*lflag = LS_NAME_SORT;
	while ((ch = getopt(argc, argv, "1Safhlnrt")) != -1) {
		switch (ch) {
		case '1':
			*lflag &= ~VIEW_FLAGS;
			*lflag |= LS_SHORT_VIEW;
			break;
		case 'S':
			*lflag &= ~SORT_FLAGS;
			*lflag |= LS_SIZE_SORT;
			break;
		case 'a':
			*lflag |= LS_SHOW_ALL;
			break;
		case 'f':
			*lflag &= ~SORT_FLAGS;
			break;
		case 'h':
			*lflag |= LS_SI_UNITS;
			break;
		case 'l':
			*lflag &= ~LS_SHORT_VIEW;
			*lflag |= LS_LONG_VIEW;
			break;
		case 'n':
			*lflag &= ~LS_SHORT_VIEW;
			*lflag |= LS_NUMERIC_VIEW|LS_LONG_VIEW;
			break;
		case 'r':
			*lflag |= LS_REVERSE_SORT;
			break;
		case 't':
			*lflag &= ~SORT_FLAGS;
			*lflag |= LS_TIME_SORT;
			break;
		default:
			error("ls: Invalid flag -%c", optopt);
			return -1;
		}
	}

	return optind;
}

static int
parse_df_flags(const char *cmd, char **argv, int argc, int *hflag, int *iflag)
{
	extern int opterr, optind, optopt, optreset;
	int ch;

	optind = optreset = 1;
	opterr = 0;

	*hflag = *iflag = 0;
	while ((ch = getopt(argc, argv, "hi")) != -1) {
		switch (ch) {
		case 'h':
			*hflag = 1;
			break;
		case 'i':
			*iflag = 1;
			break;
		default:
			error("%s: Invalid flag -%c", cmd, optopt);
			return -1;
		}
	}

	return optind;
}

static int
parse_ch_flags(const char *cmd, char **argv, int argc, int *hflag)
{
	extern int opterr, optind, optopt, optreset;
	int ch;

	optind = optreset = 1;
	opterr = 0;

	*hflag = 0;
	while ((ch = getopt(argc, argv, "h")) != -1) {
		switch (ch) {
		case 'h':
			*hflag = 1;
			break;
		default:
			error("%s: Invalid flag -%c", cmd, optopt);
			return -1;
		}
	}

	return optind;
}

static int
parse_no_flags(const char *cmd, char **argv, int argc)
{
	extern int opterr, optind, optopt, optreset;
	int ch;

	optind = optreset = 1;
	opterr = 0;

	while ((ch = getopt(argc, argv, "")) != -1) {
		switch (ch) {
		default:
			error("%s: Invalid flag -%c", cmd, optopt);
			return -1;
		}
	}

	return optind;
}

static char *
escape_glob(const char *s)
{
	size_t i, o, len;
	char *ret;

	len = strlen(s);
	ret = xcalloc(2, len + 1);
	for (i = o = 0; i < len; i++) {
		if (strchr("[]?*\\", s[i]) != NULL)
			ret[o++] = '\\';
		ret[o++] = s[i];
	}
	ret[o++] = '\0';
	return ret;
}

static char *
make_absolute_pwd_glob(const char *p, const char *pwd)
{
	char *ret, *escpwd;

	escpwd = escape_glob(pwd);
	if (p == NULL)
		return escpwd;
	ret = make_absolute(xstrdup(p), escpwd);
	free(escpwd);
	return ret;
}

static int
process_get(struct sftp_conn *conn, const char *src, const char *dst,
    const char *pwd, int pflag, int rflag, int resume, int fflag)
{
	char *filename, *abs_src = NULL, *abs_dst = NULL, *tmp = NULL;
	glob_t g;
	int i, r, err = 0;

	abs_src = make_absolute_pwd_glob(src, pwd);
	memset(&g, 0, sizeof(g));

	debug3("Looking up %s", abs_src);
	if ((r = remote_glob(conn, abs_src, GLOB_MARK, NULL, &g)) != 0) {
		if (r == GLOB_NOSPACE) {
			error("Too many matches for \"%s\".", abs_src);
		} else {
			error("File \"%s\" not found.", abs_src);
		}
		err = -1;
		goto out;
	}

	/*
	 * If multiple matches then dst must be a directory or
	 * unspecified.
	 */
	if (g.gl_matchc > 1 && dst != NULL && !local_is_dir(dst)) {
		error("Multiple source paths, but destination "
		    "\"%s\" is not a directory", dst);
		err = -1;
		goto out;
	}

	for (i = 0; g.gl_pathv[i] && !interrupted; i++) {
		tmp = xstrdup(g.gl_pathv[i]);
		if ((filename = basename(tmp)) == NULL) {
			error("basename %s: %s", tmp, strerror(errno));
			free(tmp);
			err = -1;
			goto out;
		}

		if (g.gl_matchc == 1 && dst) {
			if (local_is_dir(dst)) {
				abs_dst = path_append(dst, filename);
			} else {
				abs_dst = xstrdup(dst);
			}
		} else if (dst) {
			abs_dst = path_append(dst, filename);
		} else {
			abs_dst = xstrdup(filename);
		}
		free(tmp);

		resume |= global_aflag;
		if (!quiet && resume)
			mprintf("Resuming %s to %s\n",
			    g.gl_pathv[i], abs_dst);
		else if (!quiet && !resume)
			mprintf("Fetching %s to %s\n",
			    g.gl_pathv[i], abs_dst);
		/* XXX follow link flag */
		if (globpath_is_dir(g.gl_pathv[i]) && (rflag || global_rflag)) {
			if (download_dir(conn, g.gl_pathv[i], abs_dst, NULL,
			    pflag || global_pflag, 1, resume,
			    fflag || global_fflag, 0, 0) == -1)
				err = -1;
		} else {
			if (do_download(conn, g.gl_pathv[i], abs_dst, NULL,
			    pflag || global_pflag, resume,
			    fflag || global_fflag, 0) == -1)
				err = -1;
		}
		free(abs_dst);
		abs_dst = NULL;
	}

out:
	free(abs_src);
	globfree(&g);
	return(err);
}

static int
process_put(struct sftp_conn *conn, const char *src, const char *dst,
    const char *pwd, int pflag, int rflag, int resume, int fflag)
{
	char *tmp_dst = NULL;
	char *abs_dst = NULL;
	char *tmp = NULL, *filename = NULL;
	glob_t g;
	int err = 0;
	int i, dst_is_dir = 1;
	struct stat sb;

	if (dst) {
		tmp_dst = xstrdup(dst);
		tmp_dst = make_absolute(tmp_dst, pwd);
	}

	memset(&g, 0, sizeof(g));
	debug3("Looking up %s", src);
	if (glob(src, GLOB_NOCHECK | GLOB_MARK, NULL, &g)) {
		error("File \"%s\" not found.", src);
		err = -1;
		goto out;
	}

	/* If we aren't fetching to pwd then stash this status for later */
	if (tmp_dst != NULL)
		dst_is_dir = remote_is_dir(conn, tmp_dst);

	/* If multiple matches, dst may be directory or unspecified */
	if (g.gl_matchc > 1 && tmp_dst && !dst_is_dir) {
		error("Multiple paths match, but destination "
		    "\"%s\" is not a directory", tmp_dst);
		err = -1;
		goto out;
	}

	for (i = 0; g.gl_pathv[i] && !interrupted; i++) {
		if (stat(g.gl_pathv[i], &sb) == -1) {
			err = -1;
			error("stat %s: %s", g.gl_pathv[i], strerror(errno));
			continue;
		}

		tmp = xstrdup(g.gl_pathv[i]);
		if ((filename = basename(tmp)) == NULL) {
			error("basename %s: %s", tmp, strerror(errno));
			free(tmp);
			err = -1;
			goto out;
		}

		if (g.gl_matchc == 1 && tmp_dst) {
			/* If directory specified, append filename */
			if (dst_is_dir)
				abs_dst = path_append(tmp_dst, filename);
			else
				abs_dst = xstrdup(tmp_dst);
		} else if (tmp_dst) {
			abs_dst = path_append(tmp_dst, filename);
		} else {
			abs_dst = make_absolute(xstrdup(filename), pwd);
		}
		free(tmp);

		resume |= global_aflag;
		if (!quiet && resume)
			mprintf("Resuming upload of %s to %s\n",
			    g.gl_pathv[i], abs_dst);
		else if (!quiet && !resume)
			mprintf("Uploading %s to %s\n",
			    g.gl_pathv[i], abs_dst);
		/* XXX follow_link_flag */
		if (globpath_is_dir(g.gl_pathv[i]) && (rflag || global_rflag)) {
			if (upload_dir(conn, g.gl_pathv[i], abs_dst,
			    pflag || global_pflag, 1, resume,
			    fflag || global_fflag, 0, 0) == -1)
				err = -1;
		} else {
			if (do_upload(conn, g.gl_pathv[i], abs_dst,
			    pflag || global_pflag, resume,
			    fflag || global_fflag, 0) == -1)
				err = -1;
		}
	}

out:
	free(abs_dst);
	free(tmp_dst);
	globfree(&g);
	return(err);
}

static int
sdirent_comp(const void *aa, const void *bb)
{
	SFTP_DIRENT *a = *(SFTP_DIRENT **)aa;
	SFTP_DIRENT *b = *(SFTP_DIRENT **)bb;
	int rmul = sort_flag & LS_REVERSE_SORT ? -1 : 1;

#define NCMP(a,b) (a == b ? 0 : (a < b ? 1 : -1))
	if (sort_flag & LS_NAME_SORT)
		return (rmul * strcmp(a->filename, b->filename));
	else if (sort_flag & LS_TIME_SORT)
		return (rmul * NCMP(a->a.mtime, b->a.mtime));
	else if (sort_flag & LS_SIZE_SORT)
		return (rmul * NCMP(a->a.size, b->a.size));

	fatal("Unknown ls sort type");
	return 0;
}

/* sftp ls.1 replacement for directories */
static int
do_ls_dir(struct sftp_conn *conn, const char *path,
    const char *strip_path, int lflag)
{
	int n;
	u_int c = 1, colspace = 0, columns = 1;
	SFTP_DIRENT **d;

	if ((n = do_readdir(conn, path, &d)) != 0)
		return (n);

	if (!(lflag & LS_SHORT_VIEW)) {
		u_int m = 0, width = 80;
		struct winsize ws;
		char *tmp;

		/* Count entries for sort and find longest filename */
		for (n = 0; d[n] != NULL; n++) {
			if (d[n]->filename[0] != '.' || (lflag & LS_SHOW_ALL))
				m = MAXIMUM(m, strlen(d[n]->filename));
		}

		/* Add any subpath that also needs to be counted */
		tmp = path_strip(path, strip_path);
		m += strlen(tmp);
		free(tmp);

		if (ioctl(fileno(stdin), TIOCGWINSZ, &ws) != -1)
			width = ws.ws_col;

		columns = width / (m + 2);
		columns = MAXIMUM(columns, 1);
		colspace = width / columns;
		colspace = MINIMUM(colspace, width);
	}

	if (lflag & SORT_FLAGS) {
		for (n = 0; d[n] != NULL; n++)
			;	/* count entries */
		sort_flag = lflag & (SORT_FLAGS|LS_REVERSE_SORT);
		qsort(d, n, sizeof(*d), sdirent_comp);
	}

	get_remote_user_groups_from_dirents(conn, d);
	for (n = 0; d[n] != NULL && !interrupted; n++) {
		char *tmp, *fname;

		if (d[n]->filename[0] == '.' && !(lflag & LS_SHOW_ALL))
			continue;

		tmp = path_append(path, d[n]->filename);
		fname = path_strip(tmp, strip_path);
		free(tmp);

		if (lflag & LS_LONG_VIEW) {
			if ((lflag & (LS_NUMERIC_VIEW|LS_SI_UNITS)) != 0 ||
			    can_get_users_groups_by_id(conn)) {
				char *lname;
				struct stat sb;

				memset(&sb, 0, sizeof(sb));
				attrib_to_stat(&d[n]->a, &sb);
				lname = ls_file(fname, &sb, 1,
				    (lflag & LS_SI_UNITS),
				    ruser_name(sb.st_uid),
				    rgroup_name(sb.st_gid));
				mprintf("%s\n", lname);
				free(lname);
			} else
				mprintf("%s\n", d[n]->longname);
		} else {
			mprintf("%-*s", colspace, fname);
			if (c >= columns) {
				printf("\n");
				c = 1;
			} else
				c++;
		}

		free(fname);
	}

	if (!(lflag & LS_LONG_VIEW) && (c != 1))
		printf("\n");

	free_sftp_dirents(d);
	return (0);
}

static int
sglob_comp(const void *aa, const void *bb)
{
	u_int a = *(const u_int *)aa;
	u_int b = *(const u_int *)bb;
	const char *ap = sort_glob->gl_pathv[a];
	const char *bp = sort_glob->gl_pathv[b];
	const struct stat *as = sort_glob->gl_statv[a];
	const struct stat *bs = sort_glob->gl_statv[b];
	int rmul = sort_flag & LS_REVERSE_SORT ? -1 : 1;

#define NCMP(a,b) (a == b ? 0 : (a < b ? 1 : -1))
	if (sort_flag & LS_NAME_SORT)
		return (rmul * strcmp(ap, bp));
	else if (sort_flag & LS_TIME_SORT) {
#if defined(HAVE_STRUCT_STAT_ST_MTIM)
		if (timespeccmp(&as->st_mtim, &bs->st_mtim, ==))
			return 0;
		return timespeccmp(&as->st_mtim, &bs->st_mtim, <) ?
		    rmul : -rmul;
#elif defined(HAVE_STRUCT_STAT_ST_MTIME)
		return (rmul * NCMP(as->st_mtime, bs->st_mtime));
#else
	return rmul * 1;
#endif
	} else if (sort_flag & LS_SIZE_SORT)
		return (rmul * NCMP(as->st_size, bs->st_size));

	fatal("Unknown ls sort type");
}

/* sftp ls.1 replacement which handles path globs */
static int
do_globbed_ls(struct sftp_conn *conn, const char *path,
    const char *strip_path, int lflag)
{
	char *fname, *lname;
	glob_t g;
	int err, r;
	struct winsize ws;
	u_int i, j, nentries, *indices = NULL, c = 1;
	u_int colspace = 0, columns = 1, m = 0, width = 80;

	memset(&g, 0, sizeof(g));

	if ((r = remote_glob(conn, path,
	    GLOB_MARK|GLOB_NOCHECK|GLOB_BRACE|GLOB_KEEPSTAT|GLOB_NOSORT,
	    NULL, &g)) != 0 ||
	    (g.gl_pathc && !g.gl_matchc)) {
		if (g.gl_pathc)
			globfree(&g);
		if (r == GLOB_NOSPACE) {
			error("Can't ls: Too many matches for \"%s\"", path);
		} else {
			error("Can't ls: \"%s\" not found", path);
		}
		return -1;
	}

	if (interrupted)
		goto out;

	/*
	 * If the glob returns a single match and it is a directory,
	 * then just list its contents.
	 */
	if (g.gl_matchc == 1 && g.gl_statv[0] != NULL &&
	    S_ISDIR(g.gl_statv[0]->st_mode)) {
		err = do_ls_dir(conn, g.gl_pathv[0], strip_path, lflag);
		globfree(&g);
		return err;
	}

	if (ioctl(fileno(stdin), TIOCGWINSZ, &ws) != -1)
		width = ws.ws_col;

	if (!(lflag & LS_SHORT_VIEW)) {
		/* Count entries for sort and find longest filename */
		for (i = 0; g.gl_pathv[i]; i++)
			m = MAXIMUM(m, strlen(g.gl_pathv[i]));

		columns = width / (m + 2);
		columns = MAXIMUM(columns, 1);
		colspace = width / columns;
	}

	/*
	 * Sorting: rather than mess with the contents of glob_t, prepare
	 * an array of indices into it and sort that. For the usual
	 * unsorted case, the indices are just the identity 1=1, 2=2, etc.
	 */
	for (nentries = 0; g.gl_pathv[nentries] != NULL; nentries++)
		;	/* count entries */
	indices = calloc(nentries, sizeof(*indices));
	if (indices == NULL) // fix CodeQL SM02313
	{
		return -1;
	}
	for (i = 0; i < nentries; i++)
		indices[i] = i;

	if (lflag & SORT_FLAGS) {
		sort_glob = &g;
		sort_flag = lflag & (SORT_FLAGS|LS_REVERSE_SORT);
		qsort(indices, nentries, sizeof(*indices), sglob_comp);
		sort_glob = NULL;
	}

	get_remote_user_groups_from_glob(conn, &g);
	for (j = 0; j < nentries && !interrupted; j++) {
		i = indices[j];
		fname = path_strip(g.gl_pathv[i], strip_path);
		if (lflag & LS_LONG_VIEW) {
			if (g.gl_statv[i] == NULL) {
				error("no stat information for %s", fname);
				continue;
			}
			lname = ls_file(fname, g.gl_statv[i], 1,
			    (lflag & LS_SI_UNITS),
			    ruser_name(g.gl_statv[i]->st_uid),
			    rgroup_name(g.gl_statv[i]->st_gid));
			mprintf("%s\n", lname);
			free(lname);
		} else {
			mprintf("%-*s", colspace, fname);
			if (c >= columns) {
				printf("\n");
				c = 1;
			} else
				c++;
		}
		free(fname);
	}

	if (!(lflag & LS_LONG_VIEW) && (c != 1))
		printf("\n");

 out:
	if (g.gl_pathc)
		globfree(&g);
	free(indices);

	return 0;
}

static int
do_df(struct sftp_conn *conn, const char *path, int hflag, int iflag)
{
	struct sftp_statvfs st;
	char s_used[FMT_SCALED_STRSIZE], s_avail[FMT_SCALED_STRSIZE];
	char s_root[FMT_SCALED_STRSIZE], s_total[FMT_SCALED_STRSIZE];
	char s_icapacity[16], s_dcapacity[16];

	if (do_statvfs(conn, path, &st, 1) == -1)
		return -1;
	if (st.f_files == 0)
		strlcpy(s_icapacity, "ERR", sizeof(s_icapacity));
	else {
		snprintf(s_icapacity, sizeof(s_icapacity), "%3llu%%",
		    (unsigned long long)(100 * (st.f_files - st.f_ffree) /
		    st.f_files));
	}
	if (st.f_blocks == 0)
		strlcpy(s_dcapacity, "ERR", sizeof(s_dcapacity));
	else {
		snprintf(s_dcapacity, sizeof(s_dcapacity), "%3llu%%",
		    (unsigned long long)(100 * (st.f_blocks - st.f_bfree) /
		    st.f_blocks));
	}
	if (iflag) {
		printf("     Inodes        Used       Avail      "
		    "(root)    %%Capacity\n");
		printf("%11llu %11llu %11llu %11llu         %s\n",
		    (unsigned long long)st.f_files,
		    (unsigned long long)(st.f_files - st.f_ffree),
		    (unsigned long long)st.f_favail,
		    (unsigned long long)st.f_ffree, s_icapacity);
	} else if (hflag) {
		strlcpy(s_used, "error", sizeof(s_used));
		strlcpy(s_avail, "error", sizeof(s_avail));
		strlcpy(s_root, "error", sizeof(s_root));
		strlcpy(s_total, "error", sizeof(s_total));
		fmt_scaled((st.f_blocks - st.f_bfree) * st.f_frsize, s_used);
		fmt_scaled(st.f_bavail * st.f_frsize, s_avail);
		fmt_scaled(st.f_bfree * st.f_frsize, s_root);
		fmt_scaled(st.f_blocks * st.f_frsize, s_total);
		printf("    Size     Used    Avail   (root)    %%Capacity\n");
		printf("%7sB %7sB %7sB %7sB         %s\n",
		    s_total, s_used, s_avail, s_root, s_dcapacity);
	} else {
		printf("        Size         Used        Avail       "
		    "(root)    %%Capacity\n");
		printf("%12llu %12llu %12llu %12llu         %s\n",
		    (unsigned long long)(st.f_frsize * st.f_blocks / 1024),
		    (unsigned long long)(st.f_frsize *
		    (st.f_blocks - st.f_bfree) / 1024),
		    (unsigned long long)(st.f_frsize * st.f_bavail / 1024),
		    (unsigned long long)(st.f_frsize * st.f_bfree / 1024),
		    s_dcapacity);
	}
	return 0;
}

/*
 * Undo escaping of glob sequences in place. Used to undo extra escaping
 * applied in makeargv() when the string is destined for a function that
 * does not glob it.
 */
static void
undo_glob_escape(char *s)
{
	size_t i, j;

	for (i = j = 0;;) {
		if (s[i] == '\0') {
			s[j] = '\0';
			return;
		}
		if (s[i] != '\\') {
			s[j++] = s[i++];
			continue;
		}
		/* s[i] == '\\' */
		++i;
		switch (s[i]) {
		case '?':
		case '[':
		case '*':
		case '\\':
			s[j++] = s[i++];
			break;
		case '\0':
			s[j++] = '\\';
			s[j] = '\0';
			return;
		default:
			s[j++] = '\\';
			s[j++] = s[i++];
			break;
		}
	}
}

/*
 * Split a string into an argument vector using sh(1)-style quoting,
 * comment and escaping rules, but with some tweaks to handle glob(3)
 * wildcards.
 * The "sloppy" flag allows for recovery from missing terminating quote, for
 * use in parsing incomplete commandlines during tab autocompletion.
 *
 * Returns NULL on error or a NULL-terminated array of arguments.
 *
 * If "lastquote" is not NULL, the quoting character used for the last
 * argument is placed in *lastquote ("\0", "'" or "\"").
 *
 * If "terminated" is not NULL, *terminated will be set to 1 when the
 * last argument's quote has been properly terminated or 0 otherwise.
 * This parameter is only of use if "sloppy" is set.
 */
#define MAXARGS		128
#define MAXARGLEN	8192
static char **
makeargv(const char *arg, int *argcp, int sloppy, char *lastquote,
    u_int *terminated)
{
	int argc, quot;
	size_t i, j;
	static char argvs[MAXARGLEN];
	static char *argv[MAXARGS + 1];
	enum { MA_START, MA_SQUOTE, MA_DQUOTE, MA_UNQUOTED } state, q;

	*argcp = argc = 0;
	if (strlen(arg) > sizeof(argvs) - 1) {
 args_too_longs:
		error("string too long");
		return NULL;
	}
	if (terminated != NULL)
		*terminated = 1;
	if (lastquote != NULL)
		*lastquote = '\0';
	state = MA_START;
	i = j = 0;
	for (;;) {
		if ((size_t)argc >= sizeof(argv) / sizeof(*argv)){
			error("Too many arguments.");
			return NULL;
		}
		if (isspace((unsigned char)arg[i])) {
			if (state == MA_UNQUOTED) {
				/* Terminate current argument */
				argvs[j++] = '\0';
				argc++;
				state = MA_START;
			} else if (state != MA_START)
				argvs[j++] = arg[i];
		} else if (arg[i] == '"' || arg[i] == '\'') {
			q = arg[i] == '"' ? MA_DQUOTE : MA_SQUOTE;
			if (state == MA_START) {
				argv[argc] = argvs + j;
				state = q;
				if (lastquote != NULL)
					*lastquote = arg[i];
			} else if (state == MA_UNQUOTED)
				state = q;
			else if (state == q)
				state = MA_UNQUOTED;
			else
				argvs[j++] = arg[i];
		} else if (arg[i] == '\\') {
			if (state == MA_SQUOTE || state == MA_DQUOTE) {
				quot = state == MA_SQUOTE ? '\'' : '"';
				/* Unescape quote we are in */
				/* XXX support \n and friends? */
				if (arg[i + 1] == quot) {
					i++;
					argvs[j++] = arg[i];
				} else if (arg[i + 1] == '?' ||
				    arg[i + 1] == '[' || arg[i + 1] == '*') {
					/*
					 * Special case for sftp: append
					 * double-escaped glob sequence -
					 * glob will undo one level of
					 * escaping. NB. string can grow here.
					 */
					if (j >= sizeof(argvs) - 5)
						goto args_too_longs;
					argvs[j++] = '\\';
					argvs[j++] = arg[i++];
					argvs[j++] = '\\';
					argvs[j++] = arg[i];
				} else {
					argvs[j++] = arg[i++];
					argvs[j++] = arg[i];
				}
			} else {
				if (state == MA_START) {
					argv[argc] = argvs + j;
					state = MA_UNQUOTED;
					if (lastquote != NULL)
						*lastquote = '\0';
				}
				if (arg[i + 1] == '?' || arg[i + 1] == '[' ||
				    arg[i + 1] == '*' || arg[i + 1] == '\\') {
					/*
					 * Special case for sftp: append
					 * escaped glob sequence -
					 * glob will undo one level of
					 * escaping.
					 */
					argvs[j++] = arg[i++];
					argvs[j++] = arg[i];
				} else {
					/* Unescape everything */
					/* XXX support \n and friends? */
					i++;
					argvs[j++] = arg[i];
				}
			}
		} else if (arg[i] == '#') {
			if (state == MA_SQUOTE || state == MA_DQUOTE)
				argvs[j++] = arg[i];
			else
				goto string_done;
		} else if (arg[i] == '\0') {
			if (state == MA_SQUOTE || state == MA_DQUOTE) {
				if (sloppy) {
					state = MA_UNQUOTED;
					if (terminated != NULL)
						*terminated = 0;
					goto string_done;
				}
				error("Unterminated quoted argument");
				return NULL;
			}
 string_done:
			if (state == MA_UNQUOTED) {
				argvs[j++] = '\0';
				argc++;
			}
			break;
		} else {
			if (state == MA_START) {
				argv[argc] = argvs + j;
				state = MA_UNQUOTED;
				if (lastquote != NULL)
					*lastquote = '\0';
			}
			if ((state == MA_SQUOTE || state == MA_DQUOTE) &&
			    (arg[i] == '?' || arg[i] == '[' || arg[i] == '*')) {
				/*
				 * Special case for sftp: escape quoted
				 * glob(3) wildcards. NB. string can grow
				 * here.
				 */
				if (j >= sizeof(argvs) - 3)
					goto args_too_longs;
				argvs[j++] = '\\';
				argvs[j++] = arg[i];
			} else
				argvs[j++] = arg[i];
		}
		i++;
	}
	*argcp = argc;
	return argv;
}

static int
parse_args(const char **cpp, int *ignore_errors, int *disable_echo, int *aflag,
	  int *fflag, int *hflag, int *iflag, int *lflag, int *pflag,
	  int *rflag, int *sflag,
    unsigned long *n_arg, char **path1, char **path2)
{
	const char *cmd, *cp = *cpp;
	char *cp2, **argv;
	int base = 0;
	long long ll;
	int path1_mandatory = 0, i, cmdnum, optidx, argc;

	/* Skip leading whitespace */
	cp = cp + strspn(cp, WHITESPACE);

	/*
	 * Check for leading '-' (disable error processing) and '@' (suppress
	 * command echo)
	 */
	*ignore_errors = 0;
	*disable_echo = 0;
	for (;*cp != '\0'; cp++) {
		if (*cp == '-') {
			*ignore_errors = 1;
		} else if (*cp == '@') {
			*disable_echo = 1;
		} else {
			/* all other characters terminate prefix processing */
			break;
		}
	}
	cp = cp + strspn(cp, WHITESPACE);

	/* Ignore blank lines and lines which begin with comment '#' char */
	if (*cp == '\0' || *cp == '#')
		return (0);

	if ((argv = makeargv(cp, &argc, 0, NULL, NULL)) == NULL)
		return -1;

	/* Figure out which command we have */
	for (i = 0; cmds[i].c != NULL; i++) {
		if (argv[0] != NULL && strcasecmp(cmds[i].c, argv[0]) == 0)
			break;
	}
	cmdnum = cmds[i].n;
	cmd = cmds[i].c;

	/* Special case */
	if (*cp == '!') {
		cp++;
		cmdnum = I_SHELL;
	} else if (cmdnum == -1) {
		error("Invalid command.");
		return -1;
	}

	/* Get arguments and parse flags */
	*aflag = *fflag = *hflag = *iflag = *lflag = *pflag = 0;
	*rflag = *sflag = 0;
	*path1 = *path2 = NULL;
	optidx = 1;
	switch (cmdnum) {
	case I_GET:
	case I_REGET:
	case I_REPUT:
	case I_PUT:
		if ((optidx = parse_getput_flags(cmd, argv, argc,
		    aflag, fflag, pflag, rflag)) == -1)
			return -1;
		/* Get first pathname (mandatory) */
		if (argc - optidx < 1) {
			error("You must specify at least one path after a "
			    "%s command.", cmd);
			return -1;
		}
		*path1 = xstrdup(argv[optidx]);
		/* Get second pathname (optional) */
		if (argc - optidx > 1) {
			*path2 = xstrdup(argv[optidx + 1]);
			/* Destination is not globbed */
			undo_glob_escape(*path2);
		}
		break;
	case I_LINK:
		if ((optidx = parse_link_flags(cmd, argv, argc, sflag)) == -1)
			return -1;
		goto parse_two_paths;
	case I_COPY:
		if ((optidx = parse_no_flags(cmd, argv, argc)) == -1)
			return -1;
		goto parse_two_paths;
	case I_RENAME:
		if ((optidx = parse_rename_flags(cmd, argv, argc, lflag)) == -1)
			return -1;
		goto parse_two_paths;
	case I_SYMLINK:
		if ((optidx = parse_no_flags(cmd, argv, argc)) == -1)
			return -1;
 parse_two_paths:
		if (argc - optidx < 2) {
			error("You must specify two paths after a %s "
			    "command.", cmd);
			return -1;
		}
		*path1 = xstrdup(argv[optidx]);
		*path2 = xstrdup(argv[optidx + 1]);
		/* Paths are not globbed */
		undo_glob_escape(*path1);
		undo_glob_escape(*path2);
		break;
	case I_RM:
	case I_MKDIR:
	case I_RMDIR:
	case I_LMKDIR:
		path1_mandatory = 1;
		/* FALLTHROUGH */
	case I_CHDIR:
	case I_LCHDIR:
		if ((optidx = parse_no_flags(cmd, argv, argc)) == -1)
			return -1;
		/* Get pathname (mandatory) */
		if (argc - optidx < 1) {
			if (!path1_mandatory)
				break; /* return a NULL path1 */
			error("You must specify a path after a %s command.",
			    cmd);
			return -1;
		}
		*path1 = xstrdup(argv[optidx]);
		/* Only "rm" globs */
		if (cmdnum != I_RM)
			undo_glob_escape(*path1);
		break;
	case I_DF:
		if ((optidx = parse_df_flags(cmd, argv, argc, hflag,
		    iflag)) == -1)
			return -1;
		/* Default to current directory if no path specified */
		if (argc - optidx < 1)
			*path1 = NULL;
		else {
			*path1 = xstrdup(argv[optidx]);
			undo_glob_escape(*path1);
		}
		break;
	case I_LS:
		if ((optidx = parse_ls_flags(argv, argc, lflag)) == -1)
			return(-1);
		/* Path is optional */
		if (argc - optidx > 0)
			*path1 = xstrdup(argv[optidx]);
		break;
	case I_LLS:
		/* Skip ls command and following whitespace */
		cp = cp + strlen(cmd) + strspn(cp, WHITESPACE);
	case I_SHELL:
		/* Uses the rest of the line */
		break;
	case I_LUMASK:
	case I_CHMOD:
		base = 8;
		/* FALLTHROUGH */
	case I_CHOWN:
	case I_CHGRP:
		if ((optidx = parse_ch_flags(cmd, argv, argc, hflag)) == -1)
			return -1;
		/* Get numeric arg (mandatory) */
		if (argc - optidx < 1)
			goto need_num_arg;
		errno = 0;
		ll = strtoll(argv[optidx], &cp2, base); // CodeQL [SM02313]: strtoll will initialize cp2
		if (cp2 == argv[optidx] || *cp2 != '\0' ||
		    ((ll == LLONG_MIN || ll == LLONG_MAX) && errno == ERANGE) ||
		    ll < 0 || ll > UINT32_MAX) {
 need_num_arg:
			error("You must supply a numeric argument "
			    "to the %s command.", cmd);
			return -1;
		}
		*n_arg = ll;
		if (cmdnum == I_LUMASK)
			break;
		/* Get pathname (mandatory) */
		if (argc - optidx < 2) {
			error("You must specify a path after a %s command.",
			    cmd);
			return -1;
		}
		*path1 = xstrdup(argv[optidx + 1]);
		break;
	case I_QUIT:
	case I_PWD:
	case I_LPWD:
	case I_HELP:
	case I_VERSION:
	case I_PROGRESS:
		if ((optidx = parse_no_flags(cmd, argv, argc)) == -1)
			return -1;
		break;
	default:
		fatal("Command not implemented");
	}

	*cpp = cp;
	return(cmdnum);
}

static int
parse_dispatch_command(struct sftp_conn *conn, const char *cmd, char **pwd,
    const char *startdir, int err_abort, int echo_command)
{
	const char *ocmd = cmd;
	char *path1, *path2, *tmp;
	int ignore_errors = 0, disable_echo = 1;
	int aflag = 0, fflag = 0, hflag = 0, iflag = 0;
	int lflag = 0, pflag = 0, rflag = 0, sflag = 0;
	int cmdnum, i;
	unsigned long n_arg = 0;
	Attrib a, *aa;
	char path_buf[PATH_MAX];
	int err = 0;
	glob_t g;

	path1 = path2 = NULL;
#ifdef WINDOWS
	/* 
	 * convert '\\' to '/' in Windows styled paths. 
	 * else they get treated as escape sequence in makeargv 
	 */
	convertToForwardslash((char *)cmd);
#endif
	cmdnum = parse_args(&cmd, &ignore_errors, &disable_echo, &aflag, &fflag,
	    &hflag, &iflag, &lflag, &pflag, &rflag, &sflag, &n_arg,
	    &path1, &path2);
	if (ignore_errors != 0)
		err_abort = 0;

	if (echo_command && !disable_echo)
		mprintf("sftp> %s\n", ocmd);

	memset(&g, 0, sizeof(g));

	/* Perform command */
	switch (cmdnum) {
	case 0:
		/* Blank line */
		break;
	case -1:
		/* Unrecognized command */
		err = -1;
		break;
	case I_REGET:
		aflag = 1;
		/* FALLTHROUGH */
	case I_GET:
		err = process_get(conn, path1, path2, *pwd, pflag,
		    rflag, aflag, fflag);
		break;
	case I_REPUT:
		aflag = 1;
		/* FALLTHROUGH */
	case I_PUT:
		err = process_put(conn, path1, path2, *pwd, pflag,
		    rflag, aflag, fflag);
		break;
	case I_COPY:
		path1 = make_absolute(path1, *pwd);
		path2 = make_absolute(path2, *pwd);
		err = do_copy(conn, path1, path2);
		break;
	case I_RENAME:
		path1 = make_absolute(path1, *pwd);
		path2 = make_absolute(path2, *pwd);
		err = do_rename(conn, path1, path2, lflag);
		break;
	case I_SYMLINK:
		sflag = 1;
		/* FALLTHROUGH */
	case I_LINK:
		if (!sflag)
			path1 = make_absolute(path1, *pwd);
		path2 = make_absolute(path2, *pwd);
		err = (sflag ? do_symlink : do_hardlink)(conn, path1, path2);
		break;
	case I_RM:
		path1 = make_absolute_pwd_glob(path1, *pwd);
		remote_glob(conn, path1, GLOB_NOCHECK, NULL, &g);
		for (i = 0; g.gl_pathv[i] && !interrupted; i++) {
			if (!quiet)
				mprintf("Removing %s\n", g.gl_pathv[i]);
			err = do_rm(conn, g.gl_pathv[i]);
			if (err != 0 && err_abort)
				break;
		}
		break;
	case I_MKDIR:
		path1 = make_absolute(path1, *pwd);
		attrib_clear(&a);
		a.flags |= SSH2_FILEXFER_ATTR_PERMISSIONS;
		a.perm = 0777;
		err = do_mkdir(conn, path1, &a, 1);
		break;
	case I_RMDIR:
		path1 = make_absolute(path1, *pwd);
		err = do_rmdir(conn, path1);
		break;
	case I_CHDIR:
		if (path1 == NULL || *path1 == '\0')
			path1 = xstrdup(startdir);
		path1 = make_absolute(path1, *pwd);
		if ((tmp = do_realpath(conn, path1)) == NULL) {
			err = 1;
			break;
		}
		if ((aa = do_stat(conn, tmp, 0)) == NULL) {
			free(tmp);
			err = 1;
			break;
		}
		if (!(aa->flags & SSH2_FILEXFER_ATTR_PERMISSIONS)) {
			error("Can't change directory: Can't check target");
			free(tmp);
			err = 1;
			break;
		}
		if (!S_ISDIR(aa->perm)) {
			error("Can't change directory: \"%s\" is not "
			    "a directory", tmp);
			free(tmp);
			err = 1;
			break;
		}
		free(*pwd);
		*pwd = tmp;
		break;
	case I_LS:
		if (!path1) {
			do_ls_dir(conn, *pwd, *pwd, lflag);
			break;
		}

		/* Strip pwd off beginning of non-absolute paths */
		tmp = NULL;
		if (!path_absolute(path1))
			tmp = *pwd;

		path1 = make_absolute_pwd_glob(path1, *pwd);
		err = do_globbed_ls(conn, path1, tmp, lflag);
		break;
	case I_DF:
		/* Default to current directory if no path specified */
		if (path1 == NULL)
			path1 = xstrdup(*pwd);
		path1 = make_absolute(path1, *pwd);
		err = do_df(conn, path1, hflag, iflag);
		break;
	case I_LCHDIR:
		if (path1 == NULL || *path1 == '\0')
			path1 = xstrdup("~");
		tmp = tilde_expand_filename(path1, getuid());
		free(path1);
		path1 = tmp;
		if (chdir(path1) == -1) {
			error("Couldn't change local directory to "
			    "\"%s\": %s", path1, strerror(errno));
			err = 1;
		}
		break;
	case I_LMKDIR:
		if (mkdir(path1, 0777) == -1) {
			error("Couldn't create local directory "
			    "\"%s\": %s", path1, strerror(errno));
			err = 1;
		}
		break;
	case I_LLS:
		local_do_ls(cmd);
		break;
	case I_SHELL:
		local_do_shell(cmd);
		break;
	case I_LUMASK:
		umask(n_arg);
		printf("Local umask: %03lo\n", n_arg);
		break;
	case I_CHMOD:
		path1 = make_absolute_pwd_glob(path1, *pwd);
		attrib_clear(&a);
		a.flags |= SSH2_FILEXFER_ATTR_PERMISSIONS;
		a.perm = n_arg;
		remote_glob(conn, path1, GLOB_NOCHECK, NULL, &g);
		for (i = 0; g.gl_pathv[i] && !interrupted; i++) {
			if (!quiet)
				mprintf("Changing mode on %s\n",
				    g.gl_pathv[i]);
			err = (hflag ? do_lsetstat : do_setstat)(conn,
			    g.gl_pathv[i], &a);
			if (err != 0 && err_abort)
				break;
		}
		break;
	case I_CHOWN:
	case I_CHGRP:
		path1 = make_absolute_pwd_glob(path1, *pwd);
		remote_glob(conn, path1, GLOB_NOCHECK, NULL, &g);
		for (i = 0; g.gl_pathv[i] && !interrupted; i++) {
			if (!(aa = (hflag ? do_lstat : do_stat)(conn,
			    g.gl_pathv[i], 0))) {
				if (err_abort) {
					err = -1;
					break;
				} else
					continue;
			}
			if (!(aa->flags & SSH2_FILEXFER_ATTR_UIDGID)) {
				error("Can't get current ownership of "
				    "remote file \"%s\"", g.gl_pathv[i]);
				if (err_abort) {
					err = -1;
					break;
				} else
					continue;
			}
			aa->flags &= SSH2_FILEXFER_ATTR_UIDGID;
			if (cmdnum == I_CHOWN) {
				if (!quiet)
					mprintf("Changing owner on %s\n",
					    g.gl_pathv[i]);
				aa->uid = n_arg;
			} else {
				if (!quiet)
					mprintf("Changing group on %s\n",
					    g.gl_pathv[i]);
				aa->gid = n_arg;
			}
			err = (hflag ? do_lsetstat : do_setstat)(conn,
			    g.gl_pathv[i], aa);
			if (err != 0 && err_abort)
				break;
		}
		break;
	case I_PWD:
		mprintf("Remote working directory: %s\n", *pwd);
		break;
	case I_LPWD:
		if (!getcwd(path_buf, sizeof(path_buf))) {
			error("Couldn't get local cwd: %s", strerror(errno));
			err = -1;
			break;
		}
		mprintf("Local working directory: %s\n", path_buf);
		break;
	case I_QUIT:
		/* Processed below */
		break;
	case I_HELP:
		help();
		break;
	case I_VERSION:
		printf("SFTP protocol version %u\n", sftp_proto_version(conn));
		break;
	case I_PROGRESS:
		showprogress = !showprogress;
		if (showprogress)
			printf("Progress meter enabled\n");
		else
			printf("Progress meter disabled\n");
		break;
	default:
		fatal("%d is not implemented", cmdnum);
	}

	if (g.gl_pathc)
		globfree(&g);
	free(path1);
	free(path2);

	/* If an unignored error occurs in batch mode we should abort. */
	if (err_abort && err != 0)
		return (-1);
	else if (cmdnum == I_QUIT)
		return (1);

	return (0);
}

#ifdef USE_LIBEDIT
static char *
prompt(EditLine *el)
{
	return ("sftp> ");
}

/* Display entries in 'list' after skipping the first 'len' chars */
static void
complete_display(char **list, u_int len)
{
	u_int y, m = 0, width = 80, columns = 1, colspace = 0, llen;
	struct winsize ws;
	char *tmp;

	/* Count entries for sort and find longest */
	for (y = 0; list[y]; y++)
		m = MAXIMUM(m, strlen(list[y]));

	if (ioctl(fileno(stdin), TIOCGWINSZ, &ws) != -1)
		width = ws.ws_col;

	m = m > len ? m - len : 0;
	columns = width / (m + 2);
	columns = MAXIMUM(columns, 1);
	colspace = width / columns;
	colspace = MINIMUM(colspace, width);

	printf("\n");
	m = 1;
	for (y = 0; list[y]; y++) {
		llen = strlen(list[y]);
		tmp = llen > len ? list[y] + len : "";
		mprintf("%-*s", colspace, tmp);
		if (m >= columns) {
			printf("\n");
			m = 1;
		} else
			m++;
	}
	printf("\n");
}

/*
 * Given a "list" of words that begin with a common prefix of "word",
 * attempt to find an autocompletion to extends "word" by the next
 * characters common to all entries in "list".
 */
static char *
complete_ambiguous(const char *word, char **list, size_t count)
{
	if (word == NULL)
		return NULL;

	if (count > 0) {
		u_int y, matchlen = strlen(list[0]);

		/* Find length of common stem */
		for (y = 1; list[y]; y++) {
			u_int x;

			for (x = 0; x < matchlen; x++)
				if (list[0][x] != list[y][x])
					break;

			matchlen = x;
		}

		if (matchlen > strlen(word)) {
			char *tmp = xstrdup(list[0]);

			tmp[matchlen] = '\0';
			return tmp;
		}
	}

	return xstrdup(word);
}

/* Autocomplete a sftp command */
static int
complete_cmd_parse(EditLine *el, char *cmd, int lastarg, char quote,
    int terminated)
{
	u_int y, count = 0, cmdlen, tmplen;
	char *tmp, **list, argterm[3];
	const LineInfo *lf;

	list = xcalloc((sizeof(cmds) / sizeof(*cmds)) + 1, sizeof(char *));

	/* No command specified: display all available commands */
	if (cmd == NULL) {
		for (y = 0; cmds[y].c; y++)
			list[count++] = xstrdup(cmds[y].c);

		list[count] = NULL;
		complete_display(list, 0);

		for (y = 0; list[y] != NULL; y++)
			free(list[y]);
		free(list);
		return count;
	}

	/* Prepare subset of commands that start with "cmd" */
	cmdlen = strlen(cmd);
	for (y = 0; cmds[y].c; y++)  {
		if (!strncasecmp(cmd, cmds[y].c, cmdlen))
			list[count++] = xstrdup(cmds[y].c);
	}
	list[count] = NULL;

	if (count == 0) {
		free(list);
		return 0;
	}

	/* Complete ambiguous command */
	tmp = complete_ambiguous(cmd, list, count);
	if (count > 1)
		complete_display(list, 0);

	for (y = 0; list[y]; y++)
		free(list[y]);
	free(list);

	if (tmp != NULL) {
		tmplen = strlen(tmp);
		cmdlen = strlen(cmd);
		/* If cmd may be extended then do so */
		if (tmplen > cmdlen)
			if (el_insertstr(el, tmp + cmdlen) == -1)
				fatal("el_insertstr failed.");
		lf = el_line(el);
		/* Terminate argument cleanly */
		if (count == 1) {
			y = 0;
			if (!terminated)
				argterm[y++] = quote;
			if (lastarg || *(lf->cursor) != ' ')
				argterm[y++] = ' ';
			argterm[y] = '\0';
			if (y > 0 && el_insertstr(el, argterm) == -1)
				fatal("el_insertstr failed.");
		}
		free(tmp);
	}

	return count;
}

/*
 * Determine whether a particular sftp command's arguments (if any) represent
 * local or remote files. The "cmdarg" argument specifies the actual argument
 * and accepts values 1 or 2.
 */
static int
complete_is_remote(char *cmd, int cmdarg) {
	int i;

	if (cmd == NULL)
		return -1;

	for (i = 0; cmds[i].c; i++) {
		if (!strncasecmp(cmd, cmds[i].c, strlen(cmds[i].c))) {
			if (cmdarg == 1)
				return cmds[i].t;
			else if (cmdarg == 2)
				return cmds[i].t2;
			break;
		}
	}

	return -1;
}

/* Autocomplete a filename "file" */
static int
complete_match(EditLine *el, struct sftp_conn *conn, char *remote_path,
    char *file, int remote, int lastarg, char quote, int terminated)
{
	glob_t g;
	char *tmp, *tmp2, ins[8];
	u_int i, hadglob, pwdlen, len, tmplen, filelen, cesc, isesc, isabs;
	int clen;
	const LineInfo *lf;

	/* Glob from "file" location */
	if (file == NULL)
		tmp = xstrdup("*");
	else
		xasprintf(&tmp, "%s*", file);

	/* Check if the path is absolute. */
	isabs = path_absolute(tmp);

	memset(&g, 0, sizeof(g));
	if (remote != LOCAL) {
		tmp = make_absolute_pwd_glob(tmp, remote_path);
		remote_glob(conn, tmp, GLOB_DOOFFS|GLOB_MARK, NULL, &g);
	} else
		glob(tmp, GLOB_DOOFFS|GLOB_MARK, NULL, &g);

	/* Determine length of pwd so we can trim completion display */
	for (hadglob = tmplen = pwdlen = 0; tmp[tmplen] != 0; tmplen++) {
		/* Terminate counting on first unescaped glob metacharacter */
		if (tmp[tmplen] == '*' || tmp[tmplen] == '?') {
			if (tmp[tmplen] != '*' || tmp[tmplen + 1] != '\0')
				hadglob = 1;
			break;
		}
		if (tmp[tmplen] == '\\' && tmp[tmplen + 1] != '\0')
			tmplen++;
		if (tmp[tmplen] == '/')
			pwdlen = tmplen + 1;	/* track last seen '/' */
	}
	free(tmp);
	tmp = NULL;

	if (g.gl_matchc == 0)
		goto out;

	if (g.gl_matchc > 1)
		complete_display(g.gl_pathv, pwdlen);

	/* Don't try to extend globs */
	if (file == NULL || hadglob)
		goto out;

	tmp2 = complete_ambiguous(file, g.gl_pathv, g.gl_matchc);
	tmp = path_strip(tmp2, isabs ? NULL : remote_path);
	free(tmp2);

	if (tmp == NULL)
		goto out;

	tmplen = strlen(tmp);
	filelen = strlen(file);

	/* Count the number of escaped characters in the input string. */
	cesc = isesc = 0;
	for (i = 0; i < filelen; i++) {
		if (!isesc && file[i] == '\\' && i + 1 < filelen){
			isesc = 1;
			cesc++;
		} else
			isesc = 0;
	}

	if (tmplen > (filelen - cesc)) {
		tmp2 = tmp + filelen - cesc;
		len = strlen(tmp2);
		/* quote argument on way out */
		for (i = 0; i < len; i += clen) {
			if ((clen = mblen(tmp2 + i, len - i)) < 0 ||
			    (size_t)clen > sizeof(ins) - 2)
				fatal("invalid multibyte character");
			ins[0] = '\\';
			memcpy(ins + 1, tmp2 + i, clen);
			ins[clen + 1] = '\0';
			switch (tmp2[i]) {
			case '\'':
			case '"':
			case '\\':
			case '\t':
			case '[':
			case ' ':
			case '#':
			case '*':
				if (quote == '\0' || tmp2[i] == quote) {
					if (el_insertstr(el, ins) == -1)
						fatal("el_insertstr "
						    "failed.");
					break;
				}
				/* FALLTHROUGH */
			default:
				if (el_insertstr(el, ins + 1) == -1)
					fatal("el_insertstr failed.");
				break;
			}
		}
	}

	lf = el_line(el);
	if (g.gl_matchc == 1) {
		i = 0;
		if (!terminated && quote != '\0')
			ins[i++] = quote;
		if (*(lf->cursor - 1) != '/' &&
		    (lastarg || *(lf->cursor) != ' '))
			ins[i++] = ' ';
		ins[i] = '\0';
		if (i > 0 && el_insertstr(el, ins) == -1)
			fatal("el_insertstr failed.");
	}
	free(tmp);

 out:
	globfree(&g);
	return g.gl_matchc;
}

/* tab-completion hook function, called via libedit */
static unsigned char
complete(EditLine *el, int ch)
{
	char **argv, *line, quote;
	int argc, carg;
	u_int cursor, len, terminated, ret = CC_ERROR;
	const LineInfo *lf;
	struct complete_ctx *complete_ctx;

	lf = el_line(el);
	if (el_get(el, EL_CLIENTDATA, (void**)&complete_ctx) != 0)
		fatal_f("el_get failed");

	/* Figure out which argument the cursor points to */
	cursor = lf->cursor - lf->buffer;
	line = xmalloc(cursor + 1);
	memcpy(line, lf->buffer, cursor);
	line[cursor] = '\0';
	argv = makeargv(line, &carg, 1, &quote, &terminated);
	free(line);

	/* Get all the arguments on the line */
	len = lf->lastchar - lf->buffer;
	line = xmalloc(len + 1);
	memcpy(line, lf->buffer, len);
	line[len] = '\0';
	argv = makeargv(line, &argc, 1, NULL, NULL);

	/* Ensure cursor is at EOL or a argument boundary */
	if (line[cursor] != ' ' && line[cursor] != '\0' &&
	    line[cursor] != '\n') {
		free(line);
		return ret;
	}

	if (carg == 0) {
		/* Show all available commands */
		complete_cmd_parse(el, NULL, argc == carg, '\0', 1);
		ret = CC_REDISPLAY;
	} else if (carg == 1 && cursor > 0 && line[cursor - 1] != ' ')  {
		/* Handle the command parsing */
		if (complete_cmd_parse(el, argv[0], argc == carg,
		    quote, terminated) != 0)
			ret = CC_REDISPLAY;
	} else if (carg >= 1) {
		/* Handle file parsing */
		int remote = 0;
		int i = 0, cmdarg = 0;
		char *filematch = NULL;

		if (carg > 1 && line[cursor-1] != ' ')
			filematch = argv[carg - 1];

		for (i = 1; i < carg; i++) {
			/* Skip flags */
			if (argv[i][0] != '-')
				cmdarg++;
		}

		/*
		 * If previous argument is complete, then offer completion
		 * on the next one.
		 */
		if (line[cursor - 1] == ' ')
			cmdarg++;

		remote = complete_is_remote(argv[0], cmdarg);

		if ((remote == REMOTE || remote == LOCAL) &&
		    complete_match(el, complete_ctx->conn,
		    *complete_ctx->remote_pathp, filematch,
		    remote, carg == argc, quote, terminated) != 0)
			ret = CC_REDISPLAY;
	}

	free(line);
	return ret;
}
#endif /* USE_LIBEDIT */

static int
interactive_loop(struct sftp_conn *conn, char *file1, char *file2)
{
	char *remote_path;
	char *dir = NULL, *startdir = NULL;
	char cmd[2048];
	int err, interactive;
	EditLine *el = NULL;
#ifdef USE_LIBEDIT
	History *hl = NULL;
	HistEvent hev;
	extern char *__progname;
	struct complete_ctx complete_ctx;

	if (!batchmode && isatty(STDIN_FILENO)) {
		if ((el = el_init(__progname, stdin, stdout, stderr)) == NULL)
			fatal("Couldn't initialise editline");
		if ((hl = history_init()) == NULL)
			fatal("Couldn't initialise editline history");
		history(hl, &hev, H_SETSIZE, 100);
		el_set(el, EL_HIST, history, hl);

		el_set(el, EL_PROMPT, prompt);
		el_set(el, EL_EDITOR, "emacs");
		el_set(el, EL_TERMINAL, NULL);
		el_set(el, EL_SIGNAL, 1);
		el_source(el, NULL);

		/* Tab Completion */
		el_set(el, EL_ADDFN, "ftp-complete",
		    "Context sensitive argument completion", complete);
		complete_ctx.conn = conn;
		complete_ctx.remote_pathp = &remote_path;
		el_set(el, EL_CLIENTDATA, (void*)&complete_ctx);
		el_set(el, EL_BIND, "^I", "ftp-complete", NULL);
		/* enable ctrl-left-arrow and ctrl-right-arrow */
		el_set(el, EL_BIND, "\\e[1;5C", "em-next-word", NULL);
		el_set(el, EL_BIND, "\\e\\e[C", "em-next-word", NULL);
		el_set(el, EL_BIND, "\\e[1;5D", "ed-prev-word", NULL);
		el_set(el, EL_BIND, "\\e\\e[D", "ed-prev-word", NULL);
		/* make ^w match ksh behaviour */
		el_set(el, EL_BIND, "^w", "ed-delete-prev-word", NULL);
	}
#endif /* USE_LIBEDIT */

	remote_path = do_realpath(conn, ".");
	if (remote_path == NULL)
		fatal("Need cwd");
	startdir = xstrdup(remote_path);

	if (file1 != NULL) {
		dir = xstrdup(file1);
		dir = make_absolute(dir, remote_path);

		if (remote_is_dir(conn, dir) && file2 == NULL) {
			if (!quiet)
				mprintf("Changing to: %s\n", dir);
			snprintf(cmd, sizeof cmd, "cd \"%s\"", dir);
			if (parse_dispatch_command(conn, cmd,
			    &remote_path, startdir, 1, 0) != 0) {
				free(dir);
				free(startdir);
				free(remote_path);
				free(conn);
				return (-1);
			}
		} else {
			/* XXX this is wrong wrt quoting */
			snprintf(cmd, sizeof cmd, "get%s %s%s%s",
			    global_aflag ? " -a" : "", dir,
			    file2 == NULL ? "" : " ",
			    file2 == NULL ? "" : file2);
			err = parse_dispatch_command(conn, cmd,
			    &remote_path, startdir, 1, 0);
			free(dir);
			free(startdir);
			free(remote_path);
			free(conn);
			return (err);
		}
		free(dir);
	}

	setvbuf(stdout, NULL, _IOLBF, 0);
	setvbuf(infile, NULL, _IOLBF, 0);

	interactive = !batchmode && isatty(STDIN_FILENO);
	err = 0;
	for (;;) {
#ifdef WINDOWS
	void (*handler)(int);
	handler = interactive ? read_interrupt : killchild;
	ssh_signal(SIGINT, handler); 
#else
		struct sigaction sa;

		memset(&sa, 0, sizeof(sa));
		sa.sa_handler = interactive ? read_interrupt : killchild;
		if (sigaction(SIGINT, &sa, NULL) == -1) {
			debug3("sigaction(%s): %s", strsignal(SIGINT),
			    strerror(errno));
			break;
		}
#endif
		interrupted = 0;
		if (el == NULL) {
			if (interactive)
				printf("sftp> ");
			if (fgets(cmd, sizeof(cmd), infile) == NULL) {
				if (interactive)
					printf("\n");
				if (interrupted)
					continue;
				break;
			}
		} else {
#ifdef USE_LIBEDIT
			const char *line;
			int count = 0;

			if ((line = el_gets(el, &count)) == NULL ||
			    count <= 0) {
				printf("\n");
				if (interrupted)
					continue;
				break;
			}
			history(hl, &hev, H_ENTER, line);
			if (strlcpy(cmd, line, sizeof(cmd)) >= sizeof(cmd)) {
				fprintf(stderr, "Error: input line too long\n");
				continue;
			}
#endif /* USE_LIBEDIT */
		}

		cmd[strcspn(cmd, "\n")] = '\0';

		/* Handle user interrupts gracefully during commands */
		interrupted = 0;
		ssh_signal(SIGINT, cmd_interrupt);

		err = parse_dispatch_command(conn, cmd, &remote_path,
		    startdir, batchmode, !interactive && el == NULL);
		if (err != 0)
			break;
	}
	ssh_signal(SIGCHLD, SIG_DFL);
	free(remote_path);
	free(startdir);
	free(conn);

#ifdef USE_LIBEDIT
	if (el != NULL)
		el_end(el);
#endif /* USE_LIBEDIT */

	/* err == 1 signifies normal "quit" exit */
	return (err >= 0 ? 0 : -1);
}

static void
connect_to_server(char *path, char **args, int *in, int *out)
{
	int c_in, c_out;
#ifdef USE_PIPES
	int pin[2], pout[2];

	if ((pipe(pin) == -1) || (pipe(pout) == -1))
		fatal("pipe: %s", strerror(errno));
	*in = pin[0];
	*out = pout[1];
	c_in = pout[0];
	c_out = pin[1];
	fcntl(pout[0], F_SETFD, FD_CLOEXEC);
	fcntl(pout[1], F_SETFD, FD_CLOEXEC);
	fcntl(pin[0], F_SETFD, FD_CLOEXEC);
	fcntl(pin[1], F_SETFD, FD_CLOEXEC);
#else /* USE_PIPES */
	int inout[2];

	if (socketpair(AF_UNIX, SOCK_STREAM, 0, inout) == -1)
		fatal("socketpair: %s", strerror(errno));
	*in = *out = inout[0];
	c_in = c_out = inout[1];
	fcntl(inout[0], F_SETFD, FD_CLOEXEC);
	fcntl(inout[1], F_SETFD, FD_CLOEXEC);
#endif /* USE_PIPES */


#ifdef FORK_NOT_SUPPORTED
	{
		posix_spawn_file_actions_t actions;
		sshpid = -1;

		if (posix_spawn_file_actions_init(&actions) != 0 ||
		    posix_spawn_file_actions_adddup2(&actions, c_in, STDIN_FILENO) != 0 ||
		    posix_spawn_file_actions_adddup2(&actions, c_out, STDOUT_FILENO) != 0 ) 
			fatal("posix_spawn initialization failed");
		else if (posix_spawn((pid_t*)&sshpid, path, &actions, NULL, args, NULL) != 0) 
			fatal("posix_spawn: %s", strerror(errno));
		
		posix_spawn_file_actions_destroy(&actions);
	}
#else 
	if ((sshpid = fork()) == -1)
		fatal("fork: %s", strerror(errno));
	else if (sshpid == 0) {
		if ((dup2(c_in, STDIN_FILENO) == -1) ||
		    (dup2(c_out, STDOUT_FILENO) == -1)) {
			fprintf(stderr, "dup2: %s\n", strerror(errno));
			_exit(1);
		}
		close(*in);
		close(*out);
		close(c_in);
		close(c_out);

		/*
		 * The underlying ssh is in the same process group, so we must
		 * ignore SIGINT if we want to gracefully abort commands,
		 * otherwise the signal will make it to the ssh process and
		 * kill it too.  Contrawise, since sftp sends SIGTERMs to the
		 * underlying ssh, it must *not* ignore that signal.
		 */
		ssh_signal(SIGINT, SIG_IGN);
		ssh_signal(SIGTERM, SIG_DFL);
		execvp(path, args);
		fprintf(stderr, "exec: %s: %s\n", path, strerror(errno));
		_exit(1);
	}
#endif
	ssh_signal(SIGTERM, killchild);
	ssh_signal(SIGINT, killchild);
	ssh_signal(SIGHUP, killchild);
	ssh_signal(SIGTSTP, suspchild);
	ssh_signal(SIGTTIN, suspchild);
	ssh_signal(SIGTTOU, suspchild);
	ssh_signal(SIGCHLD, sigchld_handler);
	close(c_in);
	close(c_out);
}

static void
usage(void)
{
	extern char *__progname;

	fprintf(stderr,
	    "usage: %s [-46AaCfNpqrv] [-B buffer_size] [-b batchfile] [-c cipher]\n"
	    "          [-D sftp_server_command] [-F ssh_config] [-i identity_file]\n"
	    "          [-J destination] [-l limit] [-o ssh_option] [-P port]\n"
	    "          [-R num_requests] [-S program] [-s subsystem | sftp_server]\n"
	    "          [-X sftp_option] destination\n",
	    __progname);
	exit(1);
}

int
main(int argc, char **argv)
{
	int r, in, out, ch, err, tmp, port = -1, noisy = 0;
	char *host = NULL, *user, *cp, **cpp, *file2 = NULL;
	int debug_level = 0;
	char *file1 = NULL, *sftp_server = NULL;
	char *ssh_program = _PATH_SSH_PROGRAM, *sftp_direct = NULL;
	const char *errstr;
	LogLevel ll = SYSLOG_LEVEL_INFO;
	arglist args;
	extern int optind;
	extern char *optarg;
	struct sftp_conn *conn;
	size_t copy_buffer_len = 0;
	size_t num_requests = 0;
	long long llv, limit_kbps = 0;

	/* Ensure that fds 0, 1 and 2 are open or directed to /dev/null */
	sanitise_stdfd();
	msetlocale();

	__progname = ssh_get_progname(argv[0]);
	memset(&args, '\0', sizeof(args));
	args.list = NULL;
	addargs(&args, "%s", ssh_program);
	addargs(&args, "-oForwardX11 no");
	addargs(&args, "-oPermitLocalCommand no");
	addargs(&args, "-oClearAllForwardings yes");

	ll = SYSLOG_LEVEL_INFO;
	infile = stdin;

	while ((ch = getopt(argc, argv,
	    "1246AafhNpqrvCc:D:i:l:o:s:S:b:B:F:J:P:R:X:")) != -1) {
		switch (ch) {
		/* Passed through to ssh(1) */
		case 'A':
		case '4':
		case '6':
		case 'C':
			addargs(&args, "-%c", ch);
			break;
		/* Passed through to ssh(1) with argument */
		case 'F':
		case 'J':
		case 'c':
		case 'i':
		case 'o':
			addargs(&args, "-%c", ch);
			addargs(&args, "%s", optarg);
			break;
		case 'q':
			ll = SYSLOG_LEVEL_ERROR;
			quiet = 1;
			showprogress = 0;
			addargs(&args, "-%c", ch);
			break;
		case 'P':
			port = a2port(optarg);
			if (port <= 0)
				fatal("Bad port \"%s\"\n", optarg);
			break;
		case 'v':
			if (debug_level < 3) {
				addargs(&args, "-v");
				ll = SYSLOG_LEVEL_DEBUG1 + debug_level;
			}
			debug_level++;
			break;
		case '1':
			fatal("SSH protocol v.1 is no longer supported");
			break;
		case '2':
			/* accept silently */
			break;
		case 'a':
			global_aflag = 1;
			break;
		case 'B':
			copy_buffer_len = strtol(optarg, &cp, 10);
			if (copy_buffer_len == 0 || *cp != '\0')
				fatal("Invalid buffer size \"%s\"", optarg);
			break;
		case 'b':
			if (batchmode)
				fatal("Batch file already specified.");

			/* Allow "-" as stdin */
			if (strcmp(optarg, "-") != 0 &&
			    (infile = fopen(optarg, "r")) == NULL)
				fatal("%s (%s).", strerror(errno), optarg);
			showprogress = 0;
			quiet = batchmode = 1;
			addargs(&args, "-obatchmode yes");
			break;
		case 'f':
			global_fflag = 1;
			break;
		case 'N':
			noisy = 1; /* Used to clear quiet mode after getopt */
			break;
		case 'p':
			global_pflag = 1;
			break;
		case 'D':
			sftp_direct = optarg;
			break;
		case 'l':
			limit_kbps = strtonum(optarg, 1, 100 * 1024 * 1024,
			    &errstr);
			if (errstr != NULL)
				usage();
			limit_kbps *= 1024; /* kbps */
			break;
		case 'r':
			global_rflag = 1;
			break;
		case 'R':
			num_requests = strtol(optarg, &cp, 10);
			if (num_requests == 0 || *cp != '\0')
				fatal("Invalid number of requests \"%s\"",
				    optarg);
			break;
		case 's':
			sftp_server = optarg;
			break;
		case 'S':
			ssh_program = optarg;
			replacearg(&args, 0, "%s", ssh_program);
			break;
		case 'X':
			/* Please keep in sync with ssh.c -X */
			if (strncmp(optarg, "buffer=", 7) == 0) {
				r = scan_scaled(optarg + 7, &llv);
				if (r == 0 && (llv <= 0 || llv > 256 * 1024)) {
					r = -1;
					errno = EINVAL;
				}
				if (r == -1) {
					fatal("Invalid buffer size \"%s\": %s",
					     optarg + 7, strerror(errno));
				}
				copy_buffer_len = (size_t)llv;
			} else if (strncmp(optarg, "nrequests=", 10) == 0) {
				llv = strtonum(optarg + 10, 1, 256 * 1024,
				    &errstr);
				if (errstr != NULL) {
					fatal("Invalid number of requests "
					    "\"%s\": %s", optarg + 10, errstr);
				}
				num_requests = (size_t)llv;
			} else {
				fatal("Invalid -X option");
			}
			break;
		case 'h':
		default:
			usage();
		}
	}

	/* Do this last because we want the user to be able to override it */
	addargs(&args, "-oForwardAgent no");

	if (!isatty(STDERR_FILENO))
		showprogress = 0;

	if (noisy)
		quiet = 0;

	log_init(argv[0], ll, SYSLOG_FACILITY_USER, 1);

	if (sftp_direct == NULL) {
		if (optind == argc || argc > (optind + 2))
			usage();
		argv += optind;

		switch (parse_uri("sftp", *argv, &user, &host, &tmp, &file1)) {
		case -1:
			usage();
			break;
		case 0:
			if (tmp != -1)
				port = tmp;
			break;
		default:
			/* Try with user, host and path. */
			if (parse_user_host_path(*argv, &user, &host,
			    &file1) == 0)
				break;
			/* Try with user and host. */
			if (parse_user_host_port(*argv, &user, &host, NULL)
			    == 0)
				break;
			/* Treat as a plain hostname. */
			host = xstrdup(*argv);
			host = cleanhostname(host);
			break;
		}

#ifdef WINDOWS
		if (argc == (optind + 2))
			file2 = *(argv + 1);
#else
		file2 = *(argv + 1);
#endif
		if (!*host) {
			fprintf(stderr, "Missing hostname\n");
			usage();
		}

		if (port != -1)
			addargs(&args, "-oPort %d", port);
		if (user != NULL) {
			addargs(&args, "-l");
			addargs(&args, "%s", user);
		}

		/* no subsystem if the server-spec contains a '/' */
		if (sftp_server == NULL || strchr(sftp_server, '/') == NULL)
			addargs(&args, "-s");

		addargs(&args, "--");
		addargs(&args, "%s", host);
		addargs(&args, "%s", (sftp_server != NULL ?
		    sftp_server : "sftp"));

		connect_to_server(ssh_program, args.list, &in, &out);
	} else {
		if ((r = argv_split(sftp_direct, &tmp, &cpp, 1)) != 0)
			fatal_r(r, "Parse -D arguments");
		if (cpp[0] == 0)
			fatal("No sftp server specified via -D");
		connect_to_server(cpp[0], cpp, &in, &out);
		argv_free(cpp, tmp);
	}
	freeargs(&args);

	conn = do_init(in, out, copy_buffer_len, num_requests, limit_kbps);
#ifdef WINDOWS
	get_zone_identifier(host);
#endif //WINDOWS
	if (conn == NULL)
		fatal("Couldn't initialise connection to server");

	if (!quiet) {
		if (sftp_direct == NULL)
			fprintf(stderr, "Connected to %s.\n", host);
		else
			fprintf(stderr, "Attached to %s.\n", sftp_direct);
	}

	err = interactive_loop(conn, file1, file2);

#if !defined(USE_PIPES)
	shutdown(in, SHUT_RDWR);
	shutdown(out, SHUT_RDWR);
#endif

	close(in);
	close(out);
	if (batchmode)
		fclose(infile);

	while (waitpid(sshpid, NULL, 0) == -1 && sshpid > 1)
		if (errno != EINTR)
			fatal("Couldn't wait for ssh process: %s",
			    strerror(errno));

	exit(err == 0 ? 0 : 1);
}<|MERGE_RESOLUTION|>--- conflicted
+++ resolved
@@ -1,8 +1,4 @@
-<<<<<<< HEAD
-/* $OpenBSD: sftp.c,v 1.222 2022/09/19 10:46:00 djm Exp $ */
-=======
 /* $OpenBSD: sftp.c,v 1.225 2023/01/05 05:49:13 djm Exp $ */
->>>>>>> 6dfb65de
 /*
  * Copyright (c) 2001-2004 Damien Miller <djm@openbsd.org>
  *
@@ -74,12 +70,9 @@
 #include "sftp-common.h"
 #include "sftp-client.h"
 #include "sftp-usergroup.h"
-<<<<<<< HEAD
 #ifdef WINDOWS
 #include "misc_internal.h"
 #endif // WINDOWS
-=======
->>>>>>> 6dfb65de
 
 /* File to read commands from */
 FILE* infile;
