--- conflicted
+++ resolved
@@ -46,11 +46,24 @@
 #include "ssh-pkcs11.h"
 #include "ssherr.h"
 
-<<<<<<< HEAD
+#include "openbsd-compat/openssl-compat.h"
+
+#if !defined(OPENSSL_HAS_ECC) || !defined(HAVE_EC_KEY_METHOD_NEW)
+#define EC_KEY_METHOD void
+#define EC_KEY void
+#endif
+
 #ifdef WINDOWS
 #include "openbsd-compat/sys-queue.h"
 #define CRYPTOKI_COMPAT
 #include "pkcs11.h"
+
+static int fd = -1;
+static pid_t pid = -1;
+static RSA_METHOD	*helper_rsa;
+#if defined(OPENSSL_HAS_ECC) && defined(HAVE_EC_KEY_METHOD_NEW)
+static EC_KEY_METHOD	*helper_ecdsa;
+#endif /* OPENSSL_HAS_ECC && HAVE_EC_KEY_METHOD_NEW */
 
 static char module_path[PATH_MAX + 1];
 extern char *sshagent_con_username;
@@ -166,15 +179,7 @@
 	return helper;
 }
 
-#endif /* WINDOWS */
-=======
-#include "openbsd-compat/openssl-compat.h"
-
-#if !defined(OPENSSL_HAS_ECC) || !defined(HAVE_EC_KEY_METHOD_NEW)
-#define EC_KEY_METHOD void
-#define EC_KEY void
-#endif
->>>>>>> e99a02ec
+#else
 
 /* borrows code from sftp-server and ssh-agent */
 
@@ -303,6 +308,8 @@
 		helper_free(helper);
 }
 
+#endif /* WINDOWS */
+
 static void
 send_msg(int fd, struct sshbuf *m)
 {
@@ -359,21 +366,16 @@
 int
 pkcs11_init(int interactive)
 {
-<<<<<<< HEAD
 #ifdef WINDOWS
 	TAILQ_INIT(&pkcs11_providers);
 	TAILQ_INIT(&pkcs11_keylist);
 #endif /* WINDOWS */
-	return (0);
-=======
 	return 0;
->>>>>>> e99a02ec
 }
 
 void
 pkcs11_terminate(void)
 {
-<<<<<<< HEAD
 #ifdef WINDOWS
 	struct pkcs11_provider *p;
 
@@ -388,21 +390,18 @@
 		waitpid(pid, NULL, 0);
 		pid = -1;
 	}
-#endif /* WINDOWS */
 
 	if (fd >= 0)
 		close(fd);
 
-#ifdef WINDOWS
 	fd = -1;
-#endif
-=======
+#else
 	size_t i;
 
 	debug3_f("terminating %zu helpers", nhelpers);
 	for (i = 0; i < nhelpers; i++)
 		helper_terminate(helpers[i]);
->>>>>>> e99a02ec
+#endif /* WINDOWS */
 }
 
 static int
@@ -413,11 +412,13 @@
 	u_char *blob = NULL, *signature = NULL;
 	size_t blen, slen = 0;
 	int r, ret = -1;
+#ifndef WINDOWS
 	struct helper *helper;
 
 	if ((helper = helper_by_rsa(rsa)) == NULL || helper->fd == -1)
 		fatal_f("no helper for PKCS11 key");
 	debug3_f("signing with PKCS11 provider %s", helper->path);
+#endif /* WINDOWS */
 	if (padding != RSA_PKCS1_PADDING)
 		goto fail;
 	key = sshkey_new(KEY_UNSPEC);
@@ -439,10 +440,18 @@
 	    (r = sshbuf_put_string(msg, from, flen)) != 0 ||
 	    (r = sshbuf_put_u32(msg, 0)) != 0)
 		fatal_fr(r, "compose");
+#ifndef WINDOWS
 	send_msg(helper->fd, msg);
+#else
+	send_msg(fd, msg);
+#endif /* WINDOWS */
 	sshbuf_reset(msg);
 
+#ifdef WINDOWS
+	if (recv_msg(fd, msg) == SSH2_AGENT_SIGN_RESPONSE) {
+#else
 	if (recv_msg(helper->fd, msg) == SSH2_AGENT_SIGN_RESPONSE) {
+#endif /* WINDOWS */
 		if ((r = sshbuf_get_string(msg, &signature, &slen)) != 0)
 			fatal_fr(r, "parse");
 		if (slen <= (size_t)RSA_size(rsa)) {
@@ -458,6 +467,7 @@
 	return (ret);
 }
 
+#ifndef WINDOWS
 static int
 rsa_finish(RSA *rsa)
 {
@@ -477,6 +487,7 @@
 		helper_terminate(helper);
 	return 1;
 }
+#endif /* WINDOWS */
 
 #if defined(OPENSSL_HAS_ECC) && defined(HAVE_EC_KEY_METHOD_NEW)
 static ECDSA_SIG *
@@ -490,11 +501,13 @@
 	u_char *blob = NULL, *signature = NULL;
 	size_t blen, slen = 0;
 	int r, nid;
+#ifndef WINDOWS
 	struct helper *helper;
 
 	if ((helper = helper_by_ec(ec)) == NULL || helper->fd == -1)
 		fatal_f("no helper for PKCS11 key");
 	debug3_f("signing with PKCS11 provider %s", helper->path);
+#endif /* WINDOWS */
 	nid = sshkey_ecdsa_key_to_nid(ec);
 	if (nid < 0) {
 		error_f("couldn't get curve nid");
@@ -522,10 +535,18 @@
 	    (r = sshbuf_put_string(msg, dgst, dgst_len)) != 0 ||
 	    (r = sshbuf_put_u32(msg, 0)) != 0)
 		fatal_fr(r, "compose");
+#ifndef WINDOWS
 	send_msg(helper->fd, msg);
+#else
+	send_msg(fd, msg);
+#endif /* WINDOWS */
 	sshbuf_reset(msg);
 
+#ifdef WINDOWS
+	if (recv_msg(fd, msg) == SSH2_AGENT_SIGN_RESPONSE) { 
+#else
 	if (recv_msg(helper->fd, msg) == SSH2_AGENT_SIGN_RESPONSE) {
+#endif /* WINDOWS */
 		if ((r = sshbuf_get_string(msg, &signature, &slen)) != 0)
 			fatal_fr(r, "parse");
 		cp = signature;
@@ -540,6 +561,7 @@
 	return (ret);
 }
 
+#ifndef WINDOWS
 static void
 ecdsa_do_finish(EC_KEY *ec)
 {
@@ -559,8 +581,26 @@
 		helper_terminate(helper);
 }
 #endif /* defined(OPENSSL_HAS_ECC) && defined(HAVE_EC_KEY_METHOD_NEW) */
+#endif /* WINDOWS */
 
 /* redirect private key crypto operations to the ssh-pkcs11-helper */
+#ifdef WINDOWS
+
+static void
+wrap_key(struct sshkey *k)
+{
+	if (k->type == KEY_RSA)
+		RSA_set_method(k->rsa, helper_rsa);
+#if defined(OPENSSL_HAS_ECC) && defined(HAVE_EC_KEY_METHOD_NEW)
+	else if (k->type == KEY_ECDSA)
+		EC_KEY_set_method(k->ecdsa, helper_ecdsa);
+#endif /* OPENSSL_HAS_ECC && HAVE_EC_KEY_METHOD_NEW */
+	else
+		fatal_f("unknown key type");
+}
+
+#else
+
 static void
 wrap_key(struct helper *helper, struct sshkey *k)
 {
@@ -581,6 +621,38 @@
 	debug3_f("provider %s remaining keys: %zu RSA %zu ECDSA",
 	    helper->path, helper->nrsa, helper->nec);
 }
+#endif /* WINDOWS */
+
+#ifdef WINDOWS
+
+static int
+pkcs11_start_helper_methods(void)
+{
+	if (helper_rsa != NULL)
+		return (0);
+
+#if defined(OPENSSL_HAS_ECC) && defined(HAVE_EC_KEY_METHOD_NEW)
+	int (*orig_sign)(int, const unsigned char *, int, unsigned char *,
+	    unsigned int *, const BIGNUM *, const BIGNUM *, EC_KEY *) = NULL;
+	if (helper_ecdsa != NULL)
+		return (0);
+	helper_ecdsa = EC_KEY_METHOD_new(EC_KEY_OpenSSL());
+	if (helper_ecdsa == NULL)
+		return (-1);
+	EC_KEY_METHOD_get_sign(helper_ecdsa, &orig_sign, NULL, NULL);
+	EC_KEY_METHOD_set_sign(helper_ecdsa, orig_sign, NULL, ecdsa_do_sign);
+#endif /* OPENSSL_HAS_ECC && HAVE_EC_KEY_METHOD_NEW */
+
+	if ((helper_rsa = RSA_meth_dup(RSA_get_default_method())) == NULL)
+		fatal_f("RSA_meth_dup failed");
+	if (!RSA_meth_set1_name(helper_rsa, "ssh-pkcs11-helper") ||
+	    !RSA_meth_set_priv_enc(helper_rsa, rsa_encrypt))
+		fatal_f("failed to prepare method");
+
+	return (0);
+}
+
+#else
 
 static int
 pkcs11_start_helper_methods(struct helper *helper)
@@ -619,13 +691,15 @@
 	return 0;
 }
 
-static struct helper *
-pkcs11_start_helper(const char *path)
+#endif /* WINDOWS */
+
+#ifdef WINDOWS
+
+static int
+pkcs11_start_helper(void)
 {
 	int pair[2];
-<<<<<<< HEAD
 	char *helper, *verbosity = NULL;
-#ifdef WINDOWS
 	int r, actions_inited = 0;
 	char *av[3];
 	posix_spawn_file_actions_t actions;
@@ -636,7 +710,6 @@
 
 	if ((helper = find_helper()) == NULL)
 		goto out;
-#endif /* WINDOWS */
 
 
 #ifdef DEBUG_PKCS11
@@ -650,25 +723,12 @@
 		error("pkcs11_start_helper_methods failed");
 		return (-1);
 	}
-=======
-	char *prog, *verbosity = NULL;
-	struct helper *helper;
-	pid_t pid;
->>>>>>> e99a02ec
-
-	if (nhelpers >= INT_MAX)
-		fatal_f("too many helpers");
-	debug3_f("start helper for %s", path);
+
 	if (socketpair(AF_UNIX, SOCK_STREAM, 0, pair) == -1) {
-		error_f("socketpair: %s", strerror(errno));
-		return NULL;
-	}
-	helper = xcalloc(1, sizeof(*helper));
-	if (pkcs11_start_helper_methods(helper) == -1) {
-		error_f("pkcs11_start_helper_methods failed");
-		goto fail;
-	}
-#ifdef WINDOWS
+		error("socketpair: %s", strerror(errno));
+		return (-1);
+	}
+
 	if (posix_spawn_file_actions_init(&actions) != 0) {
 		error_f("posix_spawn_file_actions_init failed");
 		goto out;
@@ -700,9 +760,40 @@
 		error_f("failed to spwan process %s", av[0]);
 		goto out;
 	}
+
 	fd = pair[0];
 	r = 0;
-#else
+	/* success */
+	debug3_f("started pid=%ld", (long)pid);
+
+out:
+	if (client_token)
+		CloseHandle(client_token);
+	return r;
+}
+
+#else
+
+static struct helper *
+pkcs11_start_helper(const char *path)
+{
+	int pair[2];
+	char *prog, *verbosity = NULL;
+	struct helper *helper;
+	pid_t pid;
+
+	if (nhelpers >= INT_MAX)
+		fatal_f("too many helpers");
+	debug3_f("start helper for %s", path);
+	if (socketpair(AF_UNIX, SOCK_STREAM, 0, pair) == -1) {
+		error_f("socketpair: %s", strerror(errno));
+		return NULL;
+	}
+	helper = xcalloc(1, sizeof(*helper));
+	if (pkcs11_start_helper_methods(helper) == -1) {
+		error_f("pkcs11_start_helper_methods failed");
+		goto fail;
+	}
 	if ((pid = fork()) == -1) {
 		error_f("fork: %s", strerror(errno));
  fail:
@@ -734,19 +825,6 @@
 		_exit(1);
 	}
 	close(pair[1]);
-<<<<<<< HEAD
-	fd = pair[0];
-	return (0);
-#endif
-	/* success */
-	debug3_f("started pid=%ld", (long)pid);
-#ifdef WINDOWS
-out:
-	if (client_token)
-		CloseHandle(client_token);
-	return r;
-#endif
-=======
 	helper->fd = pair[0];
 	helper->path = xstrdup(path);
 	helper->pid = pid;
@@ -756,8 +834,9 @@
 	    nhelpers + 1, sizeof(*helpers));
 	helpers[nhelpers++] = helper;
 	return helper;
->>>>>>> e99a02ec
-}
+}
+
+#endif /* WINDOWS */
 
 int
 pkcs11_add_provider(char *name, char *pin, struct sshkey ***keysp,
@@ -770,15 +849,16 @@
 	size_t blen;
 	u_int nkeys, i;
 	struct sshbuf *msg;
-<<<<<<< HEAD
-	struct pkcs11_provider *p;
-=======
+#ifndef WINDOWS
 	struct helper *helper;
->>>>>>> e99a02ec
-
 	if ((helper = helper_by_provider(name)) == NULL &&
 	    (helper = pkcs11_start_helper(name)) == NULL)
 		return -1;
+#else
+	struct pkcs11_provider *p;
+	if (fd < 0 && pkcs11_start_helper(name) < 0)	
+		return (-1);
+#endif /* WINDOWS */
 
 	if ((msg = sshbuf_new()) == NULL)
 		fatal_f("sshbuf_new failed");
@@ -786,10 +866,18 @@
 	    (r = sshbuf_put_cstring(msg, name)) != 0 ||
 	    (r = sshbuf_put_cstring(msg, pin)) != 0)
 		fatal_fr(r, "compose");
+#ifdef WINDOWS
+	send_msg(fd, msg);
+#else
 	send_msg(helper->fd, msg);
+#endif /* WINDOWS */
 	sshbuf_reset(msg);
 
+#ifdef WINDOWS
+	type = recv_msg(fd, msg);
+#else
 	type = recv_msg(helper->fd, msg);
+#endif /* WINDOWS */
 	if (type == SSH2_AGENT_IDENTITIES_ANSWER) {
 		if ((r = sshbuf_get_u32(msg, &nkeys)) != 0)
 			fatal_fr(r, "parse nkeys");
@@ -803,7 +891,11 @@
 				fatal_fr(r, "parse key");
 			if ((r = sshkey_from_blob(blob, blen, &k)) != 0)
 				fatal_fr(r, "decode key");
+#ifdef WINDOWS
+			wrap_key(k);
+#else
 			wrap_key(helper, k);
+#endif /* WINDOWS */
 			(*keysp)[i] = k;
 			if (labelsp)
 				(*labelsp)[i] = label;
@@ -830,6 +922,24 @@
 int
 pkcs11_del_provider(char *name)
 {
+#ifdef WINDOWS
+	int r, ret = -1;
+	struct sshbuf *msg;
+
+	if ((msg = sshbuf_new()) == NULL)
+		fatal_f("sshbuf_new failed");
+	if ((r = sshbuf_put_u8(msg, SSH_AGENTC_REMOVE_SMARTCARD_KEY)) != 0 ||
+	    (r = sshbuf_put_cstring(msg, name)) != 0 ||
+	    (r = sshbuf_put_cstring(msg, "")) != 0)
+		fatal_fr(r, "compose");
+	send_msg(fd, msg);
+	sshbuf_reset(msg);
+
+	if (recv_msg(fd, msg) == SSH_AGENT_SUCCESS)
+		ret = 0;
+	sshbuf_free(msg);
+	return (ret);
+#else
 	struct helper *helper;
 
 	/*
@@ -840,5 +950,6 @@
 	if ((helper = helper_by_provider(name)) != NULL)
 		helper_terminate(helper);
 	return 0;
+#endif /* WINDOWS */
 }
 #endif /* ENABLE_PKCS11 */