--- conflicted
+++ resolved
@@ -1,8 +1,4 @@
-<<<<<<< HEAD
-/* $OpenBSD: channels.c,v 1.420 2022/09/19 08:49:50 djm Exp $ */
-=======
 /* $OpenBSD: channels.c,v 1.427 2023/01/18 02:00:10 djm Exp $ */
->>>>>>> 6dfb65de
 /*
  * Author: Tatu Ylonen <ylo@cs.hut.fi>
  * Copyright (c) 1995 Tatu Ylonen <ylo@cs.hut.fi>, Espoo, Finland
@@ -421,28 +417,19 @@
 		 */
 		if (rfd != -1 && !isatty(rfd) &&
 		    (val = fcntl(rfd, F_GETFL)) != -1 && !(val & O_NONBLOCK)) {
-<<<<<<< HEAD
-=======
 			c->restore_flags[0] = val;
->>>>>>> 6dfb65de
 			c->restore_block |= CHANNEL_RESTORE_RFD;
 			set_nonblock(rfd);
 		}
 		if (wfd != -1 && !isatty(wfd) &&
 		    (val = fcntl(wfd, F_GETFL)) != -1 && !(val & O_NONBLOCK)) {
-<<<<<<< HEAD
-=======
 			c->restore_flags[1] = val;
->>>>>>> 6dfb65de
 			c->restore_block |= CHANNEL_RESTORE_WFD;
 			set_nonblock(wfd);
 		}
 		if (efd != -1 && !isatty(efd) &&
 		    (val = fcntl(efd, F_GETFL)) != -1 && !(val & O_NONBLOCK)) {
-<<<<<<< HEAD
-=======
 			c->restore_flags[2] = val;
->>>>>>> 6dfb65de
 			c->restore_block |= CHANNEL_RESTORE_EFD;
 			set_nonblock(efd);
 		}
@@ -2477,12 +2464,7 @@
 		close(newsock);
 		return;
 	}
-<<<<<<< HEAD
-
-	nc = channel_new(ssh, "multiplex client", SSH_CHANNEL_MUX_CLIENT,
-=======
 	nc = channel_new(ssh, "mux-control", SSH_CHANNEL_MUX_CLIENT,
->>>>>>> 6dfb65de
 	    newsock, newsock, -1, c->local_window_max,
 	    c->local_maxpacket, 0, "mux-control", 1);
 	nc->mux_rcb = c->mux_rcb;
