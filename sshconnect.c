--- conflicted
+++ resolved
@@ -1,8 +1,4 @@
-<<<<<<< HEAD
-/* $OpenBSD: sshconnect.c,v 1.358 2022/08/26 08:16:27 djm Exp $ */
-=======
 /* $OpenBSD: sshconnect.c,v 1.361 2023/01/13 02:44:02 djm Exp $ */
->>>>>>> 6dfb65de
 /*
  * Author: Tatu Ylonen <ylo@cs.hut.fi>
  * Copyright (c) 1995 Tatu Ylonen <ylo@cs.hut.fi>, Espoo, Finland
