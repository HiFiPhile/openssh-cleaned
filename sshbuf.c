<<<<<<< HEAD
/*	$OpenBSD: sshbuf.c,v 1.18 2022/05/25 06:03:44 djm Exp $	*/
=======
/*	$OpenBSD: sshbuf.c,v 1.19 2022/12/02 04:40:27 djm Exp $	*/
>>>>>>> 6dfb65de
/*
 * Copyright (c) 2011 Damien Miller
 *
 * Permission to use, copy, modify, and distribute this software for any
 * purpose with or without fee is hereby granted, provided that the above
 * copyright notice and this permission notice appear in all copies.
 *
 * THE SOFTWARE IS PROVIDED "AS IS" AND THE AUTHOR DISCLAIMS ALL WARRANTIES
 * WITH REGARD TO THIS SOFTWARE INCLUDING ALL IMPLIED WARRANTIES OF
 * MERCHANTABILITY AND FITNESS. IN NO EVENT SHALL THE AUTHOR BE LIABLE FOR
 * ANY SPECIAL, DIRECT, INDIRECT, OR CONSEQUENTIAL DAMAGES OR ANY DAMAGES
 * WHATSOEVER RESULTING FROM LOSS OF USE, DATA OR PROFITS, WHETHER IN AN
 * ACTION OF CONTRACT, NEGLIGENCE OR OTHER TORTIOUS ACTION, ARISING OUT OF
 * OR IN CONNECTION WITH THE USE OR PERFORMANCE OF THIS SOFTWARE.
 */

#include "includes.h"

#include <sys/types.h>
#include <signal.h>
#include <stdlib.h>
#include <stdio.h>
#include <string.h>

#include "ssherr.h"
#define SSHBUF_INTERNAL
#include "sshbuf.h"
#include "misc.h"

#ifdef SSHBUF_DEBUG
# define SSHBUF_TELL(what) do { \
		printf("%s:%d %s: %s size %zu alloc %zu off %zu max %zu\n", \
		    __FILE__, __LINE__, __func__, what, \
		    buf->size, buf->alloc, buf->off, buf->max_size); \
		fflush(stdout); \
	} while (0)
#else
# define SSHBUF_TELL(what)
#endif

struct sshbuf {
	u_char *d;		/* Data */
	const u_char *cd;	/* Const data */
	size_t off;		/* First available byte is buf->d + buf->off */
	size_t size;		/* Last byte is buf->d + buf->size - 1 */
	size_t max_size;	/* Maximum size of buffer */
	size_t alloc;		/* Total bytes allocated to buf->d */
	int readonly;		/* Refers to external, const data */
	u_int refcount;		/* Tracks self and number of child buffers */
	struct sshbuf *parent;	/* If child, pointer to parent */
};

static inline int
sshbuf_check_sanity(const struct sshbuf *buf)
{
	SSHBUF_TELL("sanity");
	if (__predict_false(buf == NULL ||
	    (!buf->readonly && buf->d != buf->cd) ||
	    buf->refcount < 1 || buf->refcount > SSHBUF_REFS_MAX ||
	    buf->cd == NULL ||
	    buf->max_size > SSHBUF_SIZE_MAX ||
	    buf->alloc > buf->max_size ||
	    buf->size > buf->alloc ||
	    buf->off > buf->size)) {
		/* Do not try to recover from corrupted buffer internals */
		SSHBUF_DBG(("SSH_ERR_INTERNAL_ERROR"));
		ssh_signal(SIGSEGV, SIG_DFL);
		raise(SIGSEGV);
		return SSH_ERR_INTERNAL_ERROR;
	}
	return 0;
}

static void
sshbuf_maybe_pack(struct sshbuf *buf, int force)
{
	SSHBUF_DBG(("force %d", force));
	SSHBUF_TELL("pre-pack");
	if (buf->off == 0 || buf->readonly || buf->refcount > 1)
		return;
	if (force ||
	    (buf->off >= SSHBUF_PACK_MIN && buf->off >= buf->size / 2)) {
		memmove(buf->d, buf->d + buf->off, buf->size - buf->off);
		buf->size -= buf->off;
		buf->off = 0;
		SSHBUF_TELL("packed");
	}
}

struct sshbuf *
sshbuf_new(void)
{
	struct sshbuf *ret;

	if ((ret = calloc(sizeof(*ret), 1)) == NULL)
		return NULL;
	ret->alloc = SSHBUF_SIZE_INIT;
	ret->max_size = SSHBUF_SIZE_MAX;
	ret->readonly = 0;
	ret->refcount = 1;
	ret->parent = NULL;
	if ((ret->cd = ret->d = calloc(1, ret->alloc)) == NULL) {
		free(ret);
		return NULL;
	}
	return ret;
}

struct sshbuf *
sshbuf_from(const void *blob, size_t len)
{
	struct sshbuf *ret;

	if (blob == NULL || len > SSHBUF_SIZE_MAX ||
	    (ret = calloc(sizeof(*ret), 1)) == NULL)
		return NULL;
	ret->alloc = ret->size = ret->max_size = len;
	ret->readonly = 1;
	ret->refcount = 1;
	ret->parent = NULL;
	ret->cd = blob;
	ret->d = NULL;
	return ret;
}

int
sshbuf_set_parent(struct sshbuf *child, struct sshbuf *parent)
{
	int r;

	if ((r = sshbuf_check_sanity(child)) != 0 ||
	    (r = sshbuf_check_sanity(parent)) != 0)
		return r;
	if (child->parent != NULL && child->parent != parent)
		return SSH_ERR_INTERNAL_ERROR;
	child->parent = parent;
	child->parent->refcount++;
	return 0;
}

struct sshbuf *
sshbuf_fromb(struct sshbuf *buf)
{
	struct sshbuf *ret;

	if (sshbuf_check_sanity(buf) != 0)
		return NULL;
	if ((ret = sshbuf_from(sshbuf_ptr(buf), sshbuf_len(buf))) == NULL)
		return NULL;
	if (sshbuf_set_parent(ret, buf) != 0) {
		sshbuf_free(ret);
		return NULL;
	}
	return ret;
}

void
sshbuf_free(struct sshbuf *buf)
{
	if (buf == NULL)
		return;
	/*
	 * The following will leak on insane buffers, but this is the safest
	 * course of action - an invalid pointer or already-freed pointer may
	 * have been passed to us and continuing to scribble over memory would
	 * be bad.
	 */
	if (sshbuf_check_sanity(buf) != 0)
		return;

	/*
	 * If we are a parent with still-extant children, then don't free just
	 * yet. The last child's call to sshbuf_free should decrement our
	 * refcount to 0 and trigger the actual free.
	 */
	buf->refcount--;
	if (buf->refcount > 0)
		return;

	/*
	 * If we are a child, the free our parent to decrement its reference
	 * count and possibly free it.
	 */
	sshbuf_free(buf->parent);
	buf->parent = NULL;

	if (!buf->readonly) {
		explicit_bzero(buf->d, buf->alloc);
		free(buf->d);
	}
	freezero(buf, sizeof(*buf));
}

void
sshbuf_reset(struct sshbuf *buf)
{
	u_char *d;

	if (buf->readonly || buf->refcount > 1) {
		/* Nonsensical. Just make buffer appear empty */
		buf->off = buf->size;
		return;
	}
	if (sshbuf_check_sanity(buf) != 0)
		return;
	buf->off = buf->size = 0;
	if (buf->alloc != SSHBUF_SIZE_INIT) {
		if ((d = recallocarray(buf->d, buf->alloc, SSHBUF_SIZE_INIT,
		    1)) != NULL) {
			buf->cd = buf->d = d;
			buf->alloc = SSHBUF_SIZE_INIT;
		}
	}
	explicit_bzero(buf->d, buf->alloc);
}

size_t
sshbuf_max_size(const struct sshbuf *buf)
{
	return buf->max_size;
}

size_t
sshbuf_alloc(const struct sshbuf *buf)
{
	return buf->alloc;
}

const struct sshbuf *
sshbuf_parent(const struct sshbuf *buf)
{
	return buf->parent;
}

u_int
sshbuf_refcount(const struct sshbuf *buf)
{
	return buf->refcount;
}

int
sshbuf_set_max_size(struct sshbuf *buf, size_t max_size)
{
	size_t rlen;
	u_char *dp;
	int r;

	SSHBUF_DBG(("set max buf = %p len = %zu", buf, max_size));
	if ((r = sshbuf_check_sanity(buf)) != 0)
		return r;
	if (max_size == buf->max_size)
		return 0;
	if (buf->readonly || buf->refcount > 1)
		return SSH_ERR_BUFFER_READ_ONLY;
	if (max_size > SSHBUF_SIZE_MAX)
		return SSH_ERR_NO_BUFFER_SPACE;
	/* pack and realloc if necessary */
	sshbuf_maybe_pack(buf, max_size < buf->size);
	if (max_size < buf->alloc && max_size > buf->size) {
		if (buf->size < SSHBUF_SIZE_INIT)
			rlen = SSHBUF_SIZE_INIT;
		else
			rlen = ROUNDUP(buf->size, SSHBUF_SIZE_INC);
		if (rlen > max_size)
			rlen = max_size;
		SSHBUF_DBG(("new alloc = %zu", rlen));
		if ((dp = recallocarray(buf->d, buf->alloc, rlen, 1)) == NULL)
			return SSH_ERR_ALLOC_FAIL;
		buf->cd = buf->d = dp;
		buf->alloc = rlen;
	}
	SSHBUF_TELL("new-max");
	if (max_size < buf->alloc)
		return SSH_ERR_NO_BUFFER_SPACE;
	buf->max_size = max_size;
	return 0;
}

size_t
sshbuf_len(const struct sshbuf *buf)
{
	if (sshbuf_check_sanity(buf) != 0)
		return 0;
	return buf->size - buf->off;
}

size_t
sshbuf_avail(const struct sshbuf *buf)
{
	if (sshbuf_check_sanity(buf) != 0 || buf->readonly || buf->refcount > 1)
		return 0;
	return buf->max_size - (buf->size - buf->off);
}

const u_char *
sshbuf_ptr(const struct sshbuf *buf)
{
	if (sshbuf_check_sanity(buf) != 0)
		return NULL;
	return buf->cd + buf->off;
}

u_char *
sshbuf_mutable_ptr(const struct sshbuf *buf)
{
	if (sshbuf_check_sanity(buf) != 0 || buf->readonly || buf->refcount > 1)
		return NULL;
	return buf->d + buf->off;
}

int
sshbuf_check_reserve(const struct sshbuf *buf, size_t len)
{
	int r;

	if ((r = sshbuf_check_sanity(buf)) != 0)
		return r;
	if (buf->readonly || buf->refcount > 1)
		return SSH_ERR_BUFFER_READ_ONLY;
	SSHBUF_TELL("check");
	/* Check that len is reasonable and that max_size + available < len */
	if (len > buf->max_size || buf->max_size - len < buf->size - buf->off)
		return SSH_ERR_NO_BUFFER_SPACE;
	return 0;
}

int
sshbuf_allocate(struct sshbuf *buf, size_t len)
{
	size_t rlen, need;
	u_char *dp;
	int r;

	SSHBUF_DBG(("allocate buf = %p len = %zu", buf, len));
	if ((r = sshbuf_check_reserve(buf, len)) != 0)
		return r;
	/*
	 * If the requested allocation appended would push us past max_size
	 * then pack the buffer, zeroing buf->off.
	 */
	sshbuf_maybe_pack(buf, buf->size + len > buf->max_size);
	SSHBUF_TELL("allocate");
	if (len + buf->size <= buf->alloc)
		return 0; /* already have it. */

	/*
	 * Prefer to alloc in SSHBUF_SIZE_INC units, but
	 * allocate less if doing so would overflow max_size.
	 */
	need = len + buf->size - buf->alloc;
	rlen = ROUNDUP(buf->alloc + need, SSHBUF_SIZE_INC);
	SSHBUF_DBG(("need %zu initial rlen %zu", need, rlen));
	if (rlen > buf->max_size)
		rlen = buf->alloc + need;
	SSHBUF_DBG(("adjusted rlen %zu", rlen));
	if ((dp = recallocarray(buf->d, buf->alloc, rlen, 1)) == NULL) {
		SSHBUF_DBG(("realloc fail"));
		return SSH_ERR_ALLOC_FAIL;
	}
	buf->alloc = rlen;
	buf->cd = buf->d = dp;
	if ((r = sshbuf_check_reserve(buf, len)) < 0) {
		/* shouldn't fail */
		return r;
	}
	SSHBUF_TELL("done");
	return 0;
}

int
sshbuf_reserve(struct sshbuf *buf, size_t len, u_char **dpp)
{
	u_char *dp;
	int r;

	if (dpp != NULL)
		*dpp = NULL;

	SSHBUF_DBG(("reserve buf = %p len = %zu", buf, len));
	if ((r = sshbuf_allocate(buf, len)) != 0)
		return r;

	dp = buf->d + buf->size;
	buf->size += len;
	if (dpp != NULL)
		*dpp = dp;
	return 0;
}

int
sshbuf_consume(struct sshbuf *buf, size_t len)
{
	int r;

	SSHBUF_DBG(("len = %zu", len));
	if ((r = sshbuf_check_sanity(buf)) != 0)
		return r;
	if (len == 0)
		return 0;
	if (len > sshbuf_len(buf))
		return SSH_ERR_MESSAGE_INCOMPLETE;
	buf->off += len;
	/* deal with empty buffer */
	if (buf->off == buf->size)
		buf->off = buf->size = 0;
	SSHBUF_TELL("done");
	return 0;
}

int
sshbuf_consume_end(struct sshbuf *buf, size_t len)
{
	int r;

	SSHBUF_DBG(("len = %zu", len));
	if ((r = sshbuf_check_sanity(buf)) != 0)
		return r;
	if (len == 0)
		return 0;
	if (len > sshbuf_len(buf))
		return SSH_ERR_MESSAGE_INCOMPLETE;
	buf->size -= len;
	SSHBUF_TELL("done");
	return 0;
}
<|MERGE_RESOLUTION|>--- conflicted
+++ resolved
@@ -1,8 +1,4 @@
-<<<<<<< HEAD
-/*	$OpenBSD: sshbuf.c,v 1.18 2022/05/25 06:03:44 djm Exp $	*/
-=======
 /*	$OpenBSD: sshbuf.c,v 1.19 2022/12/02 04:40:27 djm Exp $	*/
->>>>>>> 6dfb65de
 /*
  * Copyright (c) 2011 Damien Miller
  *
