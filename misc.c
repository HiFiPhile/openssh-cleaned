/* $OpenBSD: misc.c,v 1.127 2018/03/12 00:52:01 djm Exp $ */
/*
 * Copyright (c) 2000 Markus Friedl.  All rights reserved.
 * Copyright (c) 2005,2006 Damien Miller.  All rights reserved.
 *
 * Redistribution and use in source and binary forms, with or without
 * modification, are permitted provided that the following conditions
 * are met:
 * 1. Redistributions of source code must retain the above copyright
 *    notice, this list of conditions and the following disclaimer.
 * 2. Redistributions in binary form must reproduce the above copyright
 *    notice, this list of conditions and the following disclaimer in the
 *    documentation and/or other materials provided with the distribution.
 *
 * THIS SOFTWARE IS PROVIDED BY THE AUTHOR ``AS IS'' AND ANY EXPRESS OR
 * IMPLIED WARRANTIES, INCLUDING, BUT NOT LIMITED TO, THE IMPLIED WARRANTIES
 * OF MERCHANTABILITY AND FITNESS FOR A PARTICULAR PURPOSE ARE DISCLAIMED.
 * IN NO EVENT SHALL THE AUTHOR BE LIABLE FOR ANY DIRECT, INDIRECT,
 * INCIDENTAL, SPECIAL, EXEMPLARY, OR CONSEQUENTIAL DAMAGES (INCLUDING, BUT
 * NOT LIMITED TO, PROCUREMENT OF SUBSTITUTE GOODS OR SERVICES; LOSS OF USE,
 * DATA, OR PROFITS; OR BUSINESS INTERRUPTION) HOWEVER CAUSED AND ON ANY
 * THEORY OF LIABILITY, WHETHER IN CONTRACT, STRICT LIABILITY, OR TORT
 * (INCLUDING NEGLIGENCE OR OTHERWISE) ARISING IN ANY WAY OUT OF THE USE OF
 * THIS SOFTWARE, EVEN IF ADVISED OF THE POSSIBILITY OF SUCH DAMAGE.
 */

#include "includes.h"

#include <sys/types.h>
#include <sys/ioctl.h>
#include <sys/socket.h>
#include <sys/stat.h>
#include <sys/time.h>
#include <sys/wait.h>
#include <sys/un.h>

#include <limits.h>
#ifdef HAVE_LIBGEN_H
# include <libgen.h>
#endif
#include <signal.h>
#include <stdarg.h>
#include <stdio.h>
#include <stdlib.h>
#include <string.h>
#include <time.h>
#include <unistd.h>

#include <netinet/in.h>
#include <netinet/in_systm.h>
#include <netinet/ip.h>
#include <netinet/tcp.h>

#include <ctype.h>
#include <errno.h>
#include <fcntl.h>
#include <netdb.h>
#ifdef HAVE_PATHS_H
# include <paths.h>
#include <pwd.h>
#endif
#ifdef SSH_TUN_OPENBSD
#include <net/if.h>
#endif

#include "xmalloc.h"
#include "misc.h"
#include "log.h"
#include "ssh.h"
#include "sshbuf.h"
#include "ssherr.h"
#include "uidswap.h"
#include "platform.h"

/* remove newline at end of string */
char *
chop(char *s)
{
	char *t = s;
	while (*t) {
		if (*t == '\n' || *t == '\r') {
			*t = '\0';
			return s;
		}
		t++;
	}
	return s;

}

/* set/unset filedescriptor to non-blocking */
int
set_nonblock(int fd)
{
	int val;

	val = fcntl(fd, F_GETFL);
	if (val < 0) {
		error("fcntl(%d, F_GETFL): %s", fd, strerror(errno));
		return (-1);
	}
	if (val & O_NONBLOCK) {
		debug3("fd %d is O_NONBLOCK", fd);
		return (0);
	}
	debug2("fd %d setting O_NONBLOCK", fd);
	val |= O_NONBLOCK;
	if (fcntl(fd, F_SETFL, val) == -1) {
		debug("fcntl(%d, F_SETFL, O_NONBLOCK): %s", fd,
		    strerror(errno));
		return (-1);
	}
	return (0);
}

int
unset_nonblock(int fd)
{
	int val;

	val = fcntl(fd, F_GETFL);
	if (val < 0) {
		error("fcntl(%d, F_GETFL): %s", fd, strerror(errno));
		return (-1);
	}
	if (!(val & O_NONBLOCK)) {
		debug3("fd %d is not O_NONBLOCK", fd);
		return (0);
	}
	debug("fd %d clearing O_NONBLOCK", fd);
	val &= ~O_NONBLOCK;
	if (fcntl(fd, F_SETFL, val) == -1) {
		debug("fcntl(%d, F_SETFL, ~O_NONBLOCK): %s",
		    fd, strerror(errno));
		return (-1);
	}
	return (0);
}

const char *
ssh_gai_strerror(int gaierr)
{
	if (gaierr == EAI_SYSTEM && errno != 0)
		return strerror(errno);
	return gai_strerror(gaierr);
}

/* disable nagle on socket */
void
set_nodelay(int fd)
{
	int opt;
	socklen_t optlen;

	optlen = sizeof opt;
	if (getsockopt(fd, IPPROTO_TCP, TCP_NODELAY, &opt, &optlen) == -1) {
		debug("getsockopt TCP_NODELAY: %.100s", strerror(errno));
		return;
	}
	if (opt == 1) {
		debug2("fd %d is TCP_NODELAY", fd);
		return;
	}
	opt = 1;
	debug2("fd %d setting TCP_NODELAY", fd);
	if (setsockopt(fd, IPPROTO_TCP, TCP_NODELAY, &opt, sizeof opt) == -1)
		error("setsockopt TCP_NODELAY: %.100s", strerror(errno));
}

/* Allow local port reuse in TIME_WAIT */
int
set_reuseaddr(int fd)
{
	int on = 1;

	if (setsockopt(fd, SOL_SOCKET, SO_REUSEADDR, &on, sizeof(on)) == -1) {
		error("setsockopt SO_REUSEADDR fd %d: %s", fd, strerror(errno));
		return -1;
	}
	return 0;
}

/* Get/set routing domain */
char *
get_rdomain(int fd)
{
#if defined(HAVE_SYS_GET_RDOMAIN)
	return sys_get_rdomain(fd);
#elif defined(__OpenBSD__)
	int rtable;
	char *ret;
	socklen_t len = sizeof(rtable);

	if (getsockopt(fd, SOL_SOCKET, SO_RTABLE, &rtable, &len) == -1) {
		error("Failed to get routing domain for fd %d: %s",
		    fd, strerror(errno));
		return NULL;
	}
	xasprintf(&ret, "%d", rtable);
	return ret;
#else /* defined(__OpenBSD__) */
	return NULL;
#endif
}

int
set_rdomain(int fd, const char *name)
{
#if defined(HAVE_SYS_SET_RDOMAIN)
	return sys_set_rdomain(fd, name);
#elif defined(__OpenBSD__)
	int rtable;
	const char *errstr;

	if (name == NULL)
		return 0; /* default table */

	rtable = (int)strtonum(name, 0, 255, &errstr);
	if (errstr != NULL) {
		/* Shouldn't happen */
		error("Invalid routing domain \"%s\": %s", name, errstr);
		return -1;
	}
	if (setsockopt(fd, SOL_SOCKET, SO_RTABLE,
	    &rtable, sizeof(rtable)) == -1) {
		error("Failed to set routing domain %d on fd %d: %s",
		    rtable, fd, strerror(errno));
		return -1;
	}
	return 0;
#else /* defined(__OpenBSD__) */
	error("Setting routing domain is not supported on this platform");
	return -1;
#endif
}

/* Characters considered whitespace in strsep calls. */
#define WHITESPACE " \t\r\n"
#define QUOTE	"\""

/* return next token in configuration line */
char *
strdelim(char **s)
{
	char *old;
	int wspace = 0;

	if (*s == NULL)
		return NULL;

	old = *s;

	*s = strpbrk(*s, WHITESPACE QUOTE "=");
	if (*s == NULL)
		return (old);

	if (*s[0] == '\"') {
		memmove(*s, *s + 1, strlen(*s)); /* move nul too */
		/* Find matching quote */
		if ((*s = strpbrk(*s, QUOTE)) == NULL) {
			return (NULL);		/* no matching quote */
		} else {
			*s[0] = '\0';
			*s += strspn(*s + 1, WHITESPACE) + 1;
			return (old);
		}
	}

	/* Allow only one '=' to be skipped */
	if (*s[0] == '=')
		wspace = 1;
	*s[0] = '\0';

	/* Skip any extra whitespace after first token */
	*s += strspn(*s + 1, WHITESPACE) + 1;
	if (*s[0] == '=' && !wspace)
		*s += strspn(*s + 1, WHITESPACE) + 1;

	return (old);
}

struct passwd *
pwcopy(struct passwd *pw)
{
	struct passwd *copy = xcalloc(1, sizeof(*copy));

	copy->pw_name = xstrdup(pw->pw_name);
	copy->pw_passwd = xstrdup(pw->pw_passwd);
#ifdef HAVE_STRUCT_PASSWD_PW_GECOS
	copy->pw_gecos = xstrdup(pw->pw_gecos);
#endif
	copy->pw_uid = pw->pw_uid;
	copy->pw_gid = pw->pw_gid;
#ifdef HAVE_STRUCT_PASSWD_PW_EXPIRE
	copy->pw_expire = pw->pw_expire;
#endif
#ifdef HAVE_STRUCT_PASSWD_PW_CHANGE
	copy->pw_change = pw->pw_change;
#endif
#ifdef HAVE_STRUCT_PASSWD_PW_CLASS
	copy->pw_class = xstrdup(pw->pw_class);
#endif
	copy->pw_dir = xstrdup(pw->pw_dir);
	copy->pw_shell = xstrdup(pw->pw_shell);
#ifdef WINDOWS
	copy->pw_sid = xstrdup(pw->pw_sid);
#endif /* WINDOWS */

	return copy;
}

/*
 * Convert ASCII string to TCP/IP port number.
 * Port must be >=0 and <=65535.
 * Return -1 if invalid.
 */
int
a2port(const char *s)
{
	long long port;
	const char *errstr;

	port = strtonum(s, 0, 65535, &errstr);
	if (errstr != NULL)
		return -1;
	return (int)port;
}

int
a2tun(const char *s, int *remote)
{
	const char *errstr = NULL;
	char *sp, *ep;
	int tun;

	if (remote != NULL) {
		*remote = SSH_TUNID_ANY;
		sp = xstrdup(s);
		if ((ep = strchr(sp, ':')) == NULL) {
			free(sp);
			return (a2tun(s, NULL));
		}
		ep[0] = '\0'; ep++;
		*remote = a2tun(ep, NULL);
		tun = a2tun(sp, NULL);
		free(sp);
		return (*remote == SSH_TUNID_ERR ? *remote : tun);
	}

	if (strcasecmp(s, "any") == 0)
		return (SSH_TUNID_ANY);

	tun = strtonum(s, 0, SSH_TUNID_MAX, &errstr);
	if (errstr != NULL)
		return (SSH_TUNID_ERR);

	return (tun);
}

#define SECONDS		1
#define MINUTES		(SECONDS * 60)
#define HOURS		(MINUTES * 60)
#define DAYS		(HOURS * 24)
#define WEEKS		(DAYS * 7)

/*
 * Convert a time string into seconds; format is
 * a sequence of:
 *      time[qualifier]
 *
 * Valid time qualifiers are:
 *      <none>  seconds
 *      s|S     seconds
 *      m|M     minutes
 *      h|H     hours
 *      d|D     days
 *      w|W     weeks
 *
 * Examples:
 *      90m     90 minutes
 *      1h30m   90 minutes
 *      2d      2 days
 *      1w      1 week
 *
 * Return -1 if time string is invalid.
 */
long
convtime(const char *s)
{
	long total, secs, multiplier = 1;
	const char *p;
	char *endp;

	errno = 0;
	total = 0;
	p = s;

	if (p == NULL || *p == '\0')
		return -1;

	while (*p) {
		secs = strtol(p, &endp, 10);
		if (p == endp ||
		    (errno == ERANGE && (secs == LONG_MIN || secs == LONG_MAX)) ||
		    secs < 0)
			return -1;

		switch (*endp++) {
		case '\0':
			endp--;
			break;
		case 's':
		case 'S':
			break;
		case 'm':
		case 'M':
			multiplier = MINUTES;
			break;
		case 'h':
		case 'H':
			multiplier = HOURS;
			break;
		case 'd':
		case 'D':
			multiplier = DAYS;
			break;
		case 'w':
		case 'W':
			multiplier = WEEKS;
			break;
		default:
			return -1;
		}
		if (secs >= LONG_MAX / multiplier)
			return -1;
		secs *= multiplier;
		if  (total >= LONG_MAX - secs)
			return -1;
		total += secs;
		if (total < 0)
			return -1;
		p = endp;
	}

	return total;
}

/*
 * Returns a standardized host+port identifier string.
 * Caller must free returned string.
 */
char *
put_host_port(const char *host, u_short port)
{
	char *hoststr;

	if (port == 0 || port == SSH_DEFAULT_PORT)
		return(xstrdup(host));
	if (asprintf(&hoststr, "[%s]:%d", host, (int)port) < 0)
		fatal("put_host_port: asprintf: %s", strerror(errno));
	debug3("put_host_port: %s", hoststr);
	return hoststr;
}

/*
 * Search for next delimiter between hostnames/addresses and ports.
 * Argument may be modified (for termination).
 * Returns *cp if parsing succeeds.
 * *cp is set to the start of the next field, if one was found.
 * The delimiter char, if present, is stored in delim.
 * If this is the last field, *cp is set to NULL.
 */
static char *
hpdelim2(char **cp, char *delim)
{
	char *s, *old;

	if (cp == NULL || *cp == NULL)
		return NULL;

	old = s = *cp;
	if (*s == '[') {
		if ((s = strchr(s, ']')) == NULL)
			return NULL;
		else
			s++;
	} else if ((s = strpbrk(s, ":/")) == NULL)
		s = *cp + strlen(*cp); /* skip to end (see first case below) */

	switch (*s) {
	case '\0':
		*cp = NULL;	/* no more fields*/
		break;

	case ':':
	case '/':
		if (delim != NULL)
			*delim = *s;
		*s = '\0';	/* terminate */
		*cp = s + 1;
		break;

	default:
		return NULL;
	}

	return old;
}

char *
hpdelim(char **cp)
{
	return hpdelim2(cp, NULL);
}

char *
cleanhostname(char *host)
{
	if (*host == '[' && host[strlen(host) - 1] == ']') {
		host[strlen(host) - 1] = '\0';
		return (host + 1);
	} else
		return host;
}

char *
colon(char *cp)
{
	int flag = 0;

	if (*cp == ':')		/* Leading colon is part of file name. */
		return NULL;

#ifdef WINDOWS
	/*
	 * Account for Windows file names in the form x: or /x: 
	 * Note: This may conflict with potential single character targets
	 */
	if ((*cp != '\0' && cp[1] == ':') ||
	    (cp[0] == '/' && cp[1] != '\0' && cp[2] == ':'))
		return NULL;
#endif

	if (*cp == '[')
		flag = 1;

	for (; *cp; ++cp) {
		if (*cp == '@' && *(cp+1) == '[')
			flag = 1;
		if (*cp == ']' && *(cp+1) == ':' && flag)
			return (cp+1);
		if (*cp == ':' && !flag)
			return (cp);
		if (*cp == '/')
			return NULL;
	}
	return NULL;
}

/*
 * Parse a [user@]host:[path] string.
 * Caller must free returned user, host and path.
 * Any of the pointer return arguments may be NULL (useful for syntax checking).
 * If user was not specified then *userp will be set to NULL.
 * If host was not specified then *hostp will be set to NULL.
 * If path was not specified then *pathp will be set to ".".
 * Returns 0 on success, -1 on failure.
 */
int
parse_user_host_path(const char *s, char **userp, char **hostp, char **pathp)
{
	char *user = NULL, *host = NULL, *path = NULL;
	char *sdup, *tmp;
	int ret = -1;

	if (userp != NULL)
		*userp = NULL;
	if (hostp != NULL)
		*hostp = NULL;
	if (pathp != NULL)
		*pathp = NULL;

	sdup = xstrdup(s);

	/* Check for remote syntax: [user@]host:[path] */
	if ((tmp = colon(sdup)) == NULL)
		goto out;

	/* Extract optional path */
	*tmp++ = '\0';
	if (*tmp == '\0')
		tmp = ".";
	path = xstrdup(tmp);

	/* Extract optional user and mandatory host */
	tmp = strrchr(sdup, '@');
	if (tmp != NULL) {
		*tmp++ = '\0';
		host = xstrdup(cleanhostname(tmp));
		if (*sdup != '\0')
			user = xstrdup(sdup);
	} else {
		host = xstrdup(cleanhostname(sdup));
		user = NULL;
	}

	/* Success */
	if (userp != NULL) {
		*userp = user;
		user = NULL;
	}
	if (hostp != NULL) {
		*hostp = host;
		host = NULL;
	}
	if (pathp != NULL) {
		*pathp = path;
		path = NULL;
	}
	ret = 0;
out:
	free(sdup);
	free(user);
	free(host);
	free(path);
	return ret;
}

/*
 * Parse a [user@]host[:port] string.
 * Caller must free returned user and host.
 * Any of the pointer return arguments may be NULL (useful for syntax checking).
 * If user was not specified then *userp will be set to NULL.
 * If port was not specified then *portp will be -1.
 * Returns 0 on success, -1 on failure.
 */
int
parse_user_host_port(const char *s, char **userp, char **hostp, int *portp)
{
	char *sdup, *cp, *tmp;
	char *user = NULL, *host = NULL;
	int port = -1, ret = -1;

	if (userp != NULL)
		*userp = NULL;
	if (hostp != NULL)
		*hostp = NULL;
	if (portp != NULL)
		*portp = -1;

	if ((sdup = tmp = strdup(s)) == NULL)
		return -1;
	/* Extract optional username */
	if ((cp = strrchr(tmp, '@')) != NULL) {
		*cp = '\0';
		if (*tmp == '\0')
			goto out;
		if ((user = strdup(tmp)) == NULL)
			goto out;
		tmp = cp + 1;
	}
	/* Extract mandatory hostname */
	if ((cp = hpdelim(&tmp)) == NULL || *cp == '\0')
		goto out;
	host = xstrdup(cleanhostname(cp));
	/* Convert and verify optional port */
	if (tmp != NULL && *tmp != '\0') {
		if ((port = a2port(tmp)) <= 0)
			goto out;
	}
	/* Success */
	if (userp != NULL) {
		*userp = user;
		user = NULL;
	}
	if (hostp != NULL) {
		*hostp = host;
		host = NULL;
	}
	if (portp != NULL)
		*portp = port;
	ret = 0;
 out:
	free(sdup);
	free(user);
	free(host);
	return ret;
}

/*
 * Converts a two-byte hex string to decimal.
 * Returns the decimal value or -1 for invalid input.
 */
static int
hexchar(const char *s)
{
	unsigned char result[2];
	int i;

	for (i = 0; i < 2; i++) {
		if (s[i] >= '0' && s[i] <= '9')
			result[i] = (unsigned char)(s[i] - '0');
		else if (s[i] >= 'a' && s[i] <= 'f')
			result[i] = (unsigned char)(s[i] - 'a') + 10;
		else if (s[i] >= 'A' && s[i] <= 'F')
			result[i] = (unsigned char)(s[i] - 'A') + 10;
		else
			return -1;
	}
	return (result[0] << 4) | result[1];
}

/*
 * Decode an url-encoded string.
 * Returns a newly allocated string on success or NULL on failure.
 */
static char *
urldecode(const char *src)
{
	char *ret, *dst;
	int ch;

	ret = xmalloc(strlen(src) + 1);
	for (dst = ret; *src != '\0'; src++) {
		switch (*src) {
		case '+':
			*dst++ = ' ';
			break;
		case '%':
			if (!isxdigit((unsigned char)src[1]) ||
			    !isxdigit((unsigned char)src[2]) ||
			    (ch = hexchar(src + 1)) == -1) {
				free(ret);
				return NULL;
			}
			*dst++ = ch;
			src += 2;
			break;
		default:
			*dst++ = *src;
			break;
		}
	}
	*dst = '\0';

	return ret;
}

/*
 * Parse an (scp|ssh|sftp)://[user@]host[:port][/path] URI.
 * See https://tools.ietf.org/html/draft-ietf-secsh-scp-sftp-ssh-uri-04
 * Either user or path may be url-encoded (but not host or port).
 * Caller must free returned user, host and path.
 * Any of the pointer return arguments may be NULL (useful for syntax checking)
 * but the scheme must always be specified.
 * If user was not specified then *userp will be set to NULL.
 * If port was not specified then *portp will be -1.
 * If path was not specified then *pathp will be set to NULL.
 * Returns 0 on success, 1 if non-uri/wrong scheme, -1 on error/invalid uri.
 */
int
parse_uri(const char *scheme, const char *uri, char **userp, char **hostp,
    int *portp, char **pathp)
{
	char *uridup, *cp, *tmp, ch;
	char *user = NULL, *host = NULL, *path = NULL;
	int port = -1, ret = -1;
	size_t len;

	len = strlen(scheme);
	if (strncmp(uri, scheme, len) != 0 || strncmp(uri + len, "://", 3) != 0)
		return 1;
	uri += len + 3;

	if (userp != NULL)
		*userp = NULL;
	if (hostp != NULL)
		*hostp = NULL;
	if (portp != NULL)
		*portp = -1;
	if (pathp != NULL)
		*pathp = NULL;

	uridup = tmp = xstrdup(uri);

	/* Extract optional ssh-info (username + connection params) */
	if ((cp = strchr(tmp, '@')) != NULL) {
		char *delim;

		*cp = '\0';
		/* Extract username and connection params */
		if ((delim = strchr(tmp, ';')) != NULL) {
			/* Just ignore connection params for now */
			*delim = '\0';
		}
		if (*tmp == '\0') {
			/* Empty username */
			goto out;
		}
		if ((user = urldecode(tmp)) == NULL)
			goto out;
		tmp = cp + 1;
	}

	/* Extract mandatory hostname */
	if ((cp = hpdelim2(&tmp, &ch)) == NULL || *cp == '\0')
		goto out;
	host = xstrdup(cleanhostname(cp));
	if (!valid_domain(host, 0, NULL))
		goto out;

	if (tmp != NULL && *tmp != '\0') {
		if (ch == ':') {
			/* Convert and verify port. */
			if ((cp = strchr(tmp, '/')) != NULL)
				*cp = '\0';
			if ((port = a2port(tmp)) <= 0)
				goto out;
			tmp = cp ? cp + 1 : NULL;
		}
		if (tmp != NULL && *tmp != '\0') {
			/* Extract optional path */
			if ((path = urldecode(tmp)) == NULL)
				goto out;
		}
	}

	/* Success */
	if (userp != NULL) {
		*userp = user;
		user = NULL;
	}
	if (hostp != NULL) {
		*hostp = host;
		host = NULL;
	}
	if (portp != NULL)
		*portp = port;
	if (pathp != NULL) {
		*pathp = path;
		path = NULL;
	}
	ret = 0;
 out:
	free(uridup);
	free(user);
	free(host);
	free(path);
	return ret;
}

/* function to assist building execv() arguments */
void
addargs(arglist *args, char *fmt, ...)
{
	va_list ap;
	char *cp;
	u_int nalloc;
	int r;

	va_start(ap, fmt);
	r = vasprintf(&cp, fmt, ap);
	va_end(ap);
	if (r == -1)
		fatal("addargs: argument too long");

	nalloc = args->nalloc;
	if (args->list == NULL) {
		nalloc = 32;
		args->num = 0;
	} else if (args->num+2 >= nalloc)
		nalloc *= 2;

	args->list = xrecallocarray(args->list, args->nalloc, nalloc, sizeof(char *));
	args->nalloc = nalloc;
	args->list[args->num++] = cp;
	args->list[args->num] = NULL;
}

void
replacearg(arglist *args, u_int which, char *fmt, ...)
{
	va_list ap;
	char *cp;
	int r;

	va_start(ap, fmt);
	r = vasprintf(&cp, fmt, ap);
	va_end(ap);
	if (r == -1)
		fatal("replacearg: argument too long");

	if (which >= args->num)
		fatal("replacearg: tried to replace invalid arg %d >= %d",
		    which, args->num);
	free(args->list[which]);
	args->list[which] = cp;
}

void
freeargs(arglist *args)
{
	u_int i;

	if (args->list != NULL) {
		for (i = 0; i < args->num; i++)
			free(args->list[i]);
		free(args->list);
		args->nalloc = args->num = 0;
		args->list = NULL;
	}
}

/*
 * Expands tildes in the file name.  Returns data allocated by xmalloc.
 * Warning: this calls getpw*.
 */
char *
tilde_expand_filename(const char *filename, uid_t uid)
{
	const char *path, *sep;
	char user[128], *ret;
	struct passwd *pw;
	u_int len, slash;

	if (*filename != '~')
		return (xstrdup(filename));
	filename++;

	path = strchr(filename, '/');
	if (path != NULL && path > filename) {		/* ~user/path */
		slash = path - filename;
		if (slash > sizeof(user) - 1)
			fatal("tilde_expand_filename: ~username too long");
		memcpy(user, filename, slash);
		user[slash] = '\0';
		if ((pw = getpwnam(user)) == NULL)
			fatal("tilde_expand_filename: No such user %s", user);
	} else if ((pw = getpwuid(uid)) == NULL)	/* ~/path */
		fatal("tilde_expand_filename: No such uid %ld", (long)uid);

	/* Make sure directory has a trailing '/' */
	len = strlen(pw->pw_dir);
	if (len == 0 || pw->pw_dir[len - 1] != '/')
		sep = "/";
	else
		sep = "";

	/* Skip leading '/' from specified path */
	if (path != NULL)
		filename = path + 1;

	if (xasprintf(&ret, "%s%s%s", pw->pw_dir, sep, filename) >= PATH_MAX)
		fatal("tilde_expand_filename: Path too long");

	return (ret);
}

/*
 * Expand a string with a set of %[char] escapes. A number of escapes may be
 * specified as (char *escape_chars, char *replacement) pairs. The list must
 * be terminated by a NULL escape_char. Returns replaced string in memory
 * allocated by xmalloc.
 */
char *
percent_expand(const char *string, ...)
{
#define EXPAND_MAX_KEYS	16
	u_int num_keys, i, j;
	struct {
		const char *key;
		const char *repl;
	} keys[EXPAND_MAX_KEYS];
	char buf[4096];
	va_list ap;

	/* Gather keys */
	va_start(ap, string);
	for (num_keys = 0; num_keys < EXPAND_MAX_KEYS; num_keys++) {
		keys[num_keys].key = va_arg(ap, char *);
		if (keys[num_keys].key == NULL)
			break;
		keys[num_keys].repl = va_arg(ap, char *);
		if (keys[num_keys].repl == NULL)
			fatal("%s: NULL replacement", __func__);
	}
	if (num_keys == EXPAND_MAX_KEYS && va_arg(ap, char *) != NULL)
		fatal("%s: too many keys", __func__);
	va_end(ap);

	/* Expand string */
	*buf = '\0';
	for (i = 0; *string != '\0'; string++) {
		if (*string != '%') {
 append:
			buf[i++] = *string;
			if (i >= sizeof(buf))
				fatal("%s: string too long", __func__);
			buf[i] = '\0';
			continue;
		}
		string++;
		/* %% case */
		if (*string == '%')
			goto append;
		if (*string == '\0')
			fatal("%s: invalid format", __func__);
		for (j = 0; j < num_keys; j++) {
			if (strchr(keys[j].key, *string) != NULL) {
				i = strlcat(buf, keys[j].repl, sizeof(buf));
				if (i >= sizeof(buf))
					fatal("%s: string too long", __func__);
				break;
			}
		}
		if (j >= num_keys)
			fatal("%s: unknown key %%%c", __func__, *string);
	}
	return (xstrdup(buf));
#undef EXPAND_MAX_KEYS
}

/*
 * Read an entire line from a public key file into a static buffer, discarding
 * lines that exceed the buffer size.  Returns 0 on success, -1 on failure.
 */
int
read_keyfile_line(FILE *f, const char *filename, char *buf, size_t bufsz,
   u_long *lineno)
{
	while (fgets(buf, bufsz, f) != NULL) {
		if (buf[0] == '\0')
			continue;
		(*lineno)++;
		if (buf[strlen(buf) - 1] == '\n' || feof(f)) {
			return 0;
		} else {
			debug("%s: %s line %lu exceeds size limit", __func__,
			    filename, *lineno);
			/* discard remainder of line */
			while (fgetc(f) != '\n' && !feof(f))
				;	/* nothing */
		}
	}
	return -1;
}

int
tun_open(int tun, int mode, char **ifname)
{
#if defined(CUSTOM_SYS_TUN_OPEN)
	return (sys_tun_open(tun, mode, ifname));
#elif defined(SSH_TUN_OPENBSD)
	struct ifreq ifr;
	char name[100];
	int fd = -1, sock;
	const char *tunbase = "tun";

	if (ifname != NULL)
		*ifname = NULL;

	if (mode == SSH_TUNMODE_ETHERNET)
		tunbase = "tap";

	/* Open the tunnel device */
	if (tun <= SSH_TUNID_MAX) {
		snprintf(name, sizeof(name), "/dev/%s%d", tunbase, tun);
		fd = open(name, O_RDWR);
	} else if (tun == SSH_TUNID_ANY) {
		for (tun = 100; tun >= 0; tun--) {
			snprintf(name, sizeof(name), "/dev/%s%d",
			    tunbase, tun);
			if ((fd = open(name, O_RDWR)) >= 0)
				break;
		}
	} else {
		debug("%s: invalid tunnel %u", __func__, tun);
		return -1;
	}

	if (fd < 0) {
		debug("%s: %s open: %s", __func__, name, strerror(errno));
		return -1;
	}

	debug("%s: %s mode %d fd %d", __func__, name, mode, fd);

	/* Bring interface up if it is not already */
	snprintf(ifr.ifr_name, sizeof(ifr.ifr_name), "%s%d", tunbase, tun);
	if ((sock = socket(PF_UNIX, SOCK_STREAM, 0)) == -1)
		goto failed;

	if (ioctl(sock, SIOCGIFFLAGS, &ifr) == -1) {
		debug("%s: get interface %s flags: %s", __func__,
		    ifr.ifr_name, strerror(errno));
		goto failed;
	}

	if (!(ifr.ifr_flags & IFF_UP)) {
		ifr.ifr_flags |= IFF_UP;
		if (ioctl(sock, SIOCSIFFLAGS, &ifr) == -1) {
			debug("%s: activate interface %s: %s", __func__,
			    ifr.ifr_name, strerror(errno));
			goto failed;
		}
	}

	if (ifname != NULL)
		*ifname = xstrdup(ifr.ifr_name);

	close(sock);
	return fd;

 failed:
	if (fd >= 0)
		close(fd);
	if (sock >= 0)
		close(sock);
	return -1;
#else
	error("Tunnel interfaces are not supported on this platform");
	return (-1);
#endif
}

void
sanitise_stdfd(void)
{
	int nullfd, dupfd;

	if ((nullfd = dupfd = open(_PATH_DEVNULL, O_RDWR)) == -1) {
		fprintf(stderr, "Couldn't open /dev/null: %s\n",
		    strerror(errno));
		exit(1);
	}
	while (++dupfd <= STDERR_FILENO) {
		/* Only populate closed fds. */
		if (fcntl(dupfd, F_GETFL) == -1 && errno == EBADF) {
			if (dup2(nullfd, dupfd) == -1) {
				fprintf(stderr, "dup2: %s\n", strerror(errno));
				exit(1);
			}
		}
	}
	if (nullfd > STDERR_FILENO)
		close(nullfd);
}

char *
tohex(const void *vp, size_t l)
{
	const u_char *p = (const u_char *)vp;
	char b[3], *r;
	size_t i, hl;

	if (l > 65536)
		return xstrdup("tohex: length > 65536");

	hl = l * 2 + 1;
	r = xcalloc(1, hl);
	for (i = 0; i < l; i++) {
		snprintf(b, sizeof(b), "%02x", p[i]);
		strlcat(r, b, hl);
	}
	return (r);
}

u_int64_t
get_u64(const void *vp)
{
	const u_char *p = (const u_char *)vp;
	u_int64_t v;

	v  = (u_int64_t)p[0] << 56;
	v |= (u_int64_t)p[1] << 48;
	v |= (u_int64_t)p[2] << 40;
	v |= (u_int64_t)p[3] << 32;
	v |= (u_int64_t)p[4] << 24;
	v |= (u_int64_t)p[5] << 16;
	v |= (u_int64_t)p[6] << 8;
	v |= (u_int64_t)p[7];

	return (v);
}

u_int32_t
get_u32(const void *vp)
{
	const u_char *p = (const u_char *)vp;
	u_int32_t v;

	v  = (u_int32_t)p[0] << 24;
	v |= (u_int32_t)p[1] << 16;
	v |= (u_int32_t)p[2] << 8;
	v |= (u_int32_t)p[3];

	return (v);
}

u_int32_t
get_u32_le(const void *vp)
{
	const u_char *p = (const u_char *)vp;
	u_int32_t v;

	v  = (u_int32_t)p[0];
	v |= (u_int32_t)p[1] << 8;
	v |= (u_int32_t)p[2] << 16;
	v |= (u_int32_t)p[3] << 24;

	return (v);
}

u_int16_t
get_u16(const void *vp)
{
	const u_char *p = (const u_char *)vp;
	u_int16_t v;

	v  = (u_int16_t)p[0] << 8;
	v |= (u_int16_t)p[1];

	return (v);
}

void
put_u64(void *vp, u_int64_t v)
{
	u_char *p = (u_char *)vp;

	p[0] = (u_char)(v >> 56) & 0xff;
	p[1] = (u_char)(v >> 48) & 0xff;
	p[2] = (u_char)(v >> 40) & 0xff;
	p[3] = (u_char)(v >> 32) & 0xff;
	p[4] = (u_char)(v >> 24) & 0xff;
	p[5] = (u_char)(v >> 16) & 0xff;
	p[6] = (u_char)(v >> 8) & 0xff;
	p[7] = (u_char)v & 0xff;
}

void
put_u32(void *vp, u_int32_t v)
{
	u_char *p = (u_char *)vp;

	p[0] = (u_char)(v >> 24) & 0xff;
	p[1] = (u_char)(v >> 16) & 0xff;
	p[2] = (u_char)(v >> 8) & 0xff;
	p[3] = (u_char)v & 0xff;
}

void
put_u32_le(void *vp, u_int32_t v)
{
	u_char *p = (u_char *)vp;

	p[0] = (u_char)v & 0xff;
	p[1] = (u_char)(v >> 8) & 0xff;
	p[2] = (u_char)(v >> 16) & 0xff;
	p[3] = (u_char)(v >> 24) & 0xff;
}

void
put_u16(void *vp, u_int16_t v)
{
	u_char *p = (u_char *)vp;

	p[0] = (u_char)(v >> 8) & 0xff;
	p[1] = (u_char)v & 0xff;
}

void
ms_subtract_diff(struct timeval *start, int *ms)
{
	struct timeval diff, finish;

	monotime_tv(&finish);
	timersub(&finish, start, &diff);
	*ms -= (diff.tv_sec * 1000) + (diff.tv_usec / 1000);
}

void
ms_to_timeval(struct timeval *tv, int ms)
{
	if (ms < 0)
		ms = 0;
	tv->tv_sec = ms / 1000;
	tv->tv_usec = (ms % 1000) * 1000;
}

void
monotime_ts(struct timespec *ts)
{
	struct timeval tv;
#if defined(HAVE_CLOCK_GETTIME) && (defined(CLOCK_BOOTTIME) || \
    defined(CLOCK_MONOTONIC) || defined(CLOCK_REALTIME))
	static int gettime_failed = 0;

	if (!gettime_failed) {
# ifdef CLOCK_BOOTTIME
		if (clock_gettime(CLOCK_BOOTTIME, ts) == 0)
			return;
# endif /* CLOCK_BOOTTIME */
# ifdef CLOCK_MONOTONIC
		if (clock_gettime(CLOCK_MONOTONIC, ts) == 0)
			return;
# endif /* CLOCK_MONOTONIC */
# ifdef CLOCK_REALTIME
		/* Not monotonic, but we're almost out of options here. */
		if (clock_gettime(CLOCK_REALTIME, ts) == 0)
			return;
# endif /* CLOCK_REALTIME */
		debug3("clock_gettime: %s", strerror(errno));
		gettime_failed = 1;
	}
#endif /* HAVE_CLOCK_GETTIME && (BOOTTIME || MONOTONIC || REALTIME) */
	gettimeofday(&tv, NULL);
	ts->tv_sec = tv.tv_sec;
	ts->tv_nsec = (long)tv.tv_usec * 1000;
}

void
monotime_tv(struct timeval *tv)
{
	struct timespec ts;

	monotime_ts(&ts);
	tv->tv_sec = ts.tv_sec;
	tv->tv_usec = ts.tv_nsec / 1000;
}

time_t
monotime(void)
{
	struct timespec ts;

	monotime_ts(&ts);
	return ts.tv_sec;
}

double
monotime_double(void)
{
	struct timespec ts;

	monotime_ts(&ts);
	return ts.tv_sec + ((double)ts.tv_nsec / 1000000000);
}

void
bandwidth_limit_init(struct bwlimit *bw, u_int64_t kbps, size_t buflen)
{
	bw->buflen = buflen;
	bw->rate = kbps;
	bw->thresh = bw->rate;
	bw->lamt = 0;
	timerclear(&bw->bwstart);
	timerclear(&bw->bwend);
}	

/* Callback from read/write loop to insert bandwidth-limiting delays */
void
bandwidth_limit(struct bwlimit *bw, size_t read_len)
{
	u_int64_t waitlen;
	struct timespec ts, rm;

	if (!timerisset(&bw->bwstart)) {
		monotime_tv(&bw->bwstart);
		return;
	}

	bw->lamt += read_len;
	if (bw->lamt < bw->thresh)
		return;

	monotime_tv(&bw->bwend);
	timersub(&bw->bwend, &bw->bwstart, &bw->bwend);
	if (!timerisset(&bw->bwend))
		return;

	bw->lamt *= 8;
	waitlen = (double)1000000L * bw->lamt / bw->rate;

	bw->bwstart.tv_sec = waitlen / 1000000L;
	bw->bwstart.tv_usec = waitlen % 1000000L;

	if (timercmp(&bw->bwstart, &bw->bwend, >)) {
		timersub(&bw->bwstart, &bw->bwend, &bw->bwend);

		/* Adjust the wait time */
		if (bw->bwend.tv_sec) {
			bw->thresh /= 2;
			if (bw->thresh < bw->buflen / 4)
				bw->thresh = bw->buflen / 4;
		} else if (bw->bwend.tv_usec < 10000) {
			bw->thresh *= 2;
			if (bw->thresh > bw->buflen * 8)
				bw->thresh = bw->buflen * 8;
		}

		TIMEVAL_TO_TIMESPEC(&bw->bwend, &ts);
		while (nanosleep(&ts, &rm) == -1) {
			if (errno != EINTR)
				break;
			ts = rm;
		}
	}

	bw->lamt = 0;
	monotime_tv(&bw->bwstart);
}

/* Make a template filename for mk[sd]temp() */
void
mktemp_proto(char *s, size_t len)
{
	const char *tmpdir;
	int r;

	if ((tmpdir = getenv("TMPDIR")) != NULL) {
		r = snprintf(s, len, "%s/ssh-XXXXXXXXXXXX", tmpdir);
		if (r > 0 && (size_t)r < len)
			return;
	}
	r = snprintf(s, len, "/tmp/ssh-XXXXXXXXXXXX");
	if (r < 0 || (size_t)r >= len)
		fatal("%s: template string too short", __func__);
}

static const struct {
	const char *name;
	int value;
} ipqos[] = {
	{ "none", INT_MAX },		/* can't use 0 here; that's CS0 */
	{ "af11", IPTOS_DSCP_AF11 },
	{ "af12", IPTOS_DSCP_AF12 },
	{ "af13", IPTOS_DSCP_AF13 },
	{ "af21", IPTOS_DSCP_AF21 },
	{ "af22", IPTOS_DSCP_AF22 },
	{ "af23", IPTOS_DSCP_AF23 },
	{ "af31", IPTOS_DSCP_AF31 },
	{ "af32", IPTOS_DSCP_AF32 },
	{ "af33", IPTOS_DSCP_AF33 },
	{ "af41", IPTOS_DSCP_AF41 },
	{ "af42", IPTOS_DSCP_AF42 },
	{ "af43", IPTOS_DSCP_AF43 },
	{ "cs0", IPTOS_DSCP_CS0 },
	{ "cs1", IPTOS_DSCP_CS1 },
	{ "cs2", IPTOS_DSCP_CS2 },
	{ "cs3", IPTOS_DSCP_CS3 },
	{ "cs4", IPTOS_DSCP_CS4 },
	{ "cs5", IPTOS_DSCP_CS5 },
	{ "cs6", IPTOS_DSCP_CS6 },
	{ "cs7", IPTOS_DSCP_CS7 },
	{ "ef", IPTOS_DSCP_EF },
	{ "lowdelay", IPTOS_LOWDELAY },
	{ "throughput", IPTOS_THROUGHPUT },
	{ "reliability", IPTOS_RELIABILITY },
	{ NULL, -1 }
};

int
parse_ipqos(const char *cp)
{
	u_int i;
	char *ep;
	long val;

	if (cp == NULL)
		return -1;
	for (i = 0; ipqos[i].name != NULL; i++) {
		if (strcasecmp(cp, ipqos[i].name) == 0)
			return ipqos[i].value;
	}
	/* Try parsing as an integer */
	val = strtol(cp, &ep, 0);
	if (*cp == '\0' || *ep != '\0' || val < 0 || val > 255)
		return -1;
	return val;
}

const char *
iptos2str(int iptos)
{
	int i;
	static char iptos_str[sizeof "0xff"];

	for (i = 0; ipqos[i].name != NULL; i++) {
		if (ipqos[i].value == iptos)
			return ipqos[i].name;
	}
	snprintf(iptos_str, sizeof iptos_str, "0x%02x", iptos);
	return iptos_str;
}

void
lowercase(char *s)
{
	for (; *s; s++)
		*s = tolower((u_char)*s);
}

int
unix_listener(const char *path, int backlog, int unlink_first)
{
	struct sockaddr_un sunaddr;
	int saved_errno, sock;

	memset(&sunaddr, 0, sizeof(sunaddr));
	sunaddr.sun_family = AF_UNIX;
	if (strlcpy(sunaddr.sun_path, path,
	    sizeof(sunaddr.sun_path)) >= sizeof(sunaddr.sun_path)) {
		error("%s: path \"%s\" too long for Unix domain socket",
		    __func__, path);
		errno = ENAMETOOLONG;
		return -1;
	}

	sock = socket(PF_UNIX, SOCK_STREAM, 0);
	if (sock < 0) {
		saved_errno = errno;
		error("%s: socket: %.100s", __func__, strerror(errno));
		errno = saved_errno;
		return -1;
	}
	if (unlink_first == 1) {
		if (unlink(path) != 0 && errno != ENOENT)
			error("unlink(%s): %.100s", path, strerror(errno));
	}
	if (bind(sock, (struct sockaddr *)&sunaddr, sizeof(sunaddr)) < 0) {
		saved_errno = errno;
		error("%s: cannot bind to path %s: %s",
		    __func__, path, strerror(errno));
		close(sock);
		errno = saved_errno;
		return -1;
	}
	if (listen(sock, backlog) < 0) {
		saved_errno = errno;
		error("%s: cannot listen on path %s: %s",
		    __func__, path, strerror(errno));
		close(sock);
		unlink(path);
		errno = saved_errno;
		return -1;
	}
	return sock;
}

void
sock_set_v6only(int s)
{
#if defined(IPV6_V6ONLY) && !defined(__OpenBSD__)
	int on = 1;

	debug3("%s: set socket %d IPV6_V6ONLY", __func__, s);
	if (setsockopt(s, IPPROTO_IPV6, IPV6_V6ONLY, &on, sizeof(on)) == -1)
		error("setsockopt IPV6_V6ONLY: %s", strerror(errno));
#endif
}

/*
 * Compares two strings that maybe be NULL. Returns non-zero if strings
 * are both NULL or are identical, returns zero otherwise.
 */
static int
strcmp_maybe_null(const char *a, const char *b)
{
	if ((a == NULL && b != NULL) || (a != NULL && b == NULL))
		return 0;
	if (a != NULL && strcmp(a, b) != 0)
		return 0;
	return 1;
}

/*
 * Compare two forwards, returning non-zero if they are identical or
 * zero otherwise.
 */
int
forward_equals(const struct Forward *a, const struct Forward *b)
{
	if (strcmp_maybe_null(a->listen_host, b->listen_host) == 0)
		return 0;
	if (a->listen_port != b->listen_port)
		return 0;
	if (strcmp_maybe_null(a->listen_path, b->listen_path) == 0)
		return 0;
	if (strcmp_maybe_null(a->connect_host, b->connect_host) == 0)
		return 0;
	if (a->connect_port != b->connect_port)
		return 0;
	if (strcmp_maybe_null(a->connect_path, b->connect_path) == 0)
		return 0;
	/* allocated_port and handle are not checked */
	return 1;
}

/* returns 1 if bind to specified port by specified user is permitted */
int
bind_permitted(int port, uid_t uid)
{
	if (port < IPPORT_RESERVED && uid != 0)
		return 0;
	return 1;
}

/* returns 1 if process is already daemonized, 0 otherwise */
#ifdef WINDOWS
/* This should go away once sshd platform specific startup code is refactored */
int 
daemonized(void)
{
	return 1;
}
#else /* !WINDOWS */
int
daemonized(void)
{
	int fd;

	if ((fd = open(_PATH_TTY, O_RDONLY | O_NOCTTY)) >= 0) {
		close(fd);
		return 0;	/* have controlling terminal */
	}
	if (getppid() != 1)
		return 0;	/* parent is not init */
	if (getsid(0) != getpid())
		return 0;	/* not session leader */
	debug3("already daemonized");
	return 1;
}
#endif /* !WINDOWS */

/*
 * Splits 's' into an argument vector. Handles quoted string and basic
 * escape characters (\\, \", \'). Caller must free the argument vector
 * and its members.
 */
int
argv_split(const char *s, int *argcp, char ***argvp)
{
	int r = SSH_ERR_INTERNAL_ERROR;
	int argc = 0, quote, i, j;
	char *arg, **argv = xcalloc(1, sizeof(*argv));

	*argvp = NULL;
	*argcp = 0;

	for (i = 0; s[i] != '\0'; i++) {
		/* Skip leading whitespace */
		if (s[i] == ' ' || s[i] == '\t')
			continue;

		/* Start of a token */
		quote = 0;
		if (s[i] == '\\' &&
		    (s[i + 1] == '\'' || s[i + 1] == '\"' || s[i + 1] == '\\'))
			i++;
		else if (s[i] == '\'' || s[i] == '"')
			quote = s[i++];

		argv = xreallocarray(argv, (argc + 2), sizeof(*argv));
		arg = argv[argc++] = xcalloc(1, strlen(s + i) + 1);
		argv[argc] = NULL;

		/* Copy the token in, removing escapes */
		for (j = 0; s[i] != '\0'; i++) {
			if (s[i] == '\\') {
				if (s[i + 1] == '\'' ||
				    s[i + 1] == '\"' ||
				    s[i + 1] == '\\') {
					i++; /* Skip '\' */
					arg[j++] = s[i];
				} else {
					/* Unrecognised escape */
					arg[j++] = s[i];
				}
			} else if (quote == 0 && (s[i] == ' ' || s[i] == '\t'))
				break; /* done */
			else if (quote != 0 && s[i] == quote)
				break; /* done */
			else
				arg[j++] = s[i];
		}
		if (s[i] == '\0') {
			if (quote != 0) {
				/* Ran out of string looking for close quote */
				r = SSH_ERR_INVALID_FORMAT;
				goto out;
			}
			break;
		}
	}
	/* Success */
	*argcp = argc;
	*argvp = argv;
	argc = 0;
	argv = NULL;
	r = 0;
 out:
	if (argc != 0 && argv != NULL) {
		for (i = 0; i < argc; i++)
			free(argv[i]);
		free(argv);
	}
	return r;
}

/*
 * Reassemble an argument vector into a string, quoting and escaping as
 * necessary. Caller must free returned string.
 */
char *
argv_assemble(int argc, char **argv)
{
	int i, j, ws, r;
	char c, *ret;
	struct sshbuf *buf, *arg;

	if ((buf = sshbuf_new()) == NULL || (arg = sshbuf_new()) == NULL)
		fatal("%s: sshbuf_new failed", __func__);

	for (i = 0; i < argc; i++) {
		ws = 0;
		sshbuf_reset(arg);
		for (j = 0; argv[i][j] != '\0'; j++) {
			r = 0;
			c = argv[i][j];
			switch (c) {
			case ' ':
			case '\t':
				ws = 1;
				r = sshbuf_put_u8(arg, c);
				break;
			case '\\':
			case '\'':
			case '"':
				if ((r = sshbuf_put_u8(arg, '\\')) != 0)
					break;
				/* FALLTHROUGH */
			default:
				r = sshbuf_put_u8(arg, c);
				break;
			}
			if (r != 0)
				fatal("%s: sshbuf_put_u8: %s",
				    __func__, ssh_err(r));
		}
		if ((i != 0 && (r = sshbuf_put_u8(buf, ' ')) != 0) ||
		    (ws != 0 && (r = sshbuf_put_u8(buf, '"')) != 0) ||
		    (r = sshbuf_putb(buf, arg)) != 0 ||
		    (ws != 0 && (r = sshbuf_put_u8(buf, '"')) != 0))
			fatal("%s: buffer error: %s", __func__, ssh_err(r));
	}
	if ((ret = malloc(sshbuf_len(buf) + 1)) == NULL)
		fatal("%s: malloc failed", __func__);
	memcpy(ret, sshbuf_ptr(buf), sshbuf_len(buf));
	ret[sshbuf_len(buf)] = '\0';
	sshbuf_free(buf);
	sshbuf_free(arg);
	return ret;
}

<<<<<<< HEAD
/*
 * Runs command in a subprocess wuth a minimal environment.
 * Returns pid on success, 0 on failure.
 * The child stdout and stderr maybe captured, left attached or sent to
 * /dev/null depending on the contents of flags.
 * "tag" is prepended to log messages.
 * NB. "command" is only used for logging; the actual command executed is
 * av[0].
 */
pid_t
subprocess(const char *tag, struct passwd *pw, const char *command,
    int ac, char **av, FILE **child, u_int flags)
{
#ifdef WINDOWS
	error("subprocess is not implemented in Windows yet");
	return 0;
#else
	FILE *f = NULL;
	struct stat st;
	int fd, devnull, p[2], i;
	pid_t pid;
	char *cp, errmsg[512];
	u_int envsize;
	char **child_env;

	if (child != NULL)
		*child = NULL;

	debug3("%s: %s command \"%s\" running as %s (flags 0x%x)", __func__,
	    tag, command, pw->pw_name, flags);

	/* Check consistency */
	if ((flags & SSH_SUBPROCESS_STDOUT_DISCARD) != 0 &&
	    (flags & SSH_SUBPROCESS_STDOUT_CAPTURE) != 0) {
		error("%s: inconsistent flags", __func__);
		return 0;
	}
	if (((flags & SSH_SUBPROCESS_STDOUT_CAPTURE) == 0) != (child == NULL)) {
		error("%s: inconsistent flags/output", __func__);
		return 0;
	}

	/*
	 * If executing an explicit binary, then verify the it exists
	 * and appears safe-ish to execute
	 */
	if (*av[0] != '/') {
		error("%s path is not absolute", tag);
		return 0;
	}
	temporarily_use_uid(pw);
	if (stat(av[0], &st) < 0) {
		error("Could not stat %s \"%s\": %s", tag,
		    av[0], strerror(errno));
		restore_uid();
		return 0;
	}
	if (safe_path(av[0], &st, NULL, 0, errmsg, sizeof(errmsg)) != 0) {
		error("Unsafe %s \"%s\": %s", tag, av[0], errmsg);
		restore_uid();
		return 0;
	}
	/* Prepare to keep the child's stdout if requested */
	if (pipe(p) != 0) {
		error("%s: pipe: %s", tag, strerror(errno));
		restore_uid();
		return 0;
	}
	restore_uid();

	switch ((pid = fork())) {
	case -1: /* error */
		error("%s: fork: %s", tag, strerror(errno));
		close(p[0]);
		close(p[1]);
		return 0;
	case 0: /* child */
		/* Prepare a minimal environment for the child. */
		envsize = 5;
		child_env = xcalloc(sizeof(*child_env), envsize);
		child_set_env(&child_env, &envsize, "PATH", _PATH_STDPATH);
		child_set_env(&child_env, &envsize, "USER", pw->pw_name);
		child_set_env(&child_env, &envsize, "LOGNAME", pw->pw_name);
		child_set_env(&child_env, &envsize, "HOME", pw->pw_dir);
		if ((cp = getenv("LANG")) != NULL)
			child_set_env(&child_env, &envsize, "LANG", cp);

		for (i = 0; i < NSIG; i++)
			signal(i, SIG_DFL);

		if ((devnull = open(_PATH_DEVNULL, O_RDWR)) == -1) {
			error("%s: open %s: %s", tag, _PATH_DEVNULL,
			    strerror(errno));
			_exit(1);
		}
		if (dup2(devnull, STDIN_FILENO) == -1) {
			error("%s: dup2: %s", tag, strerror(errno));
			_exit(1);
		}

		/* Set up stdout as requested; leave stderr in place for now. */
		fd = -1;
		if ((flags & SSH_SUBPROCESS_STDOUT_CAPTURE) != 0)
			fd = p[1];
		else if ((flags & SSH_SUBPROCESS_STDOUT_DISCARD) != 0)
			fd = devnull;
		if (fd != -1 && dup2(fd, STDOUT_FILENO) == -1) {
			error("%s: dup2: %s", tag, strerror(errno));
			_exit(1);
		}
		closefrom(STDERR_FILENO + 1);

		/* Don't use permanently_set_uid() here to avoid fatal() */
		if (setresgid(pw->pw_gid, pw->pw_gid, pw->pw_gid) != 0) {
			error("%s: setresgid %u: %s", tag, (u_int)pw->pw_gid,
			    strerror(errno));
			_exit(1);
		}
		if (setresuid(pw->pw_uid, pw->pw_uid, pw->pw_uid) != 0) {
			error("%s: setresuid %u: %s", tag, (u_int)pw->pw_uid,
			    strerror(errno));
			_exit(1);
		}
		/* stdin is pointed to /dev/null at this point */
		if ((flags & SSH_SUBPROCESS_STDOUT_DISCARD) != 0 &&
		    dup2(STDIN_FILENO, STDERR_FILENO) == -1) {
			error("%s: dup2: %s", tag, strerror(errno));
			_exit(1);
		}

		execve(av[0], av, child_env);
		error("%s exec \"%s\": %s", tag, command, strerror(errno));
		_exit(127);
	default: /* parent */
		break;
	}

	close(p[1]);
	if ((flags & SSH_SUBPROCESS_STDOUT_CAPTURE) == 0)
		close(p[0]);
	else if ((f = fdopen(p[0], "r")) == NULL) {
		error("%s: fdopen: %s", tag, strerror(errno));
		close(p[0]);
		/* Don't leave zombie child */
		kill(pid, SIGTERM);
		while (waitpid(pid, NULL, 0) == -1 && errno == EINTR)
			;
		return 0;
	}
	/* Success */
	debug3("%s: %s pid %ld", __func__, tag, (long)pid);
	if (child != NULL)
		*child = f;
	return pid;
#endif
}

=======
>>>>>>> 2c71ca1d
/* Returns 0 if pid exited cleanly, non-zero otherwise */
int
exited_cleanly(pid_t pid, const char *tag, const char *cmd, int quiet)
{
	int status;

	while (waitpid(pid, &status, 0) == -1) {
		if (errno != EINTR) {
			error("%s: waitpid: %s", tag, strerror(errno));
			return -1;
		}
	}
	if (WIFSIGNALED(status)) {
		error("%s %s exited on signal %d", tag, cmd, WTERMSIG(status));
		return -1;
	} else if (WEXITSTATUS(status) != 0) {
		do_log2(quiet ? SYSLOG_LEVEL_DEBUG1 : SYSLOG_LEVEL_INFO,
		    "%s %s failed, status %d", tag, cmd, WEXITSTATUS(status));
		return -1;
	}
	return 0;
}

/*
 * Check a given path for security. This is defined as all components
 * of the path to the file must be owned by either the owner of
 * of the file or root and no directories must be group or world writable.
 *
 * XXX Should any specific check be done for sym links ?
 *
 * Takes a file name, its stat information (preferably from fstat() to
 * avoid races), the uid of the expected owner, their home directory and an
 * error buffer plus max size as arguments.
 *
 * Returns 0 on success and -1 on failure
 */
int
safe_path(const char *name, struct stat *stp, const char *pw_dir,
    uid_t uid, char *err, size_t errlen)
{
	char buf[PATH_MAX], homedir[PATH_MAX];
	char *cp;
	int comparehome = 0;
	struct stat st;

	if (realpath(name, buf) == NULL) {
		snprintf(err, errlen, "realpath %s failed: %s", name,
		    strerror(errno));
		return -1;
	}
	if (pw_dir != NULL && realpath(pw_dir, homedir) != NULL)
		comparehome = 1;

	if (!S_ISREG(stp->st_mode)) {
		snprintf(err, errlen, "%s is not a regular file", buf);
		return -1;
	}
	if ((!platform_sys_dir_uid(stp->st_uid) && stp->st_uid != uid) ||
	    (stp->st_mode & 022) != 0) {
		snprintf(err, errlen, "bad ownership or modes for file %s",
		    buf);
		return -1;
	}

	/* for each component of the canonical path, walking upwards */
	for (;;) {
		if ((cp = dirname(buf)) == NULL) {
			snprintf(err, errlen, "dirname() failed");
			return -1;
		}
		strlcpy(buf, cp, sizeof(buf));

		if (stat(buf, &st) < 0 ||
		    (!platform_sys_dir_uid(st.st_uid) && st.st_uid != uid) ||
		    (st.st_mode & 022) != 0) {
			snprintf(err, errlen,
			    "bad ownership or modes for directory %s", buf);
			return -1;
		}

		/* If are past the homedir then we can stop */
		if (comparehome && strcmp(homedir, buf) == 0)
			break;

		/*
		 * dirname should always complete with a "/" path,
		 * but we can be paranoid and check for "." too
		 */
		if ((strcmp("/", buf) == 0) || (strcmp(".", buf) == 0))
			break;
	}
	return 0;
}

/*
 * Version of safe_path() that accepts an open file descriptor to
 * avoid races.
 *
 * Returns 0 on success and -1 on failure
 */
int
safe_path_fd(int fd, const char *file, struct passwd *pw,
    char *err, size_t errlen)
{
	struct stat st;

	/* check the open file to avoid races */
	if (fstat(fd, &st) < 0) {
		snprintf(err, errlen, "cannot stat file %s: %s",
		    file, strerror(errno));
		return -1;
	}
	return safe_path(file, &st, pw->pw_dir, pw->pw_uid, err, errlen);
}

/*
 * Sets the value of the given variable in the environment.  If the variable
 * already exists, its value is overridden.
 */
void
child_set_env(char ***envp, u_int *envsizep, const char *name,
	const char *value)
{
	char **env;
	u_int envsize;
	u_int i, namelen;

	if (strchr(name, '=') != NULL) {
		error("Invalid environment variable \"%.100s\"", name);
		return;
	}

	/*
	 * If we're passed an uninitialized list, allocate a single null
	 * entry before continuing.
	 */
	if (*envp == NULL && *envsizep == 0) {
		*envp = xmalloc(sizeof(char *));
		*envp[0] = NULL;
		*envsizep = 1;
	}

	/*
	 * Find the slot where the value should be stored.  If the variable
	 * already exists, we reuse the slot; otherwise we append a new slot
	 * at the end of the array, expanding if necessary.
	 */
	env = *envp;
	namelen = strlen(name);
	for (i = 0; env[i]; i++)
		if (strncmp(env[i], name, namelen) == 0 && env[i][namelen] == '=')
			break;
	if (env[i]) {
		/* Reuse the slot. */
		free(env[i]);
	} else {
		/* New variable.  Expand if necessary. */
		envsize = *envsizep;
		if (i >= envsize - 1) {
			if (envsize >= 1000)
				fatal("child_set_env: too many env vars");
			envsize += 50;
			env = (*envp) = xreallocarray(env, envsize, sizeof(char *));
			*envsizep = envsize;
		}
		/* Need to set the NULL pointer at end of array beyond the new slot. */
		env[i + 1] = NULL;
	}

	/* Allocate space and format the variable in the appropriate slot. */
	/* XXX xasprintf */
	env[i] = xmalloc(strlen(name) + 1 + strlen(value) + 1);
	snprintf(env[i], strlen(name) + 1 + strlen(value) + 1, "%s=%s", name, value);
}

/*
 * Check and optionally lowercase a domain name, also removes trailing '.'
 * Returns 1 on success and 0 on failure, storing an error message in errstr.
 */
int
valid_domain(char *name, int makelower, const char **errstr)
{
	size_t i, l = strlen(name);
	u_char c, last = '\0';
	static char errbuf[256];

	if (l == 0) {
		strlcpy(errbuf, "empty domain name", sizeof(errbuf));
		goto bad;
	}
	if (!isalpha((u_char)name[0]) && !isdigit((u_char)name[0])) {
		snprintf(errbuf, sizeof(errbuf), "domain name \"%.100s\" "
		    "starts with invalid character", name);
		goto bad;
	}
	for (i = 0; i < l; i++) {
		c = tolower((u_char)name[i]);
		if (makelower)
			name[i] = (char)c;
		if (last == '.' && c == '.') {
			snprintf(errbuf, sizeof(errbuf), "domain name "
			    "\"%.100s\" contains consecutive separators", name);
			goto bad;
		}
		if (c != '.' && c != '-' && !isalnum(c) &&
		    c != '_') /* technically invalid, but common */ {
			snprintf(errbuf, sizeof(errbuf), "domain name "
			    "\"%.100s\" contains invalid characters", name);
			goto bad;
		}
		last = c;
	}
	if (name[l - 1] == '.')
		name[l - 1] = '\0';
	if (errstr != NULL)
		*errstr = NULL;
	return 1;
bad:
	if (errstr != NULL)
		*errstr = errbuf;
	return 0;
}

const char *
atoi_err(const char *nptr, int *val)
{
	const char *errstr = NULL;
	long long num;

	if (nptr == NULL || *nptr == '\0')
		return "missing";
	num = strtonum(nptr, 0, INT_MAX, &errstr);
	if (errstr == NULL)
		*val = (int)num;
	return errstr;
}

int
parse_absolute_time(const char *s, uint64_t *tp)
{
	struct tm tm;
	time_t tt;
	char buf[32], *fmt;

	*tp = 0;

	/*
	 * POSIX strptime says "The application shall ensure that there
	 * is white-space or other non-alphanumeric characters between
	 * any two conversion specifications" so arrange things this way.
	 */
	switch (strlen(s)) {
	case 8: /* YYYYMMDD */
		fmt = "%Y-%m-%d";
		snprintf(buf, sizeof(buf), "%.4s-%.2s-%.2s", s, s + 4, s + 6);
		break;
	case 12: /* YYYYMMDDHHMM */
		fmt = "%Y-%m-%dT%H:%M";
		snprintf(buf, sizeof(buf), "%.4s-%.2s-%.2sT%.2s:%.2s",
		    s, s + 4, s + 6, s + 8, s + 10);
		break;
	case 14: /* YYYYMMDDHHMMSS */
		fmt = "%Y-%m-%dT%H:%M:%S";
		snprintf(buf, sizeof(buf), "%.4s-%.2s-%.2sT%.2s:%.2s:%.2s",
		    s, s + 4, s + 6, s + 8, s + 10, s + 12);
		break;
	default:
		return SSH_ERR_INVALID_FORMAT;
	}

	memset(&tm, 0, sizeof(tm));
	if (strptime(buf, fmt, &tm) == NULL)
		return SSH_ERR_INVALID_FORMAT;
	if ((tt = mktime(&tm)) < 0)
		return SSH_ERR_INVALID_FORMAT;
	/* success */
	*tp = (uint64_t)tt;
	return 0;
}

void
format_absolute_time(uint64_t t, char *buf, size_t len)
{
	time_t tt = t > INT_MAX ? INT_MAX : t; /* XXX revisit in 2038 :P */
	struct tm tm;

	localtime_r(&tt, &tm);
	strftime(buf, len, "%Y-%m-%dT%H:%M:%S", &tm);
}<|MERGE_RESOLUTION|>--- conflicted
+++ resolved
@@ -1763,166 +1763,6 @@
 	return ret;
 }
 
-<<<<<<< HEAD
-/*
- * Runs command in a subprocess wuth a minimal environment.
- * Returns pid on success, 0 on failure.
- * The child stdout and stderr maybe captured, left attached or sent to
- * /dev/null depending on the contents of flags.
- * "tag" is prepended to log messages.
- * NB. "command" is only used for logging; the actual command executed is
- * av[0].
- */
-pid_t
-subprocess(const char *tag, struct passwd *pw, const char *command,
-    int ac, char **av, FILE **child, u_int flags)
-{
-#ifdef WINDOWS
-	error("subprocess is not implemented in Windows yet");
-	return 0;
-#else
-	FILE *f = NULL;
-	struct stat st;
-	int fd, devnull, p[2], i;
-	pid_t pid;
-	char *cp, errmsg[512];
-	u_int envsize;
-	char **child_env;
-
-	if (child != NULL)
-		*child = NULL;
-
-	debug3("%s: %s command \"%s\" running as %s (flags 0x%x)", __func__,
-	    tag, command, pw->pw_name, flags);
-
-	/* Check consistency */
-	if ((flags & SSH_SUBPROCESS_STDOUT_DISCARD) != 0 &&
-	    (flags & SSH_SUBPROCESS_STDOUT_CAPTURE) != 0) {
-		error("%s: inconsistent flags", __func__);
-		return 0;
-	}
-	if (((flags & SSH_SUBPROCESS_STDOUT_CAPTURE) == 0) != (child == NULL)) {
-		error("%s: inconsistent flags/output", __func__);
-		return 0;
-	}
-
-	/*
-	 * If executing an explicit binary, then verify the it exists
-	 * and appears safe-ish to execute
-	 */
-	if (*av[0] != '/') {
-		error("%s path is not absolute", tag);
-		return 0;
-	}
-	temporarily_use_uid(pw);
-	if (stat(av[0], &st) < 0) {
-		error("Could not stat %s \"%s\": %s", tag,
-		    av[0], strerror(errno));
-		restore_uid();
-		return 0;
-	}
-	if (safe_path(av[0], &st, NULL, 0, errmsg, sizeof(errmsg)) != 0) {
-		error("Unsafe %s \"%s\": %s", tag, av[0], errmsg);
-		restore_uid();
-		return 0;
-	}
-	/* Prepare to keep the child's stdout if requested */
-	if (pipe(p) != 0) {
-		error("%s: pipe: %s", tag, strerror(errno));
-		restore_uid();
-		return 0;
-	}
-	restore_uid();
-
-	switch ((pid = fork())) {
-	case -1: /* error */
-		error("%s: fork: %s", tag, strerror(errno));
-		close(p[0]);
-		close(p[1]);
-		return 0;
-	case 0: /* child */
-		/* Prepare a minimal environment for the child. */
-		envsize = 5;
-		child_env = xcalloc(sizeof(*child_env), envsize);
-		child_set_env(&child_env, &envsize, "PATH", _PATH_STDPATH);
-		child_set_env(&child_env, &envsize, "USER", pw->pw_name);
-		child_set_env(&child_env, &envsize, "LOGNAME", pw->pw_name);
-		child_set_env(&child_env, &envsize, "HOME", pw->pw_dir);
-		if ((cp = getenv("LANG")) != NULL)
-			child_set_env(&child_env, &envsize, "LANG", cp);
-
-		for (i = 0; i < NSIG; i++)
-			signal(i, SIG_DFL);
-
-		if ((devnull = open(_PATH_DEVNULL, O_RDWR)) == -1) {
-			error("%s: open %s: %s", tag, _PATH_DEVNULL,
-			    strerror(errno));
-			_exit(1);
-		}
-		if (dup2(devnull, STDIN_FILENO) == -1) {
-			error("%s: dup2: %s", tag, strerror(errno));
-			_exit(1);
-		}
-
-		/* Set up stdout as requested; leave stderr in place for now. */
-		fd = -1;
-		if ((flags & SSH_SUBPROCESS_STDOUT_CAPTURE) != 0)
-			fd = p[1];
-		else if ((flags & SSH_SUBPROCESS_STDOUT_DISCARD) != 0)
-			fd = devnull;
-		if (fd != -1 && dup2(fd, STDOUT_FILENO) == -1) {
-			error("%s: dup2: %s", tag, strerror(errno));
-			_exit(1);
-		}
-		closefrom(STDERR_FILENO + 1);
-
-		/* Don't use permanently_set_uid() here to avoid fatal() */
-		if (setresgid(pw->pw_gid, pw->pw_gid, pw->pw_gid) != 0) {
-			error("%s: setresgid %u: %s", tag, (u_int)pw->pw_gid,
-			    strerror(errno));
-			_exit(1);
-		}
-		if (setresuid(pw->pw_uid, pw->pw_uid, pw->pw_uid) != 0) {
-			error("%s: setresuid %u: %s", tag, (u_int)pw->pw_uid,
-			    strerror(errno));
-			_exit(1);
-		}
-		/* stdin is pointed to /dev/null at this point */
-		if ((flags & SSH_SUBPROCESS_STDOUT_DISCARD) != 0 &&
-		    dup2(STDIN_FILENO, STDERR_FILENO) == -1) {
-			error("%s: dup2: %s", tag, strerror(errno));
-			_exit(1);
-		}
-
-		execve(av[0], av, child_env);
-		error("%s exec \"%s\": %s", tag, command, strerror(errno));
-		_exit(127);
-	default: /* parent */
-		break;
-	}
-
-	close(p[1]);
-	if ((flags & SSH_SUBPROCESS_STDOUT_CAPTURE) == 0)
-		close(p[0]);
-	else if ((f = fdopen(p[0], "r")) == NULL) {
-		error("%s: fdopen: %s", tag, strerror(errno));
-		close(p[0]);
-		/* Don't leave zombie child */
-		kill(pid, SIGTERM);
-		while (waitpid(pid, NULL, 0) == -1 && errno == EINTR)
-			;
-		return 0;
-	}
-	/* Success */
-	debug3("%s: %s pid %ld", __func__, tag, (long)pid);
-	if (child != NULL)
-		*child = f;
-	return pid;
-#endif
-}
-
-=======
->>>>>>> 2c71ca1d
 /* Returns 0 if pid exited cleanly, non-zero otherwise */
 int
 exited_cleanly(pid_t pid, const char *tag, const char *cmd, int quiet)
