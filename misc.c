<<<<<<< HEAD
/* $OpenBSD: misc.c,v 1.177 2022/08/11 01:56:51 djm Exp $ */
=======
/* $OpenBSD: misc.c,v 1.180 2023/01/06 02:37:04 djm Exp $ */
>>>>>>> 6dfb65de
/*
 * Copyright (c) 2000 Markus Friedl.  All rights reserved.
 * Copyright (c) 2005-2020 Damien Miller.  All rights reserved.
 * Copyright (c) 2004 Henning Brauer <henning@openbsd.org>
 *
 * Permission to use, copy, modify, and distribute this software for any
 * purpose with or without fee is hereby granted, provided that the above
 * copyright notice and this permission notice appear in all copies.
 *
 * THE SOFTWARE IS PROVIDED "AS IS" AND THE AUTHOR DISCLAIMS ALL WARRANTIES
 * WITH REGARD TO THIS SOFTWARE INCLUDING ALL IMPLIED WARRANTIES OF
 * MERCHANTABILITY AND FITNESS. IN NO EVENT SHALL THE AUTHOR BE LIABLE FOR
 * ANY SPECIAL, DIRECT, INDIRECT, OR CONSEQUENTIAL DAMAGES OR ANY DAMAGES
 * WHATSOEVER RESULTING FROM LOSS OF USE, DATA OR PROFITS, WHETHER IN AN
 * ACTION OF CONTRACT, NEGLIGENCE OR OTHER TORTIOUS ACTION, ARISING OUT OF
 * OR IN CONNECTION WITH THE USE OR PERFORMANCE OF THIS SOFTWARE.
 */


#include "includes.h"

#include <sys/types.h>
#include <sys/ioctl.h>
#include <sys/socket.h>
#include <sys/stat.h>
#include <sys/time.h>
#include <sys/wait.h>
#include <sys/un.h>

#include <limits.h>
#ifdef HAVE_LIBGEN_H
# include <libgen.h>
#endif
#ifdef HAVE_POLL_H
#include <poll.h>
#endif
#include <signal.h>
#include <stdarg.h>
#include <stdio.h>
#include <stdlib.h>
#include <string.h>
#include <time.h>
#include <unistd.h>

#include <netinet/in.h>
#include <netinet/in_systm.h>
#include <netinet/ip.h>
#include <netinet/tcp.h>
#include <arpa/inet.h>

#include <ctype.h>
#include <errno.h>
#include <fcntl.h>
#include <netdb.h>
#ifdef HAVE_PATHS_H
# include <paths.h>
#include <pwd.h>
#include <grp.h>
#endif
#ifdef SSH_TUN_OPENBSD
#include <net/if.h>
#endif

#include "xmalloc.h"
#include "misc.h"
#include "log.h"
#include "ssh.h"
#include "sshbuf.h"
#include "ssherr.h"
#include "platform.h"

/* remove newline at end of string */
char *
chop(char *s)
{
	char *t = s;
	while (*t) {
		if (*t == '\n' || *t == '\r') {
			*t = '\0';
			return s;
		}
		t++;
	}
	return s;

}

/* remove whitespace from end of string */
void
rtrim(char *s)
{
	size_t i;

	if ((i = strlen(s)) == 0)
		return;
	for (i--; i > 0; i--) {
		if (isspace((unsigned char)s[i]))
			s[i] = '\0';
	}
}

/* set/unset filedescriptor to non-blocking */
int
set_nonblock(int fd)
{
	int val;

	val = fcntl(fd, F_GETFL);
	if (val == -1) {
		error("fcntl(%d, F_GETFL): %s", fd, strerror(errno));
		return (-1);
	}
	if (val & O_NONBLOCK) {
		debug3("fd %d is O_NONBLOCK", fd);
		return (0);
	}
	debug2("fd %d setting O_NONBLOCK", fd);
	val |= O_NONBLOCK;
	if (fcntl(fd, F_SETFL, val) == -1) {
		debug("fcntl(%d, F_SETFL, O_NONBLOCK): %s", fd,
		    strerror(errno));
		return (-1);
	}
	return (0);
}

int
unset_nonblock(int fd)
{
	int val;

	val = fcntl(fd, F_GETFL);
	if (val == -1) {
		error("fcntl(%d, F_GETFL): %s", fd, strerror(errno));
		return (-1);
	}
	if (!(val & O_NONBLOCK)) {
		debug3("fd %d is not O_NONBLOCK", fd);
		return (0);
	}
	debug("fd %d clearing O_NONBLOCK", fd);
	val &= ~O_NONBLOCK;
	if (fcntl(fd, F_SETFL, val) == -1) {
		debug("fcntl(%d, F_SETFL, ~O_NONBLOCK): %s",
		    fd, strerror(errno));
		return (-1);
	}
	return (0);
}

const char *
ssh_gai_strerror(int gaierr)
{
	if (gaierr == EAI_SYSTEM && errno != 0)
		return strerror(errno);
	return gai_strerror(gaierr);
}

/* disable nagle on socket */
void
set_nodelay(int fd)
{
	int opt;
	socklen_t optlen;

	optlen = sizeof opt;
	if (getsockopt(fd, IPPROTO_TCP, TCP_NODELAY, &opt, &optlen) == -1) {
		debug("getsockopt TCP_NODELAY: %.100s", strerror(errno));
		return;
	}
	if (opt == 1) {
		debug2("fd %d is TCP_NODELAY", fd);
		return;
	}
	opt = 1;
	debug2("fd %d setting TCP_NODELAY", fd);
	if (setsockopt(fd, IPPROTO_TCP, TCP_NODELAY, &opt, sizeof opt) == -1)
		error("setsockopt TCP_NODELAY: %.100s", strerror(errno));
}

/* Allow local port reuse in TIME_WAIT */
int
set_reuseaddr(int fd)
{
	int on = 1;

	if (setsockopt(fd, SOL_SOCKET, SO_REUSEADDR, &on, sizeof(on)) == -1) {
		error("setsockopt SO_REUSEADDR fd %d: %s", fd, strerror(errno));
		return -1;
	}
	return 0;
}

/* Get/set routing domain */
char *
get_rdomain(int fd)
{
#if defined(HAVE_SYS_GET_RDOMAIN)
	return sys_get_rdomain(fd);
#elif defined(__OpenBSD__)
	int rtable;
	char *ret;
	socklen_t len = sizeof(rtable);

	if (getsockopt(fd, SOL_SOCKET, SO_RTABLE, &rtable, &len) == -1) {
		error("Failed to get routing domain for fd %d: %s",
		    fd, strerror(errno));
		return NULL;
	}
	xasprintf(&ret, "%d", rtable);
	return ret;
#else /* defined(__OpenBSD__) */
	return NULL;
#endif
}

int
set_rdomain(int fd, const char *name)
{
#if defined(HAVE_SYS_SET_RDOMAIN)
	return sys_set_rdomain(fd, name);
#elif defined(__OpenBSD__)
	int rtable;
	const char *errstr;

	if (name == NULL)
		return 0; /* default table */

	rtable = (int)strtonum(name, 0, 255, &errstr);
	if (errstr != NULL) {
		/* Shouldn't happen */
		error("Invalid routing domain \"%s\": %s", name, errstr);
		return -1;
	}
	if (setsockopt(fd, SOL_SOCKET, SO_RTABLE,
	    &rtable, sizeof(rtable)) == -1) {
		error("Failed to set routing domain %d on fd %d: %s",
		    rtable, fd, strerror(errno));
		return -1;
	}
	return 0;
#else /* defined(__OpenBSD__) */
	error("Setting routing domain is not supported on this platform");
	return -1;
#endif
}

int
get_sock_af(int fd)
{
	struct sockaddr_storage to;
	socklen_t tolen = sizeof(to);

	memset(&to, 0, sizeof(to));
	if (getsockname(fd, (struct sockaddr *)&to, &tolen) == -1)
		return -1;
#ifdef IPV4_IN_IPV6
	if (to.ss_family == AF_INET6 &&
	    IN6_IS_ADDR_V4MAPPED(&((struct sockaddr_in6 *)&to)->sin6_addr))
		return AF_INET;
#endif
	return to.ss_family;
}

void
set_sock_tos(int fd, int tos)
{
#ifndef IP_TOS_IS_BROKEN
	int af;

	switch ((af = get_sock_af(fd))) {
	case -1:
		/* assume not a socket */
		break;
	case AF_INET:
# ifdef IP_TOS
		debug3_f("set socket %d IP_TOS 0x%02x", fd, tos);
		if (setsockopt(fd, IPPROTO_IP, IP_TOS,
		    &tos, sizeof(tos)) == -1) {
			error("setsockopt socket %d IP_TOS %d: %s",
			    fd, tos, strerror(errno));
		}
# endif /* IP_TOS */
		break;
	case AF_INET6:
# ifdef IPV6_TCLASS
		debug3_f("set socket %d IPV6_TCLASS 0x%02x", fd, tos);
		if (setsockopt(fd, IPPROTO_IPV6, IPV6_TCLASS,
		    &tos, sizeof(tos)) == -1) {
			error("setsockopt socket %d IPV6_TCLASS %d: %s",
			    fd, tos, strerror(errno));
		}
# endif /* IPV6_TCLASS */
		break;
	default:
		debug2_f("unsupported socket family %d", af);
		break;
	}
#endif /* IP_TOS_IS_BROKEN */
}

/*
 * Wait up to *timeoutp milliseconds for events on fd. Updates
 * *timeoutp with time remaining.
 * Returns 0 if fd ready or -1 on timeout or error (see errno).
 */
static int
waitfd(int fd, int *timeoutp, short events)
{
	struct pollfd pfd;
	struct timeval t_start;
	int oerrno, r;

	pfd.fd = fd;
	pfd.events = events;
	for (; *timeoutp >= 0;) {
		monotime_tv(&t_start);
		r = poll(&pfd, 1, *timeoutp);
		oerrno = errno;
		ms_subtract_diff(&t_start, timeoutp);
		errno = oerrno;
		if (r > 0)
			return 0;
		else if (r == -1 && errno != EAGAIN && errno != EINTR)
			return -1;
		else if (r == 0)
			break;
	}
	/* timeout */
	errno = ETIMEDOUT;
	return -1;
}

/*
 * Wait up to *timeoutp milliseconds for fd to be readable. Updates
 * *timeoutp with time remaining.
 * Returns 0 if fd ready or -1 on timeout or error (see errno).
 */
int
waitrfd(int fd, int *timeoutp) {
	return waitfd(fd, timeoutp, POLLIN);
}

/*
 * Attempt a non-blocking connect(2) to the specified address, waiting up to
 * *timeoutp milliseconds for the connection to complete. If the timeout is
 * <=0, then wait indefinitely.
 *
 * Returns 0 on success or -1 on failure.
 */
int
timeout_connect(int sockfd, const struct sockaddr *serv_addr,
    socklen_t addrlen, int *timeoutp)
{
	int optval = 0;
	socklen_t optlen = sizeof(optval);

	/* No timeout: just do a blocking connect() */
	if (timeoutp == NULL || *timeoutp <= 0)
		return connect(sockfd, serv_addr, addrlen);

	set_nonblock(sockfd);
	for (;;) {
		if (connect(sockfd, serv_addr, addrlen) == 0) {
			/* Succeeded already? */
			unset_nonblock(sockfd);
			return 0;
		} else if (errno == EINTR)
			continue;
		else if (errno != EINPROGRESS)
			return -1;
		break;
	}

	if (waitfd(sockfd, timeoutp, POLLIN | POLLOUT) == -1)
		return -1;

	/* Completed or failed */
	if (getsockopt(sockfd, SOL_SOCKET, SO_ERROR, &optval, &optlen) == -1) {
		debug("getsockopt: %s", strerror(errno));
		return -1;
	}
	if (optval != 0) {
		errno = optval;
		return -1;
	}
	unset_nonblock(sockfd);
	return 0;
}

/* Characters considered whitespace in strsep calls. */
#define WHITESPACE " \t\r\n"
#define QUOTE	"\""

/* return next token in configuration line */
static char *
strdelim_internal(char **s, int split_equals)
{
	char *old;
	int wspace = 0;

	if (*s == NULL)
		return NULL;

	old = *s;

	*s = strpbrk(*s,
	    split_equals ? WHITESPACE QUOTE "=" : WHITESPACE QUOTE);
	if (*s == NULL)
		return (old);

	if (*s[0] == '\"') {
		memmove(*s, *s + 1, strlen(*s)); /* move nul too */
		/* Find matching quote */
		if ((*s = strpbrk(*s, QUOTE)) == NULL) {
			return (NULL);		/* no matching quote */
		} else {
			*s[0] = '\0';
			*s += strspn(*s + 1, WHITESPACE) + 1;
			return (old);
		}
	}

	/* Allow only one '=' to be skipped */
	if (split_equals && *s[0] == '=')
		wspace = 1;
	*s[0] = '\0';

	/* Skip any extra whitespace after first token */
	*s += strspn(*s + 1, WHITESPACE) + 1;
	if (split_equals && *s[0] == '=' && !wspace)
		*s += strspn(*s + 1, WHITESPACE) + 1;

	return (old);
}

/*
 * Return next token in configuration line; splts on whitespace or a
 * single '=' character.
 */
char *
strdelim(char **s)
{
	return strdelim_internal(s, 1);
}

/*
 * Return next token in configuration line; splts on whitespace only.
 */
char *
strdelimw(char **s)
{
	return strdelim_internal(s, 0);
}

struct passwd *
pwcopy(struct passwd *pw)
{
	struct passwd *copy = xcalloc(1, sizeof(*copy));

	copy->pw_name = xstrdup(pw->pw_name);
	copy->pw_passwd = xstrdup(pw->pw_passwd == NULL ? "*" : pw->pw_passwd);
#ifdef HAVE_STRUCT_PASSWD_PW_GECOS
	copy->pw_gecos = xstrdup(pw->pw_gecos);
#endif
	copy->pw_uid = pw->pw_uid;
	copy->pw_gid = pw->pw_gid;
#ifdef HAVE_STRUCT_PASSWD_PW_EXPIRE
	copy->pw_expire = pw->pw_expire;
#endif
#ifdef HAVE_STRUCT_PASSWD_PW_CHANGE
	copy->pw_change = pw->pw_change;
#endif
#ifdef HAVE_STRUCT_PASSWD_PW_CLASS
	copy->pw_class = xstrdup(pw->pw_class);
#endif
	copy->pw_dir = xstrdup(pw->pw_dir);
	copy->pw_shell = xstrdup(pw->pw_shell);

	return copy;
}

/*
 * Convert ASCII string to TCP/IP port number.
 * Port must be >=0 and <=65535.
 * Return -1 if invalid.
 */
int
a2port(const char *s)
{
	struct servent *se;
	long long port;
	const char *errstr;

	port = strtonum(s, 0, 65535, &errstr);
	if (errstr == NULL)
		return (int)port;
	if ((se = getservbyname(s, "tcp")) != NULL)
		return ntohs(se->s_port);
	return -1;
}

int
a2tun(const char *s, int *remote)
{
	const char *errstr = NULL;
	char *sp, *ep;
	int tun;

	if (remote != NULL) {
		*remote = SSH_TUNID_ANY;
		sp = xstrdup(s);
		if ((ep = strchr(sp, ':')) == NULL) {
			free(sp);
			return (a2tun(s, NULL));
		}
		ep[0] = '\0'; ep++;
		*remote = a2tun(ep, NULL);
		tun = a2tun(sp, NULL);
		free(sp);
		return (*remote == SSH_TUNID_ERR ? *remote : tun);
	}

	if (strcasecmp(s, "any") == 0)
		return (SSH_TUNID_ANY);

	tun = strtonum(s, 0, SSH_TUNID_MAX, &errstr);
	if (errstr != NULL)
		return (SSH_TUNID_ERR);

	return (tun);
}

#define SECONDS		1
#define MINUTES		(SECONDS * 60)
#define HOURS		(MINUTES * 60)
#define DAYS		(HOURS * 24)
#define WEEKS		(DAYS * 7)

/*
 * Convert a time string into seconds; format is
 * a sequence of:
 *      time[qualifier]
 *
 * Valid time qualifiers are:
 *      <none>  seconds
 *      s|S     seconds
 *      m|M     minutes
 *      h|H     hours
 *      d|D     days
 *      w|W     weeks
 *
 * Examples:
 *      90m     90 minutes
 *      1h30m   90 minutes
 *      2d      2 days
 *      1w      1 week
 *
 * Return -1 if time string is invalid.
 */
int
convtime(const char *s)
{
	long total, secs, multiplier;
	const char *p;
	char *endp;

	errno = 0;
	total = 0;
	p = s;

	if (p == NULL || *p == '\0')
		return -1;

	while (*p) {
		secs = strtol(p, &endp, 10);
		if (p == endp ||
		    (errno == ERANGE && (secs == INT_MIN || secs == INT_MAX)) ||
		    secs < 0)
			return -1;

		multiplier = 1;
		switch (*endp++) {
		case '\0':
			endp--;
			break;
		case 's':
		case 'S':
			break;
		case 'm':
		case 'M':
			multiplier = MINUTES;
			break;
		case 'h':
		case 'H':
			multiplier = HOURS;
			break;
		case 'd':
		case 'D':
			multiplier = DAYS;
			break;
		case 'w':
		case 'W':
			multiplier = WEEKS;
			break;
		default:
			return -1;
		}
		if (secs > INT_MAX / multiplier)
			return -1;
		secs *= multiplier;
		if  (total > INT_MAX - secs)
			return -1;
		total += secs;
		if (total < 0)
			return -1;
		p = endp;
	}

	return total;
}

#define TF_BUFS	8
#define TF_LEN	9

const char *
fmt_timeframe(time_t t)
{
	char		*buf;
	static char	 tfbuf[TF_BUFS][TF_LEN];	/* ring buffer */
	static int	 idx = 0;
	unsigned int	 sec, min, hrs, day;
	unsigned long long	week;

	buf = tfbuf[idx++];
	if (idx == TF_BUFS)
		idx = 0;

	week = t;

	sec = week % 60;
	week /= 60;
	min = week % 60;
	week /= 60;
	hrs = week % 24;
	week /= 24;
	day = week % 7;
	week /= 7;

	if (week > 0)
		snprintf(buf, TF_LEN, "%02lluw%01ud%02uh", week, day, hrs);
	else if (day > 0)
		snprintf(buf, TF_LEN, "%01ud%02uh%02um", day, hrs, min);
	else
		snprintf(buf, TF_LEN, "%02u:%02u:%02u", hrs, min, sec);

	return (buf);
}

/*
 * Returns a standardized host+port identifier string.
 * Caller must free returned string.
 */
char *
put_host_port(const char *host, u_short port)
{
	char *hoststr;

	if (port == 0 || port == SSH_DEFAULT_PORT)
		return(xstrdup(host));
	if (asprintf(&hoststr, "[%s]:%d", host, (int)port) == -1)
		fatal("put_host_port: asprintf: %s", strerror(errno));
	debug3("put_host_port: %s", hoststr);
	return hoststr;
}

/*
 * Search for next delimiter between hostnames/addresses and ports.
 * Argument may be modified (for termination).
 * Returns *cp if parsing succeeds.
 * *cp is set to the start of the next field, if one was found.
 * The delimiter char, if present, is stored in delim.
 * If this is the last field, *cp is set to NULL.
 */
char *
hpdelim2(char **cp, char *delim)
{
	char *s, *old;

	if (cp == NULL || *cp == NULL)
		return NULL;

	old = s = *cp;
	if (*s == '[') {
		if ((s = strchr(s, ']')) == NULL)
			return NULL;
		else
			s++;
	} else if ((s = strpbrk(s, ":/")) == NULL)
		s = *cp + strlen(*cp); /* skip to end (see first case below) */

	switch (*s) {
	case '\0':
		*cp = NULL;	/* no more fields*/
		break;

	case ':':
	case '/':
		if (delim != NULL)
			*delim = *s;
		*s = '\0';	/* terminate */
		*cp = s + 1;
		break;

	default:
		return NULL;
	}

	return old;
}

/* The common case: only accept colon as delimiter. */
char *
hpdelim(char **cp)
{
	char *r, delim = '\0';

	r =  hpdelim2(cp, &delim);
	if (delim == '/')
		return NULL;
	return r;
}

char *
cleanhostname(char *host)
{
	if (*host == '[' && host[strlen(host) - 1] == ']') {
		host[strlen(host) - 1] = '\0';
		return (host + 1);
	} else
		return host;
}

char *
colon(char *cp)
{
	int flag = 0;

	if (*cp == ':')		/* Leading colon is part of file name. */
		return NULL;

#ifdef WINDOWS
	/*
	 * Account for Windows file names in the form x: or /x: 
	 * Note: This may conflict with potential single character targets
	 */
	if ((*cp != '\0' && cp[1] == ':') ||
	    (cp[0] == '/' && cp[1] != '\0' && cp[2] == ':'))
		return NULL;
#endif

	if (*cp == '[')
		flag = 1;

	for (; *cp; ++cp) {
		if (*cp == '@' && *(cp+1) == '[')
			flag = 1;
		if (*cp == ']' && *(cp+1) == ':' && flag)
			return (cp+1);
		if (*cp == ':' && !flag)
			return (cp);
		if (*cp == '/')
			return NULL;
	}
	return NULL;
}

/*
 * Parse a [user@]host:[path] string.
 * Caller must free returned user, host and path.
 * Any of the pointer return arguments may be NULL (useful for syntax checking).
 * If user was not specified then *userp will be set to NULL.
 * If host was not specified then *hostp will be set to NULL.
 * If path was not specified then *pathp will be set to ".".
 * Returns 0 on success, -1 on failure.
 */
int
parse_user_host_path(const char *s, char **userp, char **hostp, char **pathp)
{
	char *user = NULL, *host = NULL, *path = NULL;
	char *sdup, *tmp;
	int ret = -1;

	if (userp != NULL)
		*userp = NULL;
	if (hostp != NULL)
		*hostp = NULL;
	if (pathp != NULL)
		*pathp = NULL;

	sdup = xstrdup(s);

	/* Check for remote syntax: [user@]host:[path] */
	if ((tmp = colon(sdup)) == NULL)
		goto out;

	/* Extract optional path */
	*tmp++ = '\0';
	if (*tmp == '\0')
		tmp = ".";
	path = xstrdup(tmp);

	/* Extract optional user and mandatory host */
	tmp = strrchr(sdup, '@');
	if (tmp != NULL) {
		*tmp++ = '\0';
		host = xstrdup(cleanhostname(tmp));
		if (*sdup != '\0')
			user = xstrdup(sdup);
	} else {
		host = xstrdup(cleanhostname(sdup));
		user = NULL;
	}

	/* Success */
	if (userp != NULL) {
		*userp = user;
		user = NULL;
	}
	if (hostp != NULL) {
		*hostp = host;
		host = NULL;
	}
	if (pathp != NULL) {
		*pathp = path;
		path = NULL;
	}
	ret = 0;
out:
	free(sdup);
	free(user);
	free(host);
	free(path);
	return ret;
}

/*
 * Parse a [user@]host[:port] string.
 * Caller must free returned user and host.
 * Any of the pointer return arguments may be NULL (useful for syntax checking).
 * If user was not specified then *userp will be set to NULL.
 * If port was not specified then *portp will be -1.
 * Returns 0 on success, -1 on failure.
 */
int
parse_user_host_port(const char *s, char **userp, char **hostp, int *portp)
{
	char *sdup, *cp, *tmp;
	char *user = NULL, *host = NULL;
	int port = -1, ret = -1;

	if (userp != NULL)
		*userp = NULL;
	if (hostp != NULL)
		*hostp = NULL;
	if (portp != NULL)
		*portp = -1;

	if ((sdup = tmp = strdup(s)) == NULL)
		return -1;
	/* Extract optional username */
	if ((cp = strrchr(tmp, '@')) != NULL) {
		*cp = '\0';
		if (*tmp == '\0')
			goto out;
		if ((user = strdup(tmp)) == NULL)
			goto out;
		tmp = cp + 1;
	}
	/* Extract mandatory hostname */
	if ((cp = hpdelim(&tmp)) == NULL || *cp == '\0')
		goto out;
	host = xstrdup(cleanhostname(cp));
	/* Convert and verify optional port */
	if (tmp != NULL && *tmp != '\0') {
		if ((port = a2port(tmp)) <= 0)
			goto out;
	}
	/* Success */
	if (userp != NULL) {
		*userp = user;
		user = NULL;
	}
	if (hostp != NULL) {
		*hostp = host;
		host = NULL;
	}
	if (portp != NULL)
		*portp = port;
	ret = 0;
 out:
	free(sdup);
	free(user);
	free(host);
	return ret;
}

/*
 * Converts a two-byte hex string to decimal.
 * Returns the decimal value or -1 for invalid input.
 */
static int
hexchar(const char *s)
{
	unsigned char result[2];
	int i;

	for (i = 0; i < 2; i++) {
		if (s[i] >= '0' && s[i] <= '9')
			result[i] = (unsigned char)(s[i] - '0');
		else if (s[i] >= 'a' && s[i] <= 'f')
			result[i] = (unsigned char)(s[i] - 'a') + 10;
		else if (s[i] >= 'A' && s[i] <= 'F')
			result[i] = (unsigned char)(s[i] - 'A') + 10;
		else
			return -1;
	}
	return (result[0] << 4) | result[1];
}

/*
 * Decode an url-encoded string.
 * Returns a newly allocated string on success or NULL on failure.
 */
static char *
urldecode(const char *src)
{
	char *ret, *dst;
	int ch;

	ret = xmalloc(strlen(src) + 1);
	for (dst = ret; *src != '\0'; src++) {
		switch (*src) {
		case '+':
			*dst++ = ' ';
			break;
		case '%':
			if (!isxdigit((unsigned char)src[1]) ||
			    !isxdigit((unsigned char)src[2]) ||
			    (ch = hexchar(src + 1)) == -1) {
				free(ret);
				return NULL;
			}
			*dst++ = ch;
			src += 2;
			break;
		default:
			*dst++ = *src;
			break;
		}
	}
	*dst = '\0';

	return ret;
}

/*
 * Parse an (scp|ssh|sftp)://[user@]host[:port][/path] URI.
 * See https://tools.ietf.org/html/draft-ietf-secsh-scp-sftp-ssh-uri-04
 * Either user or path may be url-encoded (but not host or port).
 * Caller must free returned user, host and path.
 * Any of the pointer return arguments may be NULL (useful for syntax checking)
 * but the scheme must always be specified.
 * If user was not specified then *userp will be set to NULL.
 * If port was not specified then *portp will be -1.
 * If path was not specified then *pathp will be set to NULL.
 * Returns 0 on success, 1 if non-uri/wrong scheme, -1 on error/invalid uri.
 */
int
parse_uri(const char *scheme, const char *uri, char **userp, char **hostp,
    int *portp, char **pathp)
{
	char *uridup, *cp, *tmp, ch;
	char *user = NULL, *host = NULL, *path = NULL;
	int port = -1, ret = -1;
	size_t len;

	len = strlen(scheme);
	if (strncmp(uri, scheme, len) != 0 || strncmp(uri + len, "://", 3) != 0)
		return 1;
	uri += len + 3;

	if (userp != NULL)
		*userp = NULL;
	if (hostp != NULL)
		*hostp = NULL;
	if (portp != NULL)
		*portp = -1;
	if (pathp != NULL)
		*pathp = NULL;

	uridup = tmp = xstrdup(uri);

	/* Extract optional ssh-info (username + connection params) */
	if ((cp = strchr(tmp, '@')) != NULL) {
		char *delim;

#ifdef WINDOWS
		/* TODO - This looks to be a core bug in unix code as user can be in UPN format
		 *  The above line should be strrchr() instead of strchr.
		 *  For time being, special handling when username is in User@domain format
		 */

		char *cp_1 = cp;
		if ((cp_1 = strchr(cp + 1, '@')) != NULL)
			cp = cp_1;
#endif
		*cp = '\0';
		/* Extract username and connection params */
		if ((delim = strchr(tmp, ';')) != NULL) {
			/* Just ignore connection params for now */
			*delim = '\0';
		}
		if (*tmp == '\0') {
			/* Empty username */
			goto out;
		}
		if ((user = urldecode(tmp)) == NULL)
			goto out;
		tmp = cp + 1;
	}

	/* Extract mandatory hostname */
	if ((cp = hpdelim2(&tmp, &ch)) == NULL || *cp == '\0')
		goto out;
	host = xstrdup(cleanhostname(cp));
	if (!valid_domain(host, 0, NULL))
		goto out;

	if (tmp != NULL && *tmp != '\0') {
		if (ch == ':') {
			/* Convert and verify port. */
			if ((cp = strchr(tmp, '/')) != NULL)
				*cp = '\0';
			if ((port = a2port(tmp)) <= 0)
				goto out;
			tmp = cp ? cp + 1 : NULL;
		}
		if (tmp != NULL && *tmp != '\0') {
			/* Extract optional path */
			if ((path = urldecode(tmp)) == NULL)
				goto out;
		}
	}

	/* Success */
	if (userp != NULL) {
		*userp = user;
		user = NULL;
	}
	if (hostp != NULL) {
		*hostp = host;
		host = NULL;
	}
	if (portp != NULL)
		*portp = port;
	if (pathp != NULL) {
		*pathp = path;
		path = NULL;
	}
	ret = 0;
 out:
	free(uridup);
	free(user);
	free(host);
	free(path);
	return ret;
}

/* function to assist building execv() arguments */
void
addargs(arglist *args, char *fmt, ...)
{
	va_list ap;
	char *cp;
	u_int nalloc;
	int r;

	va_start(ap, fmt);
	r = vasprintf(&cp, fmt, ap);
	va_end(ap);
	if (r == -1)
		fatal_f("argument too long");

	nalloc = args->nalloc;
	if (args->list == NULL) {
		nalloc = 32;
		args->num = 0;
	} else if (args->num > (256 * 1024))
		fatal_f("too many arguments");
	else if (args->num >= args->nalloc)
		fatal_f("arglist corrupt");
	else if (args->num+2 >= nalloc)
		nalloc *= 2;

	args->list = xrecallocarray(args->list, args->nalloc,
	    nalloc, sizeof(char *));
	args->nalloc = nalloc;
	args->list[args->num++] = cp;
	args->list[args->num] = NULL;
}

void
replacearg(arglist *args, u_int which, char *fmt, ...)
{
	va_list ap;
	char *cp;
	int r;

	va_start(ap, fmt);
	r = vasprintf(&cp, fmt, ap);
	va_end(ap);
	if (r == -1)
		fatal_f("argument too long");
	if (args->list == NULL || args->num >= args->nalloc)
		fatal_f("arglist corrupt");

	if (which >= args->num)
		fatal_f("tried to replace invalid arg %d >= %d",
		    which, args->num);
	free(args->list[which]);
	args->list[which] = cp;
}

void
freeargs(arglist *args)
{
	u_int i;

	if (args == NULL)
		return;
	if (args->list != NULL && args->num < args->nalloc) {
		for (i = 0; i < args->num; i++)
			free(args->list[i]);
		free(args->list);
<<<<<<< HEAD
	}
	args->nalloc = args->num = 0;
	args->list = NULL;
}

#ifdef WINDOWS
void
duplicateargs(arglist *dest, const arglist *source)
{
	if (!source || !dest)
		return;
	
	if (source->list != NULL) {
		for (int i = 0; i < source->num; i++) {
			addargs(dest, "%s", source->list[i]);
		}
=======
>>>>>>> 6dfb65de
	}
	args->nalloc = args->num = 0;
	args->list = NULL;
}
#endif

/*
 * Expands tildes in the file name.  Returns data allocated by xmalloc.
 * Warning: this calls getpw*.
 */
int
tilde_expand(const char *filename, uid_t uid, char **retp)
{
	char *ocopy = NULL, *copy, *s = NULL;
	const char *path = NULL, *user = NULL;
	struct passwd *pw;
	size_t len;
	int ret = -1, r, slash;

	*retp = NULL;
	if (*filename != '~') {
		*retp = xstrdup(filename);
		return 0;
	}
	ocopy = copy = xstrdup(filename + 1);

	if (*copy == '\0')				/* ~ */
		path = NULL;
	else if (*copy == '/') {
		copy += strspn(copy, "/");
		if (*copy == '\0')
			path = NULL;			/* ~/ */
		else
			path = copy;			/* ~/path */
	} else {
		user = copy;
		if ((path = strchr(copy, '/')) != NULL) {
			copy[path - copy] = '\0';
			path++;
			path += strspn(path, "/");
			if (*path == '\0')		/* ~user/ */
				path = NULL;
			/* else				 ~user/path */
		}
		/* else					~user */
	}
	if (user != NULL) {
		if ((pw = getpwnam(user)) == NULL) {
			error_f("No such user %s", user);
			goto out;
		}
	} else if ((pw = getpwuid(uid)) == NULL) {
		error_f("No such uid %ld", (long)uid);
		goto out;
	}

	/* Make sure directory has a trailing '/' */
	slash = (len = strlen(pw->pw_dir)) == 0 || pw->pw_dir[len - 1] != '/';

	if ((r = xasprintf(&s, "%s%s%s", pw->pw_dir,
	    slash ? "/" : "", path != NULL ? path : "")) <= 0) {
		error_f("xasprintf failed");
		goto out;
	}
	if (r >= PATH_MAX) {
		error_f("Path too long");
		goto out;
	}
	/* success */
	ret = 0;
	*retp = s;
	s = NULL;
 out:
	free(s);
	free(ocopy);
	return ret;
}

char *
tilde_expand_filename(const char *filename, uid_t uid)
{
	char *ret;

	if (tilde_expand(filename, uid, &ret) != 0)
		cleanup_exit(255);
	return ret;
}

/*
 * Expand a string with a set of %[char] escapes and/or ${ENVIRONMENT}
 * substitutions.  A number of escapes may be specified as
 * (char *escape_chars, char *replacement) pairs. The list must be terminated
 * by a NULL escape_char. Returns replaced string in memory allocated by
 * xmalloc which the caller must free.
 */
static char *
vdollar_percent_expand(int *parseerror, int dollar, int percent,
    const char *string, va_list ap)
{
#define EXPAND_MAX_KEYS	16
	u_int num_keys = 0, i;
	struct {
		const char *key;
		const char *repl;
	} keys[EXPAND_MAX_KEYS];
	struct sshbuf *buf;
	int r, missingvar = 0;
	char *ret = NULL, *var, *varend, *val;
	size_t len;

	if ((buf = sshbuf_new()) == NULL)
		fatal_f("sshbuf_new failed");
	if (parseerror == NULL)
		fatal_f("null parseerror arg");
	*parseerror = 1;

	/* Gather keys if we're doing percent expansion. */
	if (percent) {
		for (num_keys = 0; num_keys < EXPAND_MAX_KEYS; num_keys++) {
			keys[num_keys].key = va_arg(ap, char *);
			if (keys[num_keys].key == NULL)
				break;
			keys[num_keys].repl = va_arg(ap, char *);
			if (keys[num_keys].repl == NULL) {
				fatal_f("NULL replacement for token %s",
				    keys[num_keys].key);
			}
		}
		if (num_keys == EXPAND_MAX_KEYS && va_arg(ap, char *) != NULL)
			fatal_f("too many keys");
		if (num_keys == 0)
			fatal_f("percent expansion without token list");
	}

	/* Expand string */
	for (i = 0; *string != '\0'; string++) {
		/* Optionally process ${ENVIRONMENT} expansions. */
		if (dollar && string[0] == '$' && string[1] == '{') {
			string += 2;  /* skip over '${' */
			if ((varend = strchr(string, '}')) == NULL) {
				error_f("environment variable '%s' missing "
				    "closing '}'", string);
				goto out;
			}
			len = varend - string;
			if (len == 0) {
				error_f("zero-length environment variable");
				goto out;
			}
			var = xmalloc(len + 1);
			(void)strlcpy(var, string, len + 1);
			if ((val = getenv(var)) == NULL) {
				error_f("env var ${%s} has no value", var);
				missingvar = 1;
			} else {
				debug3_f("expand ${%s} -> '%s'", var, val);
				if ((r = sshbuf_put(buf, val, strlen(val))) !=0)
					fatal_fr(r, "sshbuf_put ${}");
			}
			free(var);
			string += len;
			continue;
		}

		/*
		 * Process percent expansions if we have a list of TOKENs.
		 * If we're not doing percent expansion everything just gets
		 * appended here.
		 */
		if (*string != '%' || !percent) {
 append:
			if ((r = sshbuf_put_u8(buf, *string)) != 0)
				fatal_fr(r, "sshbuf_put_u8 %%");
			continue;
		}
		string++;
		/* %% case */
		if (*string == '%')
			goto append;
		if (*string == '\0') {
			error_f("invalid format");
			goto out;
		}
		for (i = 0; i < num_keys; i++) {
			if (strchr(keys[i].key, *string) != NULL) {
				if ((r = sshbuf_put(buf, keys[i].repl,
				    strlen(keys[i].repl))) != 0)
					fatal_fr(r, "sshbuf_put %%-repl");
				break;
			}
		}
		if (i >= num_keys) {
			error_f("unknown key %%%c", *string);
			goto out;
		}
	}
	if (!missingvar && (ret = sshbuf_dup_string(buf)) == NULL)
		fatal_f("sshbuf_dup_string failed");
	*parseerror = 0;
 out:
	sshbuf_free(buf);
	return *parseerror ? NULL : ret;
#undef EXPAND_MAX_KEYS
}

/*
 * Expand only environment variables.
 * Note that although this function is variadic like the other similar
 * functions, any such arguments will be unused.
 */

char *
dollar_expand(int *parseerr, const char *string, ...)
{
	char *ret;
	int err;
	va_list ap;

	va_start(ap, string);
	ret = vdollar_percent_expand(&err, 1, 0, string, ap);
	va_end(ap);
	if (parseerr != NULL)
		*parseerr = err;
	return ret;
}

/*
 * Returns expanded string or NULL if a specified environment variable is
 * not defined, or calls fatal if the string is invalid.
 */
char *
percent_expand(const char *string, ...)
{
	char *ret;
	int err;
	va_list ap;

	va_start(ap, string);
	ret = vdollar_percent_expand(&err, 0, 1, string, ap);
	va_end(ap);
	if (err)
		fatal_f("failed");
	return ret;
}

/*
 * Returns expanded string or NULL if a specified environment variable is
 * not defined, or calls fatal if the string is invalid.
 */
char *
percent_dollar_expand(const char *string, ...)
{
	char *ret;
	int err;
	va_list ap;

	va_start(ap, string);
	ret = vdollar_percent_expand(&err, 1, 1, string, ap);
	va_end(ap);
	if (err)
		fatal_f("failed");
	return ret;
}

int
tun_open(int tun, int mode, char **ifname)
{
#if defined(CUSTOM_SYS_TUN_OPEN)
	return (sys_tun_open(tun, mode, ifname));
#elif defined(SSH_TUN_OPENBSD)
	struct ifreq ifr;
	char name[100];
	int fd = -1, sock;
	const char *tunbase = "tun";

	if (ifname != NULL)
		*ifname = NULL;

	if (mode == SSH_TUNMODE_ETHERNET)
		tunbase = "tap";

	/* Open the tunnel device */
	if (tun <= SSH_TUNID_MAX) {
		snprintf(name, sizeof(name), "/dev/%s%d", tunbase, tun);
		fd = open(name, O_RDWR);
	} else if (tun == SSH_TUNID_ANY) {
		for (tun = 100; tun >= 0; tun--) {
			snprintf(name, sizeof(name), "/dev/%s%d",
			    tunbase, tun);
			if ((fd = open(name, O_RDWR)) >= 0)
				break;
		}
	} else {
		debug_f("invalid tunnel %u", tun);
		return -1;
	}

	if (fd == -1) {
		debug_f("%s open: %s", name, strerror(errno));
		return -1;
	}

	debug_f("%s mode %d fd %d", name, mode, fd);

	/* Bring interface up if it is not already */
	snprintf(ifr.ifr_name, sizeof(ifr.ifr_name), "%s%d", tunbase, tun);
	if ((sock = socket(PF_UNIX, SOCK_STREAM, 0)) == -1)
		goto failed;

	if (ioctl(sock, SIOCGIFFLAGS, &ifr) == -1) {
		debug_f("get interface %s flags: %s", ifr.ifr_name,
		    strerror(errno));
		goto failed;
	}

	if (!(ifr.ifr_flags & IFF_UP)) {
		ifr.ifr_flags |= IFF_UP;
		if (ioctl(sock, SIOCSIFFLAGS, &ifr) == -1) {
			debug_f("activate interface %s: %s", ifr.ifr_name,
			    strerror(errno));
			goto failed;
		}
	}

	if (ifname != NULL)
		*ifname = xstrdup(ifr.ifr_name);

	close(sock);
	return fd;

 failed:
	if (fd >= 0)
		close(fd);
	if (sock >= 0)
		close(sock);
	return -1;
#else
	error("Tunnel interfaces are not supported on this platform");
	return (-1);
#endif
}

void
sanitise_stdfd(void)
{
	int nullfd, dupfd;

	if ((nullfd = dupfd = open(_PATH_DEVNULL, O_RDWR)) == -1) {
		fprintf(stderr, "Couldn't open /dev/null: %s\n",
		    strerror(errno));
		exit(1);
	}
	while (++dupfd <= STDERR_FILENO) {
		/* Only populate closed fds. */
		if (fcntl(dupfd, F_GETFL) == -1 && errno == EBADF) {
			if (dup2(nullfd, dupfd) == -1) {
				fprintf(stderr, "dup2: %s\n", strerror(errno));
				exit(1);
			}
		}
	}
	if (nullfd > STDERR_FILENO)
		close(nullfd);
}

char *
tohex(const void *vp, size_t l)
{
	const u_char *p = (const u_char *)vp;
	char b[3], *r;
	size_t i, hl;

	if (l > 65536)
		return xstrdup("tohex: length > 65536");

	hl = l * 2 + 1;
	r = xcalloc(1, hl);
	for (i = 0; i < l; i++) {
		snprintf(b, sizeof(b), "%02x", p[i]);
		strlcat(r, b, hl);
	}
	return (r);
}

/*
 * Extend string *sp by the specified format. If *sp is not NULL (or empty),
 * then the separator 'sep' will be prepended before the formatted arguments.
 * Extended strings are heap allocated.
 */
void
xextendf(char **sp, const char *sep, const char *fmt, ...)
{
	va_list ap;
	char *tmp1, *tmp2;

	va_start(ap, fmt);
	xvasprintf(&tmp1, fmt, ap);
	va_end(ap);

	if (*sp == NULL || **sp == '\0') {
		free(*sp);
		*sp = tmp1;
		return;
	}
	xasprintf(&tmp2, "%s%s%s", *sp, sep == NULL ? "" : sep, tmp1);
	free(tmp1);
	free(*sp);
	*sp = tmp2;
}


u_int64_t
get_u64(const void *vp)
{
	const u_char *p = (const u_char *)vp;
	u_int64_t v;

	v  = (u_int64_t)p[0] << 56;
	v |= (u_int64_t)p[1] << 48;
	v |= (u_int64_t)p[2] << 40;
	v |= (u_int64_t)p[3] << 32;
	v |= (u_int64_t)p[4] << 24;
	v |= (u_int64_t)p[5] << 16;
	v |= (u_int64_t)p[6] << 8;
	v |= (u_int64_t)p[7];

	return (v);
}

u_int32_t
get_u32(const void *vp)
{
	const u_char *p = (const u_char *)vp;
	u_int32_t v;

	v  = (u_int32_t)p[0] << 24;
	v |= (u_int32_t)p[1] << 16;
	v |= (u_int32_t)p[2] << 8;
	v |= (u_int32_t)p[3];

	return (v);
}

u_int32_t
get_u32_le(const void *vp)
{
	const u_char *p = (const u_char *)vp;
	u_int32_t v;

	v  = (u_int32_t)p[0];
	v |= (u_int32_t)p[1] << 8;
	v |= (u_int32_t)p[2] << 16;
	v |= (u_int32_t)p[3] << 24;

	return (v);
}

u_int16_t
get_u16(const void *vp)
{
	const u_char *p = (const u_char *)vp;
	u_int16_t v;

	v  = (u_int16_t)p[0] << 8;
	v |= (u_int16_t)p[1];

	return (v);
}

void
put_u64(void *vp, u_int64_t v)
{
	u_char *p = (u_char *)vp;

	p[0] = (u_char)(v >> 56) & 0xff;
	p[1] = (u_char)(v >> 48) & 0xff;
	p[2] = (u_char)(v >> 40) & 0xff;
	p[3] = (u_char)(v >> 32) & 0xff;
	p[4] = (u_char)(v >> 24) & 0xff;
	p[5] = (u_char)(v >> 16) & 0xff;
	p[6] = (u_char)(v >> 8) & 0xff;
	p[7] = (u_char)v & 0xff;
}

void
put_u32(void *vp, u_int32_t v)
{
	u_char *p = (u_char *)vp;

	p[0] = (u_char)(v >> 24) & 0xff;
	p[1] = (u_char)(v >> 16) & 0xff;
	p[2] = (u_char)(v >> 8) & 0xff;
	p[3] = (u_char)v & 0xff;
}

void
put_u32_le(void *vp, u_int32_t v)
{
	u_char *p = (u_char *)vp;

	p[0] = (u_char)v & 0xff;
	p[1] = (u_char)(v >> 8) & 0xff;
	p[2] = (u_char)(v >> 16) & 0xff;
	p[3] = (u_char)(v >> 24) & 0xff;
}

void
put_u16(void *vp, u_int16_t v)
{
	u_char *p = (u_char *)vp;

	p[0] = (u_char)(v >> 8) & 0xff;
	p[1] = (u_char)v & 0xff;
}

void
ms_subtract_diff(struct timeval *start, int *ms)
{
	struct timeval diff, finish;

	monotime_tv(&finish);
	timersub(&finish, start, &diff);
	*ms -= (diff.tv_sec * 1000) + (diff.tv_usec / 1000);
}

void
ms_to_timespec(struct timespec *ts, int ms)
{
	if (ms < 0)
		ms = 0;
	ts->tv_sec = ms / 1000;
	ts->tv_nsec = (ms % 1000) * 1000 * 1000;
}

void
monotime_ts(struct timespec *ts)
{
	struct timeval tv;
#if defined(HAVE_CLOCK_GETTIME) && (defined(CLOCK_BOOTTIME) || \
    defined(CLOCK_MONOTONIC) || defined(CLOCK_REALTIME))
	static int gettime_failed = 0;

	if (!gettime_failed) {
# ifdef CLOCK_BOOTTIME
		if (clock_gettime(CLOCK_BOOTTIME, ts) == 0)
			return;
# endif /* CLOCK_BOOTTIME */
# ifdef CLOCK_MONOTONIC
		if (clock_gettime(CLOCK_MONOTONIC, ts) == 0)
			return;
# endif /* CLOCK_MONOTONIC */
# ifdef CLOCK_REALTIME
		/* Not monotonic, but we're almost out of options here. */
		if (clock_gettime(CLOCK_REALTIME, ts) == 0)
			return;
# endif /* CLOCK_REALTIME */
		debug3("clock_gettime: %s", strerror(errno));
		gettime_failed = 1;
	}
#endif /* HAVE_CLOCK_GETTIME && (BOOTTIME || MONOTONIC || REALTIME) */
	gettimeofday(&tv, NULL);
	ts->tv_sec = tv.tv_sec;
	ts->tv_nsec = (long)tv.tv_usec * 1000;
}

void
monotime_tv(struct timeval *tv)
{
	struct timespec ts;

	monotime_ts(&ts);
	tv->tv_sec = ts.tv_sec;
	tv->tv_usec = ts.tv_nsec / 1000;
}

time_t
monotime(void)
{
	struct timespec ts;

	monotime_ts(&ts);
	return ts.tv_sec;
}

double
monotime_double(void)
{
	struct timespec ts;

	monotime_ts(&ts);
	return ts.tv_sec + ((double)ts.tv_nsec / 1000000000);
}

void
bandwidth_limit_init(struct bwlimit *bw, u_int64_t kbps, size_t buflen)
{
	bw->buflen = buflen;
	bw->rate = kbps;
	bw->thresh = buflen;
	bw->lamt = 0;
	timerclear(&bw->bwstart);
	timerclear(&bw->bwend);
}

/* Callback from read/write loop to insert bandwidth-limiting delays */
void
bandwidth_limit(struct bwlimit *bw, size_t read_len)
{
	u_int64_t waitlen;
	struct timespec ts, rm;

	bw->lamt += read_len;
	if (!timerisset(&bw->bwstart)) {
		monotime_tv(&bw->bwstart);
		return;
	}
	if (bw->lamt < bw->thresh)
		return;

	monotime_tv(&bw->bwend);
	timersub(&bw->bwend, &bw->bwstart, &bw->bwend);
	if (!timerisset(&bw->bwend))
		return;

	bw->lamt *= 8;
	waitlen = (double)1000000L * bw->lamt / bw->rate;

	bw->bwstart.tv_sec = waitlen / 1000000L;
	bw->bwstart.tv_usec = waitlen % 1000000L;

	if (timercmp(&bw->bwstart, &bw->bwend, >)) {
		timersub(&bw->bwstart, &bw->bwend, &bw->bwend);

		/* Adjust the wait time */
		if (bw->bwend.tv_sec) {
			bw->thresh /= 2;
			if (bw->thresh < bw->buflen / 4)
				bw->thresh = bw->buflen / 4;
		} else if (bw->bwend.tv_usec < 10000) {
			bw->thresh *= 2;
			if (bw->thresh > bw->buflen * 8)
				bw->thresh = bw->buflen * 8;
		}

		TIMEVAL_TO_TIMESPEC(&bw->bwend, &ts);
		while (nanosleep(&ts, &rm) == -1) {
			if (errno != EINTR)
				break;
			ts = rm;
		}
	}

	bw->lamt = 0;
	monotime_tv(&bw->bwstart);
}

/* Make a template filename for mk[sd]temp() */
void
mktemp_proto(char *s, size_t len)
{
	const char *tmpdir;
	int r;

	tmpdir = getenv("TMPDIR");

#ifdef WINDOWS
	if (tmpdir == NULL) {
		tmpdir = getenv("TEMP");
	}
#endif

	if (tmpdir != NULL) {
		r = snprintf(s, len, "%s/ssh-XXXXXXXXXXXX", tmpdir);
		if (r > 0 && (size_t)r < len)
			return;
	}
	r = snprintf(s, len, "/tmp/ssh-XXXXXXXXXXXX");
	if (r < 0 || (size_t)r >= len)
		fatal_f("template string too short");
}

static const struct {
	const char *name;
	int value;
} ipqos[] = {
	{ "none", INT_MAX },		/* can't use 0 here; that's CS0 */
	{ "af11", IPTOS_DSCP_AF11 },
	{ "af12", IPTOS_DSCP_AF12 },
	{ "af13", IPTOS_DSCP_AF13 },
	{ "af21", IPTOS_DSCP_AF21 },
	{ "af22", IPTOS_DSCP_AF22 },
	{ "af23", IPTOS_DSCP_AF23 },
	{ "af31", IPTOS_DSCP_AF31 },
	{ "af32", IPTOS_DSCP_AF32 },
	{ "af33", IPTOS_DSCP_AF33 },
	{ "af41", IPTOS_DSCP_AF41 },
	{ "af42", IPTOS_DSCP_AF42 },
	{ "af43", IPTOS_DSCP_AF43 },
	{ "cs0", IPTOS_DSCP_CS0 },
	{ "cs1", IPTOS_DSCP_CS1 },
	{ "cs2", IPTOS_DSCP_CS2 },
	{ "cs3", IPTOS_DSCP_CS3 },
	{ "cs4", IPTOS_DSCP_CS4 },
	{ "cs5", IPTOS_DSCP_CS5 },
	{ "cs6", IPTOS_DSCP_CS6 },
	{ "cs7", IPTOS_DSCP_CS7 },
	{ "ef", IPTOS_DSCP_EF },
	{ "le", IPTOS_DSCP_LE },
	{ "lowdelay", IPTOS_LOWDELAY },
	{ "throughput", IPTOS_THROUGHPUT },
	{ "reliability", IPTOS_RELIABILITY },
	{ NULL, -1 }
};

int
parse_ipqos(const char *cp)
{
	u_int i;
	char *ep;
	long val;

	if (cp == NULL)
		return -1;
	for (i = 0; ipqos[i].name != NULL; i++) {
		if (strcasecmp(cp, ipqos[i].name) == 0)
			return ipqos[i].value;
	}
	/* Try parsing as an integer */
	val = strtol(cp, &ep, 0); // CodeQL [SM02313]: strtoul will initialize ep
	if (*cp == '\0' || *ep != '\0' || val < 0 || val > 255)
		return -1;
	return val;
}

const char *
iptos2str(int iptos)
{
	int i;
	static char iptos_str[sizeof "0xff"];

	for (i = 0; ipqos[i].name != NULL; i++) {
		if (ipqos[i].value == iptos)
			return ipqos[i].name;
	}
	snprintf(iptos_str, sizeof iptos_str, "0x%02x", iptos);
	return iptos_str;
}

void
lowercase(char *s)
{
	for (; *s; s++)
		*s = tolower((u_char)*s);
}

int
unix_listener(const char *path, int backlog, int unlink_first)
{
	struct sockaddr_un sunaddr;
	int saved_errno, sock;

	memset(&sunaddr, 0, sizeof(sunaddr));
	sunaddr.sun_family = AF_UNIX;
	if (strlcpy(sunaddr.sun_path, path,
	    sizeof(sunaddr.sun_path)) >= sizeof(sunaddr.sun_path)) {
		error_f("path \"%s\" too long for Unix domain socket", path);
		errno = ENAMETOOLONG;
		return -1;
	}

	sock = socket(PF_UNIX, SOCK_STREAM, 0);
	if (sock == -1) {
		saved_errno = errno;
		error_f("socket: %.100s", strerror(errno));
		errno = saved_errno;
		return -1;
	}
	if (unlink_first == 1) {
		if (unlink(path) != 0 && errno != ENOENT)
			error("unlink(%s): %.100s", path, strerror(errno));
	}
	if (bind(sock, (struct sockaddr *)&sunaddr, sizeof(sunaddr)) == -1) {
		saved_errno = errno;
		error_f("cannot bind to path %s: %s", path, strerror(errno));
		close(sock);
		errno = saved_errno;
		return -1;
	}
	if (listen(sock, backlog) == -1) {
		saved_errno = errno;
		error_f("cannot listen on path %s: %s", path, strerror(errno));
		close(sock);
		unlink(path);
		errno = saved_errno;
		return -1;
	}
	return sock;
}

void
sock_set_v6only(int s)
{
#if defined(IPV6_V6ONLY) && !defined(__OpenBSD__)
	int on = 1;

	debug3("%s: set socket %d IPV6_V6ONLY", __func__, s);
	if (setsockopt(s, IPPROTO_IPV6, IPV6_V6ONLY, &on, sizeof(on)) == -1)
		error("setsockopt IPV6_V6ONLY: %s", strerror(errno));
#endif
}

/*
 * Compares two strings that maybe be NULL. Returns non-zero if strings
 * are both NULL or are identical, returns zero otherwise.
 */
static int
strcmp_maybe_null(const char *a, const char *b)
{
	if ((a == NULL && b != NULL) || (a != NULL && b == NULL))
		return 0;
	if (a != NULL && strcmp(a, b) != 0)
		return 0;
	return 1;
}

/*
 * Compare two forwards, returning non-zero if they are identical or
 * zero otherwise.
 */
int
forward_equals(const struct Forward *a, const struct Forward *b)
{
	if (strcmp_maybe_null(a->listen_host, b->listen_host) == 0)
		return 0;
	if (a->listen_port != b->listen_port)
		return 0;
	if (strcmp_maybe_null(a->listen_path, b->listen_path) == 0)
		return 0;
	if (strcmp_maybe_null(a->connect_host, b->connect_host) == 0)
		return 0;
	if (a->connect_port != b->connect_port)
		return 0;
	if (strcmp_maybe_null(a->connect_path, b->connect_path) == 0)
		return 0;
	/* allocated_port and handle are not checked */
	return 1;
}

/* returns 1 if process is already daemonized, 0 otherwise */
#ifdef WINDOWS
/* This should go away once sshd platform specific startup code is refactored */
int 
daemonized(void)
{
	return 1;
}
#else /* !WINDOWS */
int
daemonized(void)
{
	int fd;

	if ((fd = open(_PATH_TTY, O_RDONLY | O_NOCTTY)) >= 0) {
		close(fd);
		return 0;	/* have controlling terminal */
	}
	if (getppid() != 1)
		return 0;	/* parent is not init */
	if (getsid(0) != getpid())
		return 0;	/* not session leader */
	debug3("already daemonized");
	return 1;
}
#endif /* !WINDOWS */

/*
 * Splits 's' into an argument vector. Handles quoted string and basic
 * escape characters (\\, \", \'). Caller must free the argument vector
 * and its members.
 */
int
argv_split(const char *s, int *argcp, char ***argvp, int terminate_on_comment)
{
	int r = SSH_ERR_INTERNAL_ERROR;
	int argc = 0, quote, i, j;
	char *arg, **argv = xcalloc(1, sizeof(*argv));

	*argvp = NULL;
	*argcp = 0;

	for (i = 0; s[i] != '\0'; i++) {
		/* Skip leading whitespace */
		if (s[i] == ' ' || s[i] == '\t')
			continue;
		if (terminate_on_comment && s[i] == '#')
			break;
		/* Start of a token */
		quote = 0;

		argv = xreallocarray(argv, (argc + 2), sizeof(*argv));
		arg = argv[argc++] = xcalloc(1, strlen(s + i) + 1);
		argv[argc] = NULL;

		/* Copy the token in, removing escapes */
		for (j = 0; s[i] != '\0'; i++) {
			if (s[i] == '\\') {
				if (s[i + 1] == '\'' ||
				    s[i + 1] == '\"' ||
				    s[i + 1] == '\\' ||
				    (quote == 0 && s[i + 1] == ' ')) {
					i++; /* Skip '\' */
					arg[j++] = s[i];
				} else {
					/* Unrecognised escape */
					arg[j++] = s[i];
				}
			} else if (quote == 0 && (s[i] == ' ' || s[i] == '\t'))
				break; /* done */
			else if (quote == 0 && (s[i] == '\"' || s[i] == '\''))
				quote = s[i]; /* quote start */
			else if (quote != 0 && s[i] == quote)
				quote = 0; /* quote end */
			else
				arg[j++] = s[i];
		}
		if (s[i] == '\0') {
			if (quote != 0) {
				/* Ran out of string looking for close quote */
				r = SSH_ERR_INVALID_FORMAT;
				goto out;
			}
			break;
		}
	}
	/* Success */
	*argcp = argc;
	*argvp = argv;
	argc = 0;
	argv = NULL;
	r = 0;
 out:
	if (argc != 0 && argv != NULL) {
		for (i = 0; i < argc; i++)
			free(argv[i]);
		free(argv);
	}
	return r;
}

/*
 * Reassemble an argument vector into a string, quoting and escaping as
 * necessary. Caller must free returned string.
 */
char *
argv_assemble(int argc, char **argv)
{
	int i, j, ws, r;
	char c, *ret;
	struct sshbuf *buf, *arg;

	if ((buf = sshbuf_new()) == NULL || (arg = sshbuf_new()) == NULL)
		fatal_f("sshbuf_new failed");

	for (i = 0; i < argc; i++) {
		ws = 0;
		sshbuf_reset(arg);
		for (j = 0; argv[i][j] != '\0'; j++) {
			r = 0;
			c = argv[i][j];
			switch (c) {
			case ' ':
			case '\t':
				ws = 1;
				r = sshbuf_put_u8(arg, c);
				break;
			case '\\':
			case '\'':
			case '"':
				if ((r = sshbuf_put_u8(arg, '\\')) != 0)
					break;
				/* FALLTHROUGH */
			default:
				r = sshbuf_put_u8(arg, c);
				break;
			}
			if (r != 0)
				fatal_fr(r, "sshbuf_put_u8");
		}
		if ((i != 0 && (r = sshbuf_put_u8(buf, ' ')) != 0) ||
		    (ws != 0 && (r = sshbuf_put_u8(buf, '"')) != 0) ||
		    (r = sshbuf_putb(buf, arg)) != 0 ||
		    (ws != 0 && (r = sshbuf_put_u8(buf, '"')) != 0))
			fatal_fr(r, "assemble");
	}
	if ((ret = malloc(sshbuf_len(buf) + 1)) == NULL)
		fatal_f("malloc failed");
	memcpy(ret, sshbuf_ptr(buf), sshbuf_len(buf));
	ret[sshbuf_len(buf)] = '\0';
	sshbuf_free(buf);
	sshbuf_free(arg);
	return ret;
}

char *
argv_next(int *argcp, char ***argvp)
{
	char *ret = (*argvp)[0];

	if (*argcp > 0 && ret != NULL) {
		(*argcp)--;
		(*argvp)++;
	}
	return ret;
}

void
argv_consume(int *argcp)
{
	*argcp = 0;
}

void
argv_free(char **av, int ac)
{
	int i;

	if (av == NULL)
		return;
	for (i = 0; i < ac; i++)
		free(av[i]);
	free(av);
}

/* Returns 0 if pid exited cleanly, non-zero otherwise */
int
exited_cleanly(pid_t pid, const char *tag, const char *cmd, int quiet)
{
	int status;

	while (waitpid(pid, &status, 0) == -1) {
		if (errno != EINTR) {
			error("%s waitpid: %s", tag, strerror(errno));
			return -1;
		}
	}
	if (WIFSIGNALED(status)) {
		error("%s %s exited on signal %d", tag, cmd, WTERMSIG(status));
		return -1;
	} else if (WEXITSTATUS(status) != 0) {
		do_log2(quiet ? SYSLOG_LEVEL_DEBUG1 : SYSLOG_LEVEL_INFO,
		    "%s %s failed, status %d", tag, cmd, WEXITSTATUS(status));
		return -1;
	}
	return 0;
}

/*
 * Check a given path for security. This is defined as all components
 * of the path to the file must be owned by either the owner of
 * of the file or root and no directories must be group or world writable.
 *
 * XXX Should any specific check be done for sym links ?
 *
 * Takes a file name, its stat information (preferably from fstat() to
 * avoid races), the uid of the expected owner, their home directory and an
 * error buffer plus max size as arguments.
 *
 * Returns 0 on success and -1 on failure
 */
int
safe_path(const char *name, struct stat *stp, const char *pw_dir,
    uid_t uid, char *err, size_t errlen)
{
	char buf[PATH_MAX], homedir[PATH_MAX];
	char *cp;
	int comparehome = 0;
	struct stat st;

	if (realpath(name, buf) == NULL) {
		snprintf(err, errlen, "realpath %s failed: %s", name,
		    strerror(errno));
		return -1;
	}
	if (pw_dir != NULL && realpath(pw_dir, homedir) != NULL)
		comparehome = 1;

	if (!S_ISREG(stp->st_mode)) {
		snprintf(err, errlen, "%s is not a regular file", buf);
		return -1;
	}
	if ((!platform_sys_dir_uid(stp->st_uid) && stp->st_uid != uid) ||
	    (stp->st_mode & 022) != 0) {
		snprintf(err, errlen, "bad ownership or modes for file %s",
		    buf);
		return -1;
	}

	/* for each component of the canonical path, walking upwards */
	for (;;) {
		if ((cp = dirname(buf)) == NULL) {
			snprintf(err, errlen, "dirname() failed");
			return -1;
		}
		strlcpy(buf, cp, sizeof(buf));

		if (stat(buf, &st) == -1 ||
		    (!platform_sys_dir_uid(st.st_uid) && st.st_uid != uid) ||
		    (st.st_mode & 022) != 0) {
			snprintf(err, errlen,
			    "bad ownership or modes for directory %s", buf);
			return -1;
		}

		/* If are past the homedir then we can stop */
		if (comparehome && strcmp(homedir, buf) == 0) // CodeQL [SM01714] false positive: homedir is null terminated
			break;

		/*
		 * dirname should always complete with a "/" path,
		 * but we can be paranoid and check for "." too
		 */
		if ((strcmp("/", buf) == 0) || (strcmp(".", buf) == 0))
			break;
	}
	return 0;
}

/*
 * Version of safe_path() that accepts an open file descriptor to
 * avoid races.
 *
 * Returns 0 on success and -1 on failure
 */
int
safe_path_fd(int fd, const char *file, struct passwd *pw,
    char *err, size_t errlen)
{
	struct stat st;

	/* check the open file to avoid races */
	if (fstat(fd, &st) == -1) {
		snprintf(err, errlen, "cannot stat file %s: %s",
		    file, strerror(errno));
		return -1;
	}
	return safe_path(file, &st, pw->pw_dir, pw->pw_uid, err, errlen);
}

/*
 * Sets the value of the given variable in the environment.  If the variable
 * already exists, its value is overridden.
 */
void
child_set_env(char ***envp, u_int *envsizep, const char *name,
	const char *value)
{
	char **env;
	u_int envsize;
	u_int i, namelen;

	if (strchr(name, '=') != NULL) {
		error("Invalid environment variable \"%.100s\"", name);
		return;
	}

	/*
	 * If we're passed an uninitialized list, allocate a single null
	 * entry before continuing.
	 */
	if (*envp == NULL && *envsizep == 0) {
		*envp = xmalloc(sizeof(char *));
		*envp[0] = NULL;
		*envsizep = 1;
	}

	/*
	 * Find the slot where the value should be stored.  If the variable
	 * already exists, we reuse the slot; otherwise we append a new slot
	 * at the end of the array, expanding if necessary.
	 */
	env = *envp;
	namelen = strlen(name);
	for (i = 0; env[i]; i++)
		if (strncmp(env[i], name, namelen) == 0 && env[i][namelen] == '=')
			break;
	if (env[i]) {
		/* Reuse the slot. */
		free(env[i]);
	} else {
		/* New variable.  Expand if necessary. */
		envsize = *envsizep;
		if (i >= envsize - 1) {
			if (envsize >= 1000)
				fatal("child_set_env: too many env vars");
			envsize += 50;
			env = (*envp) = xreallocarray(env, envsize, sizeof(char *));
			*envsizep = envsize;
		}
		/* Need to set the NULL pointer at end of array beyond the new slot. */
		env[i + 1] = NULL;
	}

	/* Allocate space and format the variable in the appropriate slot. */
	/* XXX xasprintf */
	env[i] = xmalloc(strlen(name) + 1 + strlen(value) + 1);
	snprintf(env[i], strlen(name) + 1 + strlen(value) + 1, "%s=%s", name, value);
}

/*
 * Check and optionally lowercase a domain name, also removes trailing '.'
 * Returns 1 on success and 0 on failure, storing an error message in errstr.
 */
int
valid_domain(char *name, int makelower, const char **errstr)
{
	size_t i, l = strlen(name);
	u_char c, last = '\0';
	static char errbuf[256];

	if (l == 0) {
		strlcpy(errbuf, "empty domain name", sizeof(errbuf));
		goto bad;
	}
	if (!isalpha((u_char)name[0]) && !isdigit((u_char)name[0])) {
		snprintf(errbuf, sizeof(errbuf), "domain name \"%.100s\" "
		    "starts with invalid character", name);
		goto bad;
	}
	for (i = 0; i < l; i++) {
		c = tolower((u_char)name[i]);
		if (makelower)
			name[i] = (char)c;
		if (last == '.' && c == '.') {
			snprintf(errbuf, sizeof(errbuf), "domain name "
			    "\"%.100s\" contains consecutive separators", name);
			goto bad;
		}
		if (c != '.' && c != '-' && !isalnum(c) &&
		    c != '_') /* technically invalid, but common */ {
			snprintf(errbuf, sizeof(errbuf), "domain name "
			    "\"%.100s\" contains invalid characters", name);
			goto bad;
		}
		last = c;
	}
	if (name[l - 1] == '.')
		name[l - 1] = '\0';
	if (errstr != NULL)
		*errstr = NULL;
	return 1;
bad:
	if (errstr != NULL)
		*errstr = errbuf;
	return 0;
}

/*
 * Verify that a environment variable name (not including initial '$') is
 * valid; consisting of one or more alphanumeric or underscore characters only.
 * Returns 1 on valid, 0 otherwise.
 */
int
valid_env_name(const char *name)
{
	const char *cp;

	if (name[0] == '\0')
		return 0;
	for (cp = name; *cp != '\0'; cp++) {
		if (!isalnum((u_char)*cp) && *cp != '_')
			return 0;
	}
	return 1;
}

const char *
atoi_err(const char *nptr, int *val)
{
	const char *errstr = NULL;
	long long num;

	if (nptr == NULL || *nptr == '\0')
		return "missing";
	num = strtonum(nptr, 0, INT_MAX, &errstr);
	if (errstr == NULL)
		*val = (int)num;
	return errstr;
}

int
parse_absolute_time(const char *s, uint64_t *tp)
{
	struct tm tm;
	time_t tt;
	char buf[32], *fmt;
	const char *cp;
	size_t l;
	int is_utc = 0;

	*tp = 0;

	l = strlen(s);
	if (l > 1 && strcasecmp(s + l - 1, "Z") == 0) {
		is_utc = 1;
		l--;
	} else if (l > 3 && strcasecmp(s + l - 3, "UTC") == 0) {
		is_utc = 1;
		l -= 3;
	}
	/*
	 * POSIX strptime says "The application shall ensure that there
	 * is white-space or other non-alphanumeric characters between
	 * any two conversion specifications" so arrange things this way.
	 */
	switch (l) {
	case 8: /* YYYYMMDD */
		fmt = "%Y-%m-%d";
		snprintf(buf, sizeof(buf), "%.4s-%.2s-%.2s", s, s + 4, s + 6);
		break;
	case 12: /* YYYYMMDDHHMM */
		fmt = "%Y-%m-%dT%H:%M";
		snprintf(buf, sizeof(buf), "%.4s-%.2s-%.2sT%.2s:%.2s",
		    s, s + 4, s + 6, s + 8, s + 10);
		break;
	case 14: /* YYYYMMDDHHMMSS */
		fmt = "%Y-%m-%dT%H:%M:%S";
		snprintf(buf, sizeof(buf), "%.4s-%.2s-%.2sT%.2s:%.2s:%.2s",
		    s, s + 4, s + 6, s + 8, s + 10, s + 12);
		break;
	default:
		return SSH_ERR_INVALID_FORMAT;
	}

	memset(&tm, 0, sizeof(tm));
	if ((cp = strptime(buf, fmt, &tm)) == NULL || *cp != '\0')
		return SSH_ERR_INVALID_FORMAT;
	if (is_utc) {
		if ((tt = timegm(&tm)) < 0)
			return SSH_ERR_INVALID_FORMAT;
	} else {
		if ((tt = mktime(&tm)) < 0)
			return SSH_ERR_INVALID_FORMAT;
	}
	/* success */
	*tp = (uint64_t)tt;
	return 0;
}

/* On OpenBSD time_t is int64_t which is long long. */
/* #define SSH_TIME_T_MAX LLONG_MAX */

void
format_absolute_time(uint64_t t, char *buf, size_t len)
{
	time_t tt = t > SSH_TIME_T_MAX ? SSH_TIME_T_MAX : t;
	struct tm tm;

	localtime_r(&tt, &tm);
	strftime(buf, len, "%Y-%m-%dT%H:%M:%S", &tm);
}

/* check if path is absolute */
int
path_absolute(const char *path)
{
#ifdef WINDOWS        
	return is_absolute_path(path);
#else
	return (*path == '/') ? 1 : 0;
#endif
}

void
skip_space(char **cpp)
{
	char *cp;

	for (cp = *cpp; *cp == ' ' || *cp == '\t'; cp++)
		;
	*cpp = cp;
}

/* authorized_key-style options parsing helpers */

/*
 * Match flag 'opt' in *optsp, and if allow_negate is set then also match
 * 'no-opt'. Returns -1 if option not matched, 1 if option matches or 0
 * if negated option matches.
 * If the option or negated option matches, then *optsp is updated to
 * point to the first character after the option.
 */
int
opt_flag(const char *opt, int allow_negate, const char **optsp)
{
	size_t opt_len = strlen(opt);
	const char *opts = *optsp;
	int negate = 0;

	if (allow_negate && strncasecmp(opts, "no-", 3) == 0) {
		opts += 3;
		negate = 1;
	}
	if (strncasecmp(opts, opt, opt_len) == 0) {
		*optsp = opts + opt_len;
		return negate ? 0 : 1;
	}
	return -1;
}

char *
opt_dequote(const char **sp, const char **errstrp)
{
	const char *s = *sp;
	char *ret;
	size_t i;

	*errstrp = NULL;
	if (*s != '"') {
		*errstrp = "missing start quote";
		return NULL;
	}
	s++;
	if ((ret = malloc(strlen((s)) + 1)) == NULL) {
		*errstrp = "memory allocation failed";
		return NULL;
	}
	for (i = 0; *s != '\0' && *s != '"';) {
		if (s[0] == '\\' && s[1] == '"')
			s++;
		ret[i++] = *s++;
	}
	if (*s == '\0') {
		*errstrp = "missing end quote";
		free(ret);
		return NULL;
	}
	ret[i] = '\0';
	s++;
	*sp = s;
	return ret;
}

int
opt_match(const char **opts, const char *term)
{
	if (strncasecmp((*opts), term, strlen(term)) == 0 &&
	    (*opts)[strlen(term)] == '=') {
		*opts += strlen(term) + 1;
		return 1;
	}
	return 0;
}

void
opt_array_append2(const char *file, const int line, const char *directive,
    char ***array, int **iarray, u_int *lp, const char *s, int i)
{

	if (*lp >= INT_MAX)
		fatal("%s line %d: Too many %s entries", file, line, directive);

	if (iarray != NULL) {
		*iarray = xrecallocarray(*iarray, *lp, *lp + 1,
		    sizeof(**iarray));
		(*iarray)[*lp] = i;
	}

	*array = xrecallocarray(*array, *lp, *lp + 1, sizeof(**array));
	(*array)[*lp] = xstrdup(s);
	(*lp)++;
}

void
opt_array_append(const char *file, const int line, const char *directive,
    char ***array, u_int *lp, const char *s)
{
	opt_array_append2(file, line, directive, array, NULL, lp, s, 0);
}

sshsig_t
ssh_signal(int signum, sshsig_t handler)
{
#ifdef WINDOWS
	return signal(signum, handler);
#else
	struct sigaction sa, osa;

	/* mask all other signals while in handler */
	memset(&sa, 0, sizeof(sa));
	sa.sa_handler = handler;
	sigfillset(&sa.sa_mask);
#if defined(SA_RESTART) && !defined(NO_SA_RESTART)
	if (signum != SIGALRM)
		sa.sa_flags = SA_RESTART;
#endif
	if (sigaction(signum, &sa, &osa) == -1) {
		debug3("sigaction(%s): %s", strsignal(signum), strerror(errno));
		return SIG_ERR;
	}
	return osa.sa_handler;
#endif // WINDOWS
}

int
stdfd_devnull(int do_stdin, int do_stdout, int do_stderr)
{
	int devnull, ret = 0;

	if ((devnull = open(_PATH_DEVNULL, O_RDWR)) == -1) {
		error_f("open %s: %s", _PATH_DEVNULL,
		    strerror(errno));
		return -1;
	}
	if ((do_stdin && dup2(devnull, STDIN_FILENO) == -1) ||
	    (do_stdout && dup2(devnull, STDOUT_FILENO) == -1) ||
	    (do_stderr && dup2(devnull, STDERR_FILENO) == -1)) {
		error_f("dup2: %s", strerror(errno));
		ret = -1;
	}
	if (devnull > STDERR_FILENO)
		close(devnull);
	return ret;
}

/*
 * Runs command in a subprocess with a minimal environment.
 * Returns pid on success, 0 on failure.
 * The child stdout and stderr maybe captured, left attached or sent to
 * /dev/null depending on the contents of flags.
 * "tag" is prepended to log messages.
 * NB. "command" is only used for logging; the actual command executed is
 * av[0].
 */
pid_t
subprocess(const char *tag, const char *command,
    int ac, char **av, FILE **child, u_int flags,
    struct passwd *pw, privdrop_fn *drop_privs, privrestore_fn *restore_privs)
{
	FILE *f = NULL;
	struct stat st;
	int fd, devnull, p[2], i;
	pid_t pid;
	char *cp, errmsg[512];
	u_int nenv = 0;
	char **env = NULL;

	/* If dropping privs, then must specify user and restore function */
	if (drop_privs != NULL && (pw == NULL || restore_privs == NULL)) {
		error("%s: inconsistent arguments", tag); /* XXX fatal? */
		return 0;
	}
	if (pw == NULL && (pw = getpwuid(getuid())) == NULL) {
		error("%s: no user for current uid", tag);
		return 0;
	}
	if (child != NULL)
		*child = NULL;

	debug3_f("%s command \"%s\" running as %s (flags 0x%x)",
	    tag, command, pw->pw_name, flags);

	/* Check consistency */
	if ((flags & SSH_SUBPROCESS_STDOUT_DISCARD) != 0 &&
	    (flags & SSH_SUBPROCESS_STDOUT_CAPTURE) != 0) {
		error_f("inconsistent flags");
		return 0;
	}
	if (((flags & SSH_SUBPROCESS_STDOUT_CAPTURE) == 0) != (child == NULL)) {
		error_f("inconsistent flags/output");
		return 0;
	}

	/*
	 * If executing an explicit binary, then verify the it exists
	 * and appears safe-ish to execute
	 */
	if (!path_absolute(av[0])) {
		error("%s path is not absolute", tag);
		return 0;
	}
	if (drop_privs != NULL)
		drop_privs(pw);
	if (stat(av[0], &st) == -1) {
		error("Could not stat %s \"%s\": %s", tag,
		    av[0], strerror(errno));
		goto restore_return;
	}

	if ((flags & SSH_SUBPROCESS_UNSAFE_PATH) == 0 &&
#ifdef WINDOWS
	    (check_secure_file_permission(av[0], pw, 1) != 0)) {
		error("Permissions on %s:\"%s\" are too open", tag, av[0]);
#else
	    safe_path(av[0], &st, NULL, 0, errmsg, sizeof(errmsg)) != 0) {
		error("Unsafe %s \"%s\": %s", tag, av[0], errmsg);
#endif
		goto restore_return;
	}

	/* Prepare to keep the child's stdout if requested */
	if (pipe(p) == -1) {
		error("%s: pipe: %s", tag, strerror(errno));
 restore_return:
		if (restore_privs != NULL)
			restore_privs();
		return 0;
	}
	if (restore_privs != NULL)
		restore_privs();

#ifdef FORK_NOT_SUPPORTED
	{
		posix_spawn_file_actions_t actions;
		pid = -1;

		if (posix_spawn_file_actions_init(&actions) != 0 ||
			posix_spawn_file_actions_adddup2(&actions, p[1], STDOUT_FILENO) != 0)
			fatal("posix_spawn initialization failed");
		else {
#ifdef WINDOWS
			extern PSID get_sid(const char*);
			/* If the user's SID is the System SID and sshd is running as system,
			 * launch as a child process.
			 */
			if (IsWellKnownSid(get_sid(pw->pw_name), WinLocalSystemSid) && am_system()) {
				debug("starting subprocess using posix_spawnp");
				if (posix_spawnp((pid_t*)&pid, av[0], &actions, NULL, av, NULL) != 0)
					fatal("posix_spawnp: %s", strerror(errno));
			}
			else
#endif
			{
				debug("starting subprocess as user using __posix_spawn_asuser");
				if (__posix_spawn_asuser((pid_t*)&pid, av[0], &actions, NULL, av, NULL, pw->pw_name) != 0)
					fatal("posix_spawn_user: %s", strerror(errno));
			}
		}

		posix_spawn_file_actions_destroy(&actions);
	}
#else
	switch ((pid = fork())) {
	case -1: /* error */
		error("%s: fork: %s", tag, strerror(errno));
		close(p[0]);
		close(p[1]);
		return 0;
	case 0: /* child */
		/* Prepare a minimal environment for the child. */
		if ((flags & SSH_SUBPROCESS_PRESERVE_ENV) == 0) {
			nenv = 5;
			env = xcalloc(sizeof(*env), nenv);
			child_set_env(&env, &nenv, "PATH", _PATH_STDPATH);
			child_set_env(&env, &nenv, "USER", pw->pw_name);
			child_set_env(&env, &nenv, "LOGNAME", pw->pw_name);
			child_set_env(&env, &nenv, "HOME", pw->pw_dir);
			if ((cp = getenv("LANG")) != NULL)
				child_set_env(&env, &nenv, "LANG", cp);
		}

		for (i = 1; i < NSIG; i++)
			ssh_signal(i, SIG_DFL);

		if ((devnull = open(_PATH_DEVNULL, O_RDWR)) == -1) {
			error("%s: open %s: %s", tag, _PATH_DEVNULL,
			    strerror(errno));
			_exit(1);
		}
		if (dup2(devnull, STDIN_FILENO) == -1) {
			error("%s: dup2: %s", tag, strerror(errno));
			_exit(1);
		}

		/* Set up stdout as requested; leave stderr in place for now. */
		fd = -1;
		if ((flags & SSH_SUBPROCESS_STDOUT_CAPTURE) != 0)
			fd = p[1];
		else if ((flags & SSH_SUBPROCESS_STDOUT_DISCARD) != 0)
			fd = devnull;
		if (fd != -1 && dup2(fd, STDOUT_FILENO) == -1) {
			error("%s: dup2: %s", tag, strerror(errno));
			_exit(1);
		}
		closefrom(STDERR_FILENO + 1);

		if (geteuid() == 0 &&
		    initgroups(pw->pw_name, pw->pw_gid) == -1) {
			error("%s: initgroups(%s, %u): %s", tag,
			    pw->pw_name, (u_int)pw->pw_gid, strerror(errno));
			_exit(1);
		}
		if (setresgid(pw->pw_gid, pw->pw_gid, pw->pw_gid) == -1) {
			error("%s: setresgid %u: %s", tag, (u_int)pw->pw_gid,
			    strerror(errno));
			_exit(1);
		}
		if (setresuid(pw->pw_uid, pw->pw_uid, pw->pw_uid) == -1) {
			error("%s: setresuid %u: %s", tag, (u_int)pw->pw_uid,
			    strerror(errno));
			_exit(1);
		}
		/* stdin is pointed to /dev/null at this point */
		if ((flags & SSH_SUBPROCESS_STDOUT_DISCARD) != 0 &&
		    dup2(STDIN_FILENO, STDERR_FILENO) == -1) {
			error("%s: dup2: %s", tag, strerror(errno));
			_exit(1);
		}
		if (env != NULL)
			execve(av[0], av, env);
		else
			execv(av[0], av);
		error("%s %s \"%s\": %s", tag, env == NULL ? "execv" : "execve",
		    command, strerror(errno));
		_exit(127);
	default: /* parent */
		break;
	}
#endif
	close(p[1]);
	if ((flags & SSH_SUBPROCESS_STDOUT_CAPTURE) == 0)
		close(p[0]);
	else if ((f = fdopen(p[0], "r")) == NULL) {
		error("%s: fdopen: %s", tag, strerror(errno));
		close(p[0]);
		/* Don't leave zombie child */
		kill(pid, SIGTERM);
		while (waitpid(pid, NULL, 0) == -1 && errno == EINTR)
			;
		return 0;
	}
	/* Success */
	debug3_f("%s pid %ld", tag, (long)pid);
	if (child != NULL)
		*child = f;
	return pid;
}

const char *
lookup_env_in_list(const char *env, char * const *envs, size_t nenvs)
{
	size_t i, envlen;

	envlen = strlen(env);
	for (i = 0; i < nenvs; i++) {
		if (strncmp(envs[i], env, envlen) == 0 &&
		    envs[i][envlen] == '=') {
			return envs[i] + envlen + 1;
		}
	}
	return NULL;
}

const char *
lookup_setenv_in_list(const char *env, char * const *envs, size_t nenvs)
{
	char *name, *cp;
	const char *ret;

	name = xstrdup(env);
	if ((cp = strchr(name, '=')) == NULL) {
		free(name);
		return NULL; /* not env=val */
	}
	*cp = '\0';
	ret = lookup_env_in_list(name, envs, nenvs);
	free(name);
	return ret;
<<<<<<< HEAD
=======
}

/*
 * Helpers for managing poll(2)/ppoll(2) timeouts
 * Will remember the earliest deadline and return it for use in poll/ppoll.
 */

/* Initialise a poll/ppoll timeout with an indefinite deadline */
void
ptimeout_init(struct timespec *pt)
{
	/*
	 * Deliberately invalid for ppoll(2).
	 * Will be converted to NULL in ptimeout_get_tspec() later.
	 */
	pt->tv_sec = -1;
	pt->tv_nsec = 0;
}

/* Specify a poll/ppoll deadline of at most 'sec' seconds */
void
ptimeout_deadline_sec(struct timespec *pt, long sec)
{
	if (pt->tv_sec == -1 || pt->tv_sec >= sec) {
		pt->tv_sec = sec;
		pt->tv_nsec = 0;
	}
}

/* Specify a poll/ppoll deadline of at most 'p' (timespec) */
static void
ptimeout_deadline_tsp(struct timespec *pt, struct timespec *p)
{
	if (pt->tv_sec == -1 || timespeccmp(pt, p, >=))
		*pt = *p;
}

/* Specify a poll/ppoll deadline of at most 'ms' milliseconds */
void
ptimeout_deadline_ms(struct timespec *pt, long ms)
{
	struct timespec p;

	p.tv_sec = ms / 1000;
	p.tv_nsec = (ms % 1000) * 1000000;
	ptimeout_deadline_tsp(pt, &p);
}

/* Specify a poll/ppoll deadline at wall clock monotime 'when' */
void
ptimeout_deadline_monotime(struct timespec *pt, time_t when)
{
	struct timespec now, t;

	t.tv_sec = when;
	t.tv_nsec = 0;
	monotime_ts(&now);

	if (timespeccmp(&now, &t, >=))
		ptimeout_deadline_sec(pt, 0);
	else {
		timespecsub(&t, &now, &t);
		ptimeout_deadline_tsp(pt, &t);
	}
}

/* Get a poll(2) timeout value in milliseconds */
int
ptimeout_get_ms(struct timespec *pt)
{
	if (pt->tv_sec == -1)
		return -1;
	if (pt->tv_sec >= (INT_MAX - (pt->tv_nsec / 1000000)) / 1000)
		return INT_MAX;
	return (pt->tv_sec * 1000) + (pt->tv_nsec / 1000000);
}

/* Get a ppoll(2) timeout value as a timespec pointer */
struct timespec *
ptimeout_get_tsp(struct timespec *pt)
{
	return pt->tv_sec == -1 ? NULL : pt;
}

/* Returns non-zero if a timeout has been set (i.e. is not indefinite) */
int
ptimeout_isset(struct timespec *pt)
{
	return pt->tv_sec != -1;
>>>>>>> 6dfb65de
}<|MERGE_RESOLUTION|>--- conflicted
+++ resolved
@@ -1,8 +1,4 @@
-<<<<<<< HEAD
-/* $OpenBSD: misc.c,v 1.177 2022/08/11 01:56:51 djm Exp $ */
-=======
 /* $OpenBSD: misc.c,v 1.180 2023/01/06 02:37:04 djm Exp $ */
->>>>>>> 6dfb65de
 /*
  * Copyright (c) 2000 Markus Friedl.  All rights reserved.
  * Copyright (c) 2005-2020 Damien Miller.  All rights reserved.
@@ -1145,10 +1141,12 @@
 	if (args == NULL)
 		return;
 	if (args->list != NULL && args->num < args->nalloc) {
+	if (args == NULL)
+		return;
+	if (args->list != NULL && args->num < args->nalloc) {
 		for (i = 0; i < args->num; i++)
 			free(args->list[i]);
 		free(args->list);
-<<<<<<< HEAD
 	}
 	args->nalloc = args->num = 0;
 	args->list = NULL;
@@ -1165,11 +1163,7 @@
 		for (int i = 0; i < source->num; i++) {
 			addargs(dest, "%s", source->list[i]);
 		}
-=======
->>>>>>> 6dfb65de
-	}
-	args->nalloc = args->num = 0;
-	args->list = NULL;
+	}
 }
 #endif
 
@@ -2934,8 +2928,6 @@
 	ret = lookup_env_in_list(name, envs, nenvs);
 	free(name);
 	return ret;
-<<<<<<< HEAD
-=======
 }
 
 /*
@@ -3025,5 +3017,4 @@
 ptimeout_isset(struct timespec *pt)
 {
 	return pt->tv_sec != -1;
->>>>>>> 6dfb65de
 }