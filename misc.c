/* $OpenBSD: misc.c,v 1.118 2017/10/25 00:17:08 djm Exp $ */
/*
 * Copyright (c) 2000 Markus Friedl.  All rights reserved.
 * Copyright (c) 2005,2006 Damien Miller.  All rights reserved.
 *
 * Redistribution and use in source and binary forms, with or without
 * modification, are permitted provided that the following conditions
 * are met:
 * 1. Redistributions of source code must retain the above copyright
 *    notice, this list of conditions and the following disclaimer.
 * 2. Redistributions in binary form must reproduce the above copyright
 *    notice, this list of conditions and the following disclaimer in the
 *    documentation and/or other materials provided with the distribution.
 *
 * THIS SOFTWARE IS PROVIDED BY THE AUTHOR ``AS IS'' AND ANY EXPRESS OR
 * IMPLIED WARRANTIES, INCLUDING, BUT NOT LIMITED TO, THE IMPLIED WARRANTIES
 * OF MERCHANTABILITY AND FITNESS FOR A PARTICULAR PURPOSE ARE DISCLAIMED.
 * IN NO EVENT SHALL THE AUTHOR BE LIABLE FOR ANY DIRECT, INDIRECT,
 * INCIDENTAL, SPECIAL, EXEMPLARY, OR CONSEQUENTIAL DAMAGES (INCLUDING, BUT
 * NOT LIMITED TO, PROCUREMENT OF SUBSTITUTE GOODS OR SERVICES; LOSS OF USE,
 * DATA, OR PROFITS; OR BUSINESS INTERRUPTION) HOWEVER CAUSED AND ON ANY
 * THEORY OF LIABILITY, WHETHER IN CONTRACT, STRICT LIABILITY, OR TORT
 * (INCLUDING NEGLIGENCE OR OTHERWISE) ARISING IN ANY WAY OUT OF THE USE OF
 * THIS SOFTWARE, EVEN IF ADVISED OF THE POSSIBILITY OF SUCH DAMAGE.
 */

#include "includes.h"

#include <sys/types.h>
#include <sys/ioctl.h>
#include <sys/socket.h>
#include <sys/stat.h>
#include <sys/time.h>
#include <sys/wait.h>
#include <sys/un.h>

#include <limits.h>
#ifdef HAVE_LIBGEN_H
# include <libgen.h>
#endif
#include <signal.h>
#include <stdarg.h>
#include <stdio.h>
#include <stdlib.h>
#include <string.h>
#include <time.h>
#include <unistd.h>

#include <netinet/in.h>
#include <netinet/in_systm.h>
#include <netinet/ip.h>
#include <netinet/tcp.h>

#include <ctype.h>
#include <errno.h>
#include <fcntl.h>
#include <netdb.h>
#ifdef HAVE_PATHS_H
# include <paths.h>
#include <pwd.h>
#endif
#ifdef SSH_TUN_OPENBSD
#include <net/if.h>
#endif

#include "xmalloc.h"
#include "misc.h"
#include "log.h"
#include "ssh.h"
#include "sshbuf.h"
#include "ssherr.h"
#include "uidswap.h"
#include "platform.h"

/* remove newline at end of string */
char *
chop(char *s)
{
	char *t = s;
	while (*t) {
		if (*t == '\n' || *t == '\r') {
			*t = '\0';
			return s;
		}
		t++;
	}
	return s;

}

/* set/unset filedescriptor to non-blocking */
int
set_nonblock(int fd)
{
	int val;

	val = fcntl(fd, F_GETFL);
	if (val < 0) {
		error("fcntl(%d, F_GETFL): %s", fd, strerror(errno));
		return (-1);
	}
	if (val & O_NONBLOCK) {
		debug3("fd %d is O_NONBLOCK", fd);
		return (0);
	}
	debug2("fd %d setting O_NONBLOCK", fd);
	val |= O_NONBLOCK;
	if (fcntl(fd, F_SETFL, val) == -1) {
		debug("fcntl(%d, F_SETFL, O_NONBLOCK): %s", fd,
		    strerror(errno));
		return (-1);
	}
	return (0);
}

int
unset_nonblock(int fd)
{
	int val;

	val = fcntl(fd, F_GETFL);
	if (val < 0) {
		error("fcntl(%d, F_GETFL): %s", fd, strerror(errno));
		return (-1);
	}
	if (!(val & O_NONBLOCK)) {
		debug3("fd %d is not O_NONBLOCK", fd);
		return (0);
	}
	debug("fd %d clearing O_NONBLOCK", fd);
	val &= ~O_NONBLOCK;
	if (fcntl(fd, F_SETFL, val) == -1) {
		debug("fcntl(%d, F_SETFL, ~O_NONBLOCK): %s",
		    fd, strerror(errno));
		return (-1);
	}
	return (0);
}

const char *
ssh_gai_strerror(int gaierr)
{
	if (gaierr == EAI_SYSTEM && errno != 0)
		return strerror(errno);
	return gai_strerror(gaierr);
}

/* disable nagle on socket */
void
set_nodelay(int fd)
{
	int opt;
	socklen_t optlen;

	optlen = sizeof opt;
	if (getsockopt(fd, IPPROTO_TCP, TCP_NODELAY, &opt, &optlen) == -1) {
		debug("getsockopt TCP_NODELAY: %.100s", strerror(errno));
		return;
	}
	if (opt == 1) {
		debug2("fd %d is TCP_NODELAY", fd);
		return;
	}
	opt = 1;
	debug2("fd %d setting TCP_NODELAY", fd);
	if (setsockopt(fd, IPPROTO_TCP, TCP_NODELAY, &opt, sizeof opt) == -1)
		error("setsockopt TCP_NODELAY: %.100s", strerror(errno));
}

/* Allow local port reuse in TIME_WAIT */
int
set_reuseaddr(int fd)
{
	int on = 1;

	if (setsockopt(fd, SOL_SOCKET, SO_REUSEADDR, &on, sizeof(on)) == -1) {
		error("setsockopt SO_REUSEADDR fd %d: %s", fd, strerror(errno));
		return -1;
	}
	return 0;
}

/* Get/set routing domain */
char *
get_rdomain(int fd)
{
#if defined(HAVE_SYS_GET_RDOMAIN)
	return sys_get_rdomain(fd);
#elif defined(__OpenBSD__)
	int rtable;
	char *ret;
	socklen_t len = sizeof(rtable);

	if (getsockopt(fd, SOL_SOCKET, SO_RTABLE, &rtable, &len) == -1) {
		error("Failed to get routing domain for fd %d: %s",
		    fd, strerror(errno));
		return NULL;
	}
	xasprintf(&ret, "%d", rtable);
	return ret;
#else /* defined(__OpenBSD__) */
	return NULL;
#endif
}

int
set_rdomain(int fd, const char *name)
{
#if defined(HAVE_SYS_SET_RDOMAIN)
	return sys_set_rdomain(fd, name);
#elif defined(__OpenBSD__)
	int rtable;
	const char *errstr;

	if (name == NULL)
		return 0; /* default table */

	rtable = (int)strtonum(name, 0, 255, &errstr);
	if (errstr != NULL) {
		/* Shouldn't happen */
		error("Invalid routing domain \"%s\": %s", name, errstr);
		return -1;
	}
	if (setsockopt(fd, SOL_SOCKET, SO_RTABLE,
	    &rtable, sizeof(rtable)) == -1) {
		error("Failed to set routing domain %d on fd %d: %s",
		    rtable, fd, strerror(errno));
		return -1;
	}
	return 0;
#else /* defined(__OpenBSD__) */
	error("Setting routing domain is not supported on this platform");
	return -1;
#endif
}

/* Characters considered whitespace in strsep calls. */
#define WHITESPACE " \t\r\n"
#define QUOTE	"\""

/* return next token in configuration line */
char *
strdelim(char **s)
{
	char *old;
	int wspace = 0;

	if (*s == NULL)
		return NULL;

	old = *s;

	*s = strpbrk(*s, WHITESPACE QUOTE "=");
	if (*s == NULL)
		return (old);

	if (*s[0] == '\"') {
		memmove(*s, *s + 1, strlen(*s)); /* move nul too */
		/* Find matching quote */
		if ((*s = strpbrk(*s, QUOTE)) == NULL) {
			return (NULL);		/* no matching quote */
		} else {
			*s[0] = '\0';
			*s += strspn(*s + 1, WHITESPACE) + 1;
			return (old);
		}
	}

	/* Allow only one '=' to be skipped */
	if (*s[0] == '=')
		wspace = 1;
	*s[0] = '\0';

	/* Skip any extra whitespace after first token */
	*s += strspn(*s + 1, WHITESPACE) + 1;
	if (*s[0] == '=' && !wspace)
		*s += strspn(*s + 1, WHITESPACE) + 1;

	return (old);
}

struct passwd *
pwcopy(struct passwd *pw)
{
	struct passwd *copy = xcalloc(1, sizeof(*copy));

	copy->pw_name = xstrdup(pw->pw_name);
	copy->pw_passwd = xstrdup(pw->pw_passwd);
#ifdef HAVE_STRUCT_PASSWD_PW_GECOS
	copy->pw_gecos = xstrdup(pw->pw_gecos);
#endif
	copy->pw_uid = pw->pw_uid;
	copy->pw_gid = pw->pw_gid;
#ifdef HAVE_STRUCT_PASSWD_PW_EXPIRE
	copy->pw_expire = pw->pw_expire;
#endif
#ifdef HAVE_STRUCT_PASSWD_PW_CHANGE
	copy->pw_change = pw->pw_change;
#endif
#ifdef HAVE_STRUCT_PASSWD_PW_CLASS
	copy->pw_class = xstrdup(pw->pw_class);
#endif
	copy->pw_dir = xstrdup(pw->pw_dir);
	copy->pw_shell = xstrdup(pw->pw_shell);
#ifdef WINDOWS
	copy->pw_sid = xstrdup(pw->pw_sid);
#endif /* WINDOWS */

	return copy;
}

/*
 * Convert ASCII string to TCP/IP port number.
 * Port must be >=0 and <=65535.
 * Return -1 if invalid.
 */
int
a2port(const char *s)
{
	long long port;
	const char *errstr;

	port = strtonum(s, 0, 65535, &errstr);
	if (errstr != NULL)
		return -1;
	return (int)port;
}

int
a2tun(const char *s, int *remote)
{
	const char *errstr = NULL;
	char *sp, *ep;
	int tun;

	if (remote != NULL) {
		*remote = SSH_TUNID_ANY;
		sp = xstrdup(s);
		if ((ep = strchr(sp, ':')) == NULL) {
			free(sp);
			return (a2tun(s, NULL));
		}
		ep[0] = '\0'; ep++;
		*remote = a2tun(ep, NULL);
		tun = a2tun(sp, NULL);
		free(sp);
		return (*remote == SSH_TUNID_ERR ? *remote : tun);
	}

	if (strcasecmp(s, "any") == 0)
		return (SSH_TUNID_ANY);

	tun = strtonum(s, 0, SSH_TUNID_MAX, &errstr);
	if (errstr != NULL)
		return (SSH_TUNID_ERR);

	return (tun);
}

#define SECONDS		1
#define MINUTES		(SECONDS * 60)
#define HOURS		(MINUTES * 60)
#define DAYS		(HOURS * 24)
#define WEEKS		(DAYS * 7)

/*
 * Convert a time string into seconds; format is
 * a sequence of:
 *      time[qualifier]
 *
 * Valid time qualifiers are:
 *      <none>  seconds
 *      s|S     seconds
 *      m|M     minutes
 *      h|H     hours
 *      d|D     days
 *      w|W     weeks
 *
 * Examples:
 *      90m     90 minutes
 *      1h30m   90 minutes
 *      2d      2 days
 *      1w      1 week
 *
 * Return -1 if time string is invalid.
 */
long
convtime(const char *s)
{
	long total, secs, multiplier = 1;
	const char *p;
	char *endp;

	errno = 0;
	total = 0;
	p = s;

	if (p == NULL || *p == '\0')
		return -1;

	while (*p) {
		secs = strtol(p, &endp, 10);
		if (p == endp ||
		    (errno == ERANGE && (secs == LONG_MIN || secs == LONG_MAX)) ||
		    secs < 0)
			return -1;

		switch (*endp++) {
		case '\0':
			endp--;
			break;
		case 's':
		case 'S':
			break;
		case 'm':
		case 'M':
			multiplier = MINUTES;
			break;
		case 'h':
		case 'H':
			multiplier = HOURS;
			break;
		case 'd':
		case 'D':
			multiplier = DAYS;
			break;
		case 'w':
		case 'W':
			multiplier = WEEKS;
			break;
		default:
			return -1;
		}
		if (secs >= LONG_MAX / multiplier)
			return -1;
		secs *= multiplier;
		if  (total >= LONG_MAX - secs)
			return -1;
		total += secs;
		if (total < 0)
			return -1;
		p = endp;
	}

	return total;
}

/*
 * Returns a standardized host+port identifier string.
 * Caller must free returned string.
 */
char *
put_host_port(const char *host, u_short port)
{
	char *hoststr;

	if (port == 0 || port == SSH_DEFAULT_PORT)
		return(xstrdup(host));
	if (asprintf(&hoststr, "[%s]:%d", host, (int)port) < 0)
		fatal("put_host_port: asprintf: %s", strerror(errno));
	debug3("put_host_port: %s", hoststr);
	return hoststr;
}

/*
 * Search for next delimiter between hostnames/addresses and ports.
 * Argument may be modified (for termination).
 * Returns *cp if parsing succeeds.
 * *cp is set to the start of the next field, if one was found.
 * The delimiter char, if present, is stored in delim.
 * If this is the last field, *cp is set to NULL.
 */
static char *
hpdelim2(char **cp, char *delim)
{
	char *s, *old;

	if (cp == NULL || *cp == NULL)
		return NULL;

	old = s = *cp;
	if (*s == '[') {
		if ((s = strchr(s, ']')) == NULL)
			return NULL;
		else
			s++;
	} else if ((s = strpbrk(s, ":/")) == NULL)
		s = *cp + strlen(*cp); /* skip to end (see first case below) */

	switch (*s) {
	case '\0':
		*cp = NULL;	/* no more fields*/
		break;

	case ':':
	case '/':
		if (delim != NULL)
			*delim = *s;
		*s = '\0';	/* terminate */
		*cp = s + 1;
		break;

	default:
		return NULL;
	}

	return old;
}

char *
hpdelim(char **cp)
{
	return hpdelim2(cp, NULL);
}

char *
cleanhostname(char *host)
{
	if (*host == '[' && host[strlen(host) - 1] == ']') {
		host[strlen(host) - 1] = '\0';
		return (host + 1);
	} else
		return host;
}

char *
colon(char *cp)
{
	int flag = 0;

	if (*cp == ':')		/* Leading colon is part of file name. */
		return NULL;

#ifdef WINDOWS
	/*
	 * Account for Windows file names in the form x: or /x: 
	 * Note: This may conflict with potential single character targets
	 */
	if ((*cp != '\0' && cp[1] == ':') ||
	    (cp[0] == '/' && cp[1] != '\0' && cp[2] == ':'))
		return NULL;
#endif

	if (*cp == '[')
		flag = 1;

	for (; *cp; ++cp) {
		if (*cp == '@' && *(cp+1) == '[')
			flag = 1;
		if (*cp == ']' && *(cp+1) == ':' && flag)
			return (cp+1);
		if (*cp == ':' && !flag)
			return (cp);
		if (*cp == '/')
			return NULL;
	}
	return NULL;
}

/*
 * Parse a [user@]host:[path] string.
 * Caller must free returned user, host and path.
 * Any of the pointer return arguments may be NULL (useful for syntax checking).
 * If user was not specified then *userp will be set to NULL.
 * If host was not specified then *hostp will be set to NULL.
 * If path was not specified then *pathp will be set to ".".
 * Returns 0 on success, -1 on failure.
 */
int
parse_user_host_path(const char *s, char **userp, char **hostp, char **pathp)
{
	char *user = NULL, *host = NULL, *path = NULL;
	char *sdup, *tmp;
	int ret = -1;

	if (userp != NULL)
		*userp = NULL;
	if (hostp != NULL)
		*hostp = NULL;
	if (pathp != NULL)
		*pathp = NULL;

	sdup = xstrdup(s);

	/* Check for remote syntax: [user@]host:[path] */
	if ((tmp = colon(sdup)) == NULL)
		goto out;

	/* Extract optional path */
	*tmp++ = '\0';
	if (*tmp == '\0')
		tmp = ".";
	path = xstrdup(tmp);

	/* Extract optional user and mandatory host */
	tmp = strrchr(sdup, '@');
	if (tmp != NULL) {
		*tmp++ = '\0';
		host = xstrdup(cleanhostname(tmp));
		if (*sdup != '\0')
			user = xstrdup(sdup);
	} else {
		host = xstrdup(cleanhostname(sdup));
		user = NULL;
	}

	/* Success */
	if (userp != NULL) {
		*userp = user;
		user = NULL;
	}
	if (hostp != NULL) {
		*hostp = host;
		host = NULL;
	}
	if (pathp != NULL) {
		*pathp = path;
		path = NULL;
	}
	ret = 0;
out:
	free(sdup);
	free(user);
	free(host);
	free(path);
	return ret;
}

/*
 * Parse a [user@]host[:port] string.
 * Caller must free returned user and host.
 * Any of the pointer return arguments may be NULL (useful for syntax checking).
 * If user was not specified then *userp will be set to NULL.
 * If port was not specified then *portp will be -1.
 * Returns 0 on success, -1 on failure.
 */
int
parse_user_host_port(const char *s, char **userp, char **hostp, int *portp)
{
	char *sdup, *cp, *tmp;
	char *user = NULL, *host = NULL;
	int port = -1, ret = -1;

	if (userp != NULL)
		*userp = NULL;
	if (hostp != NULL)
		*hostp = NULL;
	if (portp != NULL)
		*portp = -1;

	if ((sdup = tmp = strdup(s)) == NULL)
		return -1;
	/* Extract optional username */
	if ((cp = strrchr(tmp, '@')) != NULL) {
		*cp = '\0';
		if (*tmp == '\0')
			goto out;
		if ((user = strdup(tmp)) == NULL)
			goto out;
		tmp = cp + 1;
	}
	/* Extract mandatory hostname */
	if ((cp = hpdelim(&tmp)) == NULL || *cp == '\0')
		goto out;
	host = xstrdup(cleanhostname(cp));
	/* Convert and verify optional port */
	if (tmp != NULL && *tmp != '\0') {
		if ((port = a2port(tmp)) <= 0)
			goto out;
	}
	/* Success */
	if (userp != NULL) {
		*userp = user;
		user = NULL;
	}
	if (hostp != NULL) {
		*hostp = host;
		host = NULL;
	}
	if (portp != NULL)
		*portp = port;
	ret = 0;
 out:
	free(sdup);
	free(user);
	free(host);
	return ret;
}

/*
 * Converts a two-byte hex string to decimal.
 * Returns the decimal value or -1 for invalid input.
 */
static int
hexchar(const char *s)
{
	unsigned char result[2];
	int i;

	for (i = 0; i < 2; i++) {
		if (s[i] >= '0' && s[i] <= '9')
			result[i] = (unsigned char)(s[i] - '0');
		else if (s[i] >= 'a' && s[i] <= 'f')
			result[i] = (unsigned char)(s[i] - 'a') + 10;
		else if (s[i] >= 'A' && s[i] <= 'F')
			result[i] = (unsigned char)(s[i] - 'A') + 10;
		else
			return -1;
	}
	return (result[0] << 4) | result[1];
}

/*
 * Decode an url-encoded string.
 * Returns a newly allocated string on success or NULL on failure.
 */
static char *
urldecode(const char *src)
{
	char *ret, *dst;
	int ch;

	ret = xmalloc(strlen(src) + 1);
	for (dst = ret; *src != '\0'; src++) {
		switch (*src) {
		case '+':
			*dst++ = ' ';
			break;
		case '%':
			if (!isxdigit((unsigned char)src[1]) ||
			    !isxdigit((unsigned char)src[2]) ||
			    (ch = hexchar(src + 1)) == -1) {
				free(ret);
				return NULL;
			}
			*dst++ = ch;
			src += 2;
			break;
		default:
			*dst++ = *src;
			break;
		}
	}
	*dst = '\0';

	return ret;
}

/*
 * Parse an (scp|ssh|sftp)://[user@]host[:port][/path] URI.
 * See https://tools.ietf.org/html/draft-ietf-secsh-scp-sftp-ssh-uri-04
 * Either user or path may be url-encoded (but not host or port).
 * Caller must free returned user, host and path.
 * Any of the pointer return arguments may be NULL (useful for syntax checking)
 * but the scheme must always be specified.
 * If user was not specified then *userp will be set to NULL.
 * If port was not specified then *portp will be -1.
 * If path was not specified then *pathp will be set to NULL.
 * Returns 0 on success, 1 if non-uri/wrong scheme, -1 on error/invalid uri.
 */
int
parse_uri(const char *scheme, const char *uri, char **userp, char **hostp,
    int *portp, char **pathp)
{
	char *uridup, *cp, *tmp, ch;
	char *user = NULL, *host = NULL, *path = NULL;
	int port = -1, ret = -1;
	size_t len;

	len = strlen(scheme);
	if (strncmp(uri, scheme, len) != 0 || strncmp(uri + len, "://", 3) != 0)
		return 1;
	uri += len + 3;

	if (userp != NULL)
		*userp = NULL;
	if (hostp != NULL)
		*hostp = NULL;
	if (portp != NULL)
		*portp = -1;
	if (pathp != NULL)
		*pathp = NULL;

	uridup = tmp = xstrdup(uri);

	/* Extract optional ssh-info (username + connection params) */
	if ((cp = strchr(tmp, '@')) != NULL) {
		char *delim;

		*cp = '\0';
		/* Extract username and connection params */
		if ((delim = strchr(tmp, ';')) != NULL) {
			/* Just ignore connection params for now */
			*delim = '\0';
		}
		if (*tmp == '\0') {
			/* Empty username */
			goto out;
		}
		if ((user = urldecode(tmp)) == NULL)
			goto out;
		tmp = cp + 1;
	}

	/* Extract mandatory hostname */
	if ((cp = hpdelim2(&tmp, &ch)) == NULL || *cp == '\0')
		goto out;
	host = xstrdup(cleanhostname(cp));
	if (!valid_domain(host, 0, NULL))
		goto out;

	if (tmp != NULL && *tmp != '\0') {
		if (ch == ':') {
			/* Convert and verify port. */
			if ((cp = strchr(tmp, '/')) != NULL)
				*cp = '\0';
			if ((port = a2port(tmp)) <= 0)
				goto out;
			tmp = cp ? cp + 1 : NULL;
		}
		if (tmp != NULL && *tmp != '\0') {
			/* Extract optional path */
			if ((path = urldecode(tmp)) == NULL)
				goto out;
		}
	}

	/* Success */
	if (userp != NULL) {
		*userp = user;
		user = NULL;
	}
	if (hostp != NULL) {
		*hostp = host;
		host = NULL;
	}
	if (portp != NULL)
		*portp = port;
	if (pathp != NULL) {
		*pathp = path;
		path = NULL;
	}
	ret = 0;
 out:
	free(uridup);
	free(user);
	free(host);
	free(path);
	return ret;
}

/* function to assist building execv() arguments */
void
addargs(arglist *args, char *fmt, ...)
{
	va_list ap;
	char *cp;
	u_int nalloc;
	int r;

	va_start(ap, fmt);
	r = vasprintf(&cp, fmt, ap);
	va_end(ap);
	if (r == -1)
		fatal("addargs: argument too long");

	nalloc = args->nalloc;
	if (args->list == NULL) {
		nalloc = 32;
		args->num = 0;
	} else if (args->num+2 >= nalloc)
		nalloc *= 2;

	args->list = xrecallocarray(args->list, args->nalloc, nalloc, sizeof(char *));
	args->nalloc = nalloc;
	args->list[args->num++] = cp;
	args->list[args->num] = NULL;
}

void
replacearg(arglist *args, u_int which, char *fmt, ...)
{
	va_list ap;
	char *cp;
	int r;

	va_start(ap, fmt);
	r = vasprintf(&cp, fmt, ap);
	va_end(ap);
	if (r == -1)
		fatal("replacearg: argument too long");

	if (which >= args->num)
		fatal("replacearg: tried to replace invalid arg %d >= %d",
		    which, args->num);
	free(args->list[which]);
	args->list[which] = cp;
}

void
freeargs(arglist *args)
{
	u_int i;

	if (args->list != NULL) {
		for (i = 0; i < args->num; i++)
			free(args->list[i]);
		free(args->list);
		args->nalloc = args->num = 0;
		args->list = NULL;
	}
}

/*
 * Expands tildes in the file name.  Returns data allocated by xmalloc.
 * Warning: this calls getpw*.
 */
char *
tilde_expand_filename(const char *filename, uid_t uid)
{
	const char *path, *sep;
	char user[128], *ret;
	struct passwd *pw;
	u_int len, slash;

	if (*filename != '~')
		return (xstrdup(filename));
	filename++;

	path = strchr(filename, '/');
	if (path != NULL && path > filename) {		/* ~user/path */
		slash = path - filename;
		if (slash > sizeof(user) - 1)
			fatal("tilde_expand_filename: ~username too long");
		memcpy(user, filename, slash);
		user[slash] = '\0';
		if ((pw = getpwnam(user)) == NULL)
			fatal("tilde_expand_filename: No such user %s", user);
	} else if ((pw = getpwuid(uid)) == NULL)	/* ~/path */
		fatal("tilde_expand_filename: No such uid %ld", (long)uid);

	/* Make sure directory has a trailing '/' */
	len = strlen(pw->pw_dir);
	if (len == 0 || pw->pw_dir[len - 1] != '/')
		sep = "/";
	else
		sep = "";

	/* Skip leading '/' from specified path */
	if (path != NULL)
		filename = path + 1;

	if (xasprintf(&ret, "%s%s%s", pw->pw_dir, sep, filename) >= PATH_MAX)
		fatal("tilde_expand_filename: Path too long");

	return (ret);
}

/*
 * Expand a string with a set of %[char] escapes. A number of escapes may be
 * specified as (char *escape_chars, char *replacement) pairs. The list must
 * be terminated by a NULL escape_char. Returns replaced string in memory
 * allocated by xmalloc.
 */
char *
percent_expand(const char *string, ...)
{
#define EXPAND_MAX_KEYS	16
	u_int num_keys, i, j;
	struct {
		const char *key;
		const char *repl;
	} keys[EXPAND_MAX_KEYS];
	char buf[4096];
	va_list ap;

	/* Gather keys */
	va_start(ap, string);
	for (num_keys = 0; num_keys < EXPAND_MAX_KEYS; num_keys++) {
		keys[num_keys].key = va_arg(ap, char *);
		if (keys[num_keys].key == NULL)
			break;
		keys[num_keys].repl = va_arg(ap, char *);
		if (keys[num_keys].repl == NULL)
			fatal("%s: NULL replacement", __func__);
	}
	if (num_keys == EXPAND_MAX_KEYS && va_arg(ap, char *) != NULL)
		fatal("%s: too many keys", __func__);
	va_end(ap);

	/* Expand string */
	*buf = '\0';
	for (i = 0; *string != '\0'; string++) {
		if (*string != '%') {
 append:
			buf[i++] = *string;
			if (i >= sizeof(buf))
				fatal("%s: string too long", __func__);
			buf[i] = '\0';
			continue;
		}
		string++;
		/* %% case */
		if (*string == '%')
			goto append;
		if (*string == '\0')
			fatal("%s: invalid format", __func__);
		for (j = 0; j < num_keys; j++) {
			if (strchr(keys[j].key, *string) != NULL) {
				i = strlcat(buf, keys[j].repl, sizeof(buf));
				if (i >= sizeof(buf))
					fatal("%s: string too long", __func__);
				break;
			}
		}
		if (j >= num_keys)
			fatal("%s: unknown key %%%c", __func__, *string);
	}
	return (xstrdup(buf));
#undef EXPAND_MAX_KEYS
}

/*
 * Read an entire line from a public key file into a static buffer, discarding
 * lines that exceed the buffer size.  Returns 0 on success, -1 on failure.
 */
int
read_keyfile_line(FILE *f, const char *filename, char *buf, size_t bufsz,
   u_long *lineno)
{
	while (fgets(buf, bufsz, f) != NULL) {
		if (buf[0] == '\0')
			continue;
		(*lineno)++;
		if (buf[strlen(buf) - 1] == '\n' || feof(f)) {
			return 0;
		} else {
			debug("%s: %s line %lu exceeds size limit", __func__,
			    filename, *lineno);
			/* discard remainder of line */
			while (fgetc(f) != '\n' && !feof(f))
				;	/* nothing */
		}
	}
	return -1;
}

int
tun_open(int tun, int mode, char **ifname)
{
#if defined(CUSTOM_SYS_TUN_OPEN)
	return (sys_tun_open(tun, mode, ifname));
#elif defined(SSH_TUN_OPENBSD)
	struct ifreq ifr;
	char name[100];
	int fd = -1, sock;
	const char *tunbase = "tun";

	if (ifname != NULL)
		*ifname = NULL;

	if (mode == SSH_TUNMODE_ETHERNET)
		tunbase = "tap";

	/* Open the tunnel device */
	if (tun <= SSH_TUNID_MAX) {
		snprintf(name, sizeof(name), "/dev/%s%d", tunbase, tun);
		fd = open(name, O_RDWR);
	} else if (tun == SSH_TUNID_ANY) {
		for (tun = 100; tun >= 0; tun--) {
			snprintf(name, sizeof(name), "/dev/%s%d",
			    tunbase, tun);
			if ((fd = open(name, O_RDWR)) >= 0)
				break;
		}
	} else {
		debug("%s: invalid tunnel %u", __func__, tun);
		return -1;
	}

	if (fd < 0) {
		debug("%s: %s open: %s", __func__, name, strerror(errno));
		return -1;
	}

	debug("%s: %s mode %d fd %d", __func__, name, mode, fd);

	/* Bring interface up if it is not already */
	snprintf(ifr.ifr_name, sizeof(ifr.ifr_name), "%s%d", tunbase, tun);
	if ((sock = socket(PF_UNIX, SOCK_STREAM, 0)) == -1)
		goto failed;

	if (ioctl(sock, SIOCGIFFLAGS, &ifr) == -1) {
		debug("%s: get interface %s flags: %s", __func__,
		    ifr.ifr_name, strerror(errno));
		goto failed;
	}

	if (!(ifr.ifr_flags & IFF_UP)) {
		ifr.ifr_flags |= IFF_UP;
		if (ioctl(sock, SIOCSIFFLAGS, &ifr) == -1) {
			debug("%s: activate interface %s: %s", __func__,
			    ifr.ifr_name, strerror(errno));
			goto failed;
		}
	}

	if (ifname != NULL)
		*ifname = xstrdup(ifr.ifr_name);

	close(sock);
	return fd;

 failed:
	if (fd >= 0)
		close(fd);
	if (sock >= 0)
		close(sock);
	return -1;
#else
	error("Tunnel interfaces are not supported on this platform");
	return (-1);
#endif
}

void
sanitise_stdfd(void)
{
#ifdef WINDOWS
	/* nothing to do for Windows*/
	return;
#else /* !WINDOWS */
	int nullfd, dupfd;

	if ((nullfd = dupfd = open(_PATH_DEVNULL, O_RDWR)) == -1) {
		fprintf(stderr, "Couldn't open /dev/null: %s\n",
		    strerror(errno));
		exit(1);
	}
	while (++dupfd <= STDERR_FILENO) {
		/* Only populate closed fds. */
		if (fcntl(dupfd, F_GETFL) == -1 && errno == EBADF) {
			if (dup2(nullfd, dupfd) == -1) {
				fprintf(stderr, "dup2: %s\n", strerror(errno));
				exit(1);
			}
		}
	}
	if (nullfd > STDERR_FILENO)
		close(nullfd);
#endif /* !WINDOWS */
}

char *
tohex(const void *vp, size_t l)
{
	const u_char *p = (const u_char *)vp;
	char b[3], *r;
	size_t i, hl;

	if (l > 65536)
		return xstrdup("tohex: length > 65536");

	hl = l * 2 + 1;
	r = xcalloc(1, hl);
	for (i = 0; i < l; i++) {
		snprintf(b, sizeof(b), "%02x", p[i]);
		strlcat(r, b, hl);
	}
	return (r);
}

u_int64_t
get_u64(const void *vp)
{
	const u_char *p = (const u_char *)vp;
	u_int64_t v;

	v  = (u_int64_t)p[0] << 56;
	v |= (u_int64_t)p[1] << 48;
	v |= (u_int64_t)p[2] << 40;
	v |= (u_int64_t)p[3] << 32;
	v |= (u_int64_t)p[4] << 24;
	v |= (u_int64_t)p[5] << 16;
	v |= (u_int64_t)p[6] << 8;
	v |= (u_int64_t)p[7];

	return (v);
}

u_int32_t
get_u32(const void *vp)
{
	const u_char *p = (const u_char *)vp;
	u_int32_t v;

	v  = (u_int32_t)p[0] << 24;
	v |= (u_int32_t)p[1] << 16;
	v |= (u_int32_t)p[2] << 8;
	v |= (u_int32_t)p[3];

	return (v);
}

u_int32_t
get_u32_le(const void *vp)
{
	const u_char *p = (const u_char *)vp;
	u_int32_t v;

	v  = (u_int32_t)p[0];
	v |= (u_int32_t)p[1] << 8;
	v |= (u_int32_t)p[2] << 16;
	v |= (u_int32_t)p[3] << 24;

	return (v);
}

u_int16_t
get_u16(const void *vp)
{
	const u_char *p = (const u_char *)vp;
	u_int16_t v;

	v  = (u_int16_t)p[0] << 8;
	v |= (u_int16_t)p[1];

	return (v);
}

void
put_u64(void *vp, u_int64_t v)
{
	u_char *p = (u_char *)vp;

	p[0] = (u_char)(v >> 56) & 0xff;
	p[1] = (u_char)(v >> 48) & 0xff;
	p[2] = (u_char)(v >> 40) & 0xff;
	p[3] = (u_char)(v >> 32) & 0xff;
	p[4] = (u_char)(v >> 24) & 0xff;
	p[5] = (u_char)(v >> 16) & 0xff;
	p[6] = (u_char)(v >> 8) & 0xff;
	p[7] = (u_char)v & 0xff;
}

void
put_u32(void *vp, u_int32_t v)
{
	u_char *p = (u_char *)vp;

	p[0] = (u_char)(v >> 24) & 0xff;
	p[1] = (u_char)(v >> 16) & 0xff;
	p[2] = (u_char)(v >> 8) & 0xff;
	p[3] = (u_char)v & 0xff;
}

void
put_u32_le(void *vp, u_int32_t v)
{
	u_char *p = (u_char *)vp;

	p[0] = (u_char)v & 0xff;
	p[1] = (u_char)(v >> 8) & 0xff;
	p[2] = (u_char)(v >> 16) & 0xff;
	p[3] = (u_char)(v >> 24) & 0xff;
}

void
put_u16(void *vp, u_int16_t v)
{
	u_char *p = (u_char *)vp;

	p[0] = (u_char)(v >> 8) & 0xff;
	p[1] = (u_char)v & 0xff;
}

void
ms_subtract_diff(struct timeval *start, int *ms)
{
	struct timeval diff, finish;

	gettimeofday(&finish, NULL);
	timersub(&finish, start, &diff);	
	*ms -= (diff.tv_sec * 1000) + (diff.tv_usec / 1000);
}

void
ms_to_timeval(struct timeval *tv, int ms)
{
	if (ms < 0)
		ms = 0;
	tv->tv_sec = ms / 1000;
	tv->tv_usec = (ms % 1000) * 1000;
}

time_t
monotime(void)
{
#if defined(HAVE_CLOCK_GETTIME) && \
    (defined(CLOCK_MONOTONIC) || defined(CLOCK_BOOTTIME))
	struct timespec ts;
	static int gettime_failed = 0;

	if (!gettime_failed) {
#if defined(CLOCK_BOOTTIME)
		if (clock_gettime(CLOCK_BOOTTIME, &ts) == 0)
			return (ts.tv_sec);
#endif
#if defined(CLOCK_MONOTONIC)
		if (clock_gettime(CLOCK_MONOTONIC, &ts) == 0)
			return (ts.tv_sec);
#endif
		debug3("clock_gettime: %s", strerror(errno));
		gettime_failed = 1;
	}
#endif /* HAVE_CLOCK_GETTIME && (CLOCK_MONOTONIC || CLOCK_BOOTTIME */

	return time(NULL);
}

double
monotime_double(void)
{
#if defined(HAVE_CLOCK_GETTIME) && \
    (defined(CLOCK_MONOTONIC) || defined(CLOCK_BOOTTIME))
	struct timespec ts;
	static int gettime_failed = 0;

	if (!gettime_failed) {
#if defined(CLOCK_BOOTTIME)
		if (clock_gettime(CLOCK_BOOTTIME, &ts) == 0)
			return (ts.tv_sec + (double)ts.tv_nsec / 1000000000);
#endif
#if defined(CLOCK_MONOTONIC)
		if (clock_gettime(CLOCK_MONOTONIC, &ts) == 0)
			return (ts.tv_sec + (double)ts.tv_nsec / 1000000000);
#endif
		debug3("clock_gettime: %s", strerror(errno));
		gettime_failed = 1;
	}
#endif /* HAVE_CLOCK_GETTIME && (CLOCK_MONOTONIC || CLOCK_BOOTTIME */

	return (double)time(NULL);
}

void
bandwidth_limit_init(struct bwlimit *bw, u_int64_t kbps, size_t buflen)
{
	bw->buflen = buflen;
	bw->rate = kbps;
	bw->thresh = bw->rate;
	bw->lamt = 0;
	timerclear(&bw->bwstart);
	timerclear(&bw->bwend);
}	

/* Callback from read/write loop to insert bandwidth-limiting delays */
void
bandwidth_limit(struct bwlimit *bw, size_t read_len)
{
	u_int64_t waitlen;
	struct timespec ts, rm;

	if (!timerisset(&bw->bwstart)) {
		gettimeofday(&bw->bwstart, NULL);
		return;
	}

	bw->lamt += read_len;
	if (bw->lamt < bw->thresh)
		return;

	gettimeofday(&bw->bwend, NULL);
	timersub(&bw->bwend, &bw->bwstart, &bw->bwend);
	if (!timerisset(&bw->bwend))
		return;

	bw->lamt *= 8;
	waitlen = (double)1000000L * bw->lamt / bw->rate;

	bw->bwstart.tv_sec = waitlen / 1000000L;
	bw->bwstart.tv_usec = waitlen % 1000000L;

	if (timercmp(&bw->bwstart, &bw->bwend, >)) {
		timersub(&bw->bwstart, &bw->bwend, &bw->bwend);

		/* Adjust the wait time */
		if (bw->bwend.tv_sec) {
			bw->thresh /= 2;
			if (bw->thresh < bw->buflen / 4)
				bw->thresh = bw->buflen / 4;
		} else if (bw->bwend.tv_usec < 10000) {
			bw->thresh *= 2;
			if (bw->thresh > bw->buflen * 8)
				bw->thresh = bw->buflen * 8;
		}

		TIMEVAL_TO_TIMESPEC(&bw->bwend, &ts);
		while (nanosleep(&ts, &rm) == -1) {
			if (errno != EINTR)
				break;
			ts = rm;
		}
	}

	bw->lamt = 0;
	gettimeofday(&bw->bwstart, NULL);
}

/* Make a template filename for mk[sd]temp() */
void
mktemp_proto(char *s, size_t len)
{
	const char *tmpdir;
	int r;

	if ((tmpdir = getenv("TMPDIR")) != NULL) {
		r = snprintf(s, len, "%s/ssh-XXXXXXXXXXXX", tmpdir);
		if (r > 0 && (size_t)r < len)
			return;
	}
	r = snprintf(s, len, "/tmp/ssh-XXXXXXXXXXXX");
	if (r < 0 || (size_t)r >= len)
		fatal("%s: template string too short", __func__);
}

static const struct {
	const char *name;
	int value;
} ipqos[] = {
	{ "none", INT_MAX },		/* can't use 0 here; that's CS0 */
	{ "af11", IPTOS_DSCP_AF11 },
	{ "af12", IPTOS_DSCP_AF12 },
	{ "af13", IPTOS_DSCP_AF13 },
	{ "af21", IPTOS_DSCP_AF21 },
	{ "af22", IPTOS_DSCP_AF22 },
	{ "af23", IPTOS_DSCP_AF23 },
	{ "af31", IPTOS_DSCP_AF31 },
	{ "af32", IPTOS_DSCP_AF32 },
	{ "af33", IPTOS_DSCP_AF33 },
	{ "af41", IPTOS_DSCP_AF41 },
	{ "af42", IPTOS_DSCP_AF42 },
	{ "af43", IPTOS_DSCP_AF43 },
	{ "cs0", IPTOS_DSCP_CS0 },
	{ "cs1", IPTOS_DSCP_CS1 },
	{ "cs2", IPTOS_DSCP_CS2 },
	{ "cs3", IPTOS_DSCP_CS3 },
	{ "cs4", IPTOS_DSCP_CS4 },
	{ "cs5", IPTOS_DSCP_CS5 },
	{ "cs6", IPTOS_DSCP_CS6 },
	{ "cs7", IPTOS_DSCP_CS7 },
	{ "ef", IPTOS_DSCP_EF },
	{ "lowdelay", IPTOS_LOWDELAY },
	{ "throughput", IPTOS_THROUGHPUT },
	{ "reliability", IPTOS_RELIABILITY },
	{ NULL, -1 }
};

int
parse_ipqos(const char *cp)
{
	u_int i;
	char *ep;
	long val;

	if (cp == NULL)
		return -1;
	for (i = 0; ipqos[i].name != NULL; i++) {
		if (strcasecmp(cp, ipqos[i].name) == 0)
			return ipqos[i].value;
	}
	/* Try parsing as an integer */
	val = strtol(cp, &ep, 0);
	if (*cp == '\0' || *ep != '\0' || val < 0 || val > 255)
		return -1;
	return val;
}

const char *
iptos2str(int iptos)
{
	int i;
	static char iptos_str[sizeof "0xff"];

	for (i = 0; ipqos[i].name != NULL; i++) {
		if (ipqos[i].value == iptos)
			return ipqos[i].name;
	}
	snprintf(iptos_str, sizeof iptos_str, "0x%02x", iptos);
	return iptos_str;
}

void
lowercase(char *s)
{
	for (; *s; s++)
		*s = tolower((u_char)*s);
}

int
unix_listener(const char *path, int backlog, int unlink_first)
{
	struct sockaddr_un sunaddr;
	int saved_errno, sock;

	memset(&sunaddr, 0, sizeof(sunaddr));
	sunaddr.sun_family = AF_UNIX;
	if (strlcpy(sunaddr.sun_path, path, sizeof(sunaddr.sun_path)) >= sizeof(sunaddr.sun_path)) {
		error("%s: \"%s\" too long for Unix domain socket", __func__,
		    path);
		errno = ENAMETOOLONG;
		return -1;
	}

	sock = socket(PF_UNIX, SOCK_STREAM, 0);
	if (sock < 0) {
		saved_errno = errno;
		error("socket: %.100s", strerror(errno));
		errno = saved_errno;
		return -1;
	}
	if (unlink_first == 1) {
		if (unlink(path) != 0 && errno != ENOENT)
			error("unlink(%s): %.100s", path, strerror(errno));
	}
	if (bind(sock, (struct sockaddr *)&sunaddr, sizeof(sunaddr)) < 0) {
		saved_errno = errno;
		error("bind: %.100s", strerror(errno));
		close(sock);
		error("%s: cannot bind to path: %s", __func__, path);
		errno = saved_errno;
		return -1;
	}
	if (listen(sock, backlog) < 0) {
		saved_errno = errno;
		error("listen: %.100s", strerror(errno));
		close(sock);
		unlink(path);
		error("%s: cannot listen on path: %s", __func__, path);
		errno = saved_errno;
		return -1;
	}
	return sock;
}

void
sock_set_v6only(int s)
{
#if defined(IPV6_V6ONLY) && !defined(__OpenBSD__)
	int on = 1;

	debug3("%s: set socket %d IPV6_V6ONLY", __func__, s);
	if (setsockopt(s, IPPROTO_IPV6, IPV6_V6ONLY, &on, sizeof(on)) == -1)
		error("setsockopt IPV6_V6ONLY: %s", strerror(errno));
#endif
}

/*
 * Compares two strings that maybe be NULL. Returns non-zero if strings
 * are both NULL or are identical, returns zero otherwise.
 */
static int
strcmp_maybe_null(const char *a, const char *b)
{
	if ((a == NULL && b != NULL) || (a != NULL && b == NULL))
		return 0;
	if (a != NULL && strcmp(a, b) != 0)
		return 0;
	return 1;
}

/*
 * Compare two forwards, returning non-zero if they are identical or
 * zero otherwise.
 */
int
forward_equals(const struct Forward *a, const struct Forward *b)
{
	if (strcmp_maybe_null(a->listen_host, b->listen_host) == 0)
		return 0;
	if (a->listen_port != b->listen_port)
		return 0;
	if (strcmp_maybe_null(a->listen_path, b->listen_path) == 0)
		return 0;
	if (strcmp_maybe_null(a->connect_host, b->connect_host) == 0)
		return 0;
	if (a->connect_port != b->connect_port)
		return 0;
	if (strcmp_maybe_null(a->connect_path, b->connect_path) == 0)
		return 0;
	/* allocated_port and handle are not checked */
	return 1;
}

/* returns 1 if bind to specified port by specified user is permitted */
int
bind_permitted(int port, uid_t uid)
{
	if (port < IPPORT_RESERVED && uid != 0)
		return 0;
	return 1;
}

/* returns 1 if process is already daemonized, 0 otherwise */
#ifdef WINDOWS
/* This should go away once sshd platform specific startup code is refactored */
int 
daemonized(void)
{
	return 1;
}
#else /* !WINDOWS */
int
daemonized(void)
{
	int fd;

	if ((fd = open(_PATH_TTY, O_RDONLY | O_NOCTTY)) >= 0) {
		close(fd);
		return 0;	/* have controlling terminal */
	}
	if (getppid() != 1)
		return 0;	/* parent is not init */
	if (getsid(0) != getpid())
		return 0;	/* not session leader */
	debug3("already daemonized");
	return 1;
}
#endif /* !WINDOWS */

/*
 * Splits 's' into an argument vector. Handles quoted string and basic
 * escape characters (\\, \", \'). Caller must free the argument vector
 * and its members.
 */
int
argv_split(const char *s, int *argcp, char ***argvp)
{
	int r = SSH_ERR_INTERNAL_ERROR;
	int argc = 0, quote, i, j;
	char *arg, **argv = xcalloc(1, sizeof(*argv));

	*argvp = NULL;
	*argcp = 0;

	for (i = 0; s[i] != '\0'; i++) {
		/* Skip leading whitespace */
		if (s[i] == ' ' || s[i] == '\t')
			continue;

		/* Start of a token */
		quote = 0;
		if (s[i] == '\\' &&
		    (s[i + 1] == '\'' || s[i + 1] == '\"' || s[i + 1] == '\\'))
			i++;
		else if (s[i] == '\'' || s[i] == '"')
			quote = s[i++];

		argv = xreallocarray(argv, (argc + 2), sizeof(*argv));
		arg = argv[argc++] = xcalloc(1, strlen(s + i) + 1);
		argv[argc] = NULL;

		/* Copy the token in, removing escapes */
		for (j = 0; s[i] != '\0'; i++) {
			if (s[i] == '\\') {
				if (s[i + 1] == '\'' ||
				    s[i + 1] == '\"' ||
				    s[i + 1] == '\\') {
					i++; /* Skip '\' */
					arg[j++] = s[i];
				} else {
					/* Unrecognised escape */
					arg[j++] = s[i];
				}
			} else if (quote == 0 && (s[i] == ' ' || s[i] == '\t'))
				break; /* done */
			else if (quote != 0 && s[i] == quote)
				break; /* done */
			else
				arg[j++] = s[i];
		}
		if (s[i] == '\0') {
			if (quote != 0) {
				/* Ran out of string looking for close quote */
				r = SSH_ERR_INVALID_FORMAT;
				goto out;
			}
			break;
		}
	}
	/* Success */
	*argcp = argc;
	*argvp = argv;
	argc = 0;
	argv = NULL;
	r = 0;
 out:
	if (argc != 0 && argv != NULL) {
		for (i = 0; i < argc; i++)
			free(argv[i]);
		free(argv);
	}
	return r;
}

/*
 * Reassemble an argument vector into a string, quoting and escaping as
 * necessary. Caller must free returned string.
 */
char *
argv_assemble(int argc, char **argv)
{
	int i, j, ws, r;
	char c, *ret;
	struct sshbuf *buf, *arg;

	if ((buf = sshbuf_new()) == NULL || (arg = sshbuf_new()) == NULL)
		fatal("%s: sshbuf_new failed", __func__);

	for (i = 0; i < argc; i++) {
		ws = 0;
		sshbuf_reset(arg);
		for (j = 0; argv[i][j] != '\0'; j++) {
			r = 0;
			c = argv[i][j];
			switch (c) {
			case ' ':
			case '\t':
				ws = 1;
				r = sshbuf_put_u8(arg, c);
				break;
			case '\\':
			case '\'':
			case '"':
				if ((r = sshbuf_put_u8(arg, '\\')) != 0)
					break;
				/* FALLTHROUGH */
			default:
				r = sshbuf_put_u8(arg, c);
				break;
			}
			if (r != 0)
				fatal("%s: sshbuf_put_u8: %s",
				    __func__, ssh_err(r));
		}
		if ((i != 0 && (r = sshbuf_put_u8(buf, ' ')) != 0) ||
		    (ws != 0 && (r = sshbuf_put_u8(buf, '"')) != 0) ||
		    (r = sshbuf_putb(buf, arg)) != 0 ||
		    (ws != 0 && (r = sshbuf_put_u8(buf, '"')) != 0))
			fatal("%s: buffer error: %s", __func__, ssh_err(r));
	}
	if ((ret = malloc(sshbuf_len(buf) + 1)) == NULL)
		fatal("%s: malloc failed", __func__);
	memcpy(ret, sshbuf_ptr(buf), sshbuf_len(buf));
	ret[sshbuf_len(buf)] = '\0';
	sshbuf_free(buf);
	sshbuf_free(arg);
	return ret;
}

/*
 * Runs command in a subprocess wuth a minimal environment.
 * Returns pid on success, 0 on failure.
 * The child stdout and stderr maybe captured, left attached or sent to
 * /dev/null depending on the contents of flags.
 * "tag" is prepended to log messages.
 * NB. "command" is only used for logging; the actual command executed is
 * av[0].
 */
pid_t
subprocess(const char *tag, struct passwd *pw, const char *command,
    int ac, char **av, FILE **child, u_int flags)
{
#ifdef WINDOWS
	error("subprocess is not implemented in Windows yet");
	return 0;
#else
	FILE *f = NULL;
	struct stat st;
	int fd, devnull, p[2], i;
	pid_t pid;
	char *cp, errmsg[512];
	u_int envsize;
	char **child_env;

	if (child != NULL)
		*child = NULL;

	debug3("%s: %s command \"%s\" running as %s (flags 0x%x)", __func__,
	    tag, command, pw->pw_name, flags);

	/* Check consistency */
	if ((flags & SSH_SUBPROCESS_STDOUT_DISCARD) != 0 &&
	    (flags & SSH_SUBPROCESS_STDOUT_CAPTURE) != 0) {
		error("%s: inconsistent flags", __func__);
		return 0;
	}
	if (((flags & SSH_SUBPROCESS_STDOUT_CAPTURE) == 0) != (child == NULL)) {
		error("%s: inconsistent flags/output", __func__);
		return 0;
	}

	/*
	 * If executing an explicit binary, then verify the it exists
	 * and appears safe-ish to execute
	 */
	if (*av[0] != '/') {
		error("%s path is not absolute", tag);
		return 0;
	}
	temporarily_use_uid(pw);
	if (stat(av[0], &st) < 0) {
		error("Could not stat %s \"%s\": %s", tag,
		    av[0], strerror(errno));
		restore_uid();
		return 0;
	}
	if (safe_path(av[0], &st, NULL, 0, errmsg, sizeof(errmsg)) != 0) {
		error("Unsafe %s \"%s\": %s", tag, av[0], errmsg);
		restore_uid();
		return 0;
	}
	/* Prepare to keep the child's stdout if requested */
	if (pipe(p) != 0) {
		error("%s: pipe: %s", tag, strerror(errno));
		restore_uid();
		return 0;
	}
	restore_uid();

	switch ((pid = fork())) {
	case -1: /* error */
		error("%s: fork: %s", tag, strerror(errno));
		close(p[0]);
		close(p[1]);
		return 0;
	case 0: /* child */
		/* Prepare a minimal environment for the child. */
		envsize = 5;
		child_env = xcalloc(sizeof(*child_env), envsize);
		child_set_env(&child_env, &envsize, "PATH", _PATH_STDPATH);
		child_set_env(&child_env, &envsize, "USER", pw->pw_name);
		child_set_env(&child_env, &envsize, "LOGNAME", pw->pw_name);
		child_set_env(&child_env, &envsize, "HOME", pw->pw_dir);
		if ((cp = getenv("LANG")) != NULL)
			child_set_env(&child_env, &envsize, "LANG", cp);

		for (i = 0; i < NSIG; i++)
			signal(i, SIG_DFL);

		if ((devnull = open(_PATH_DEVNULL, O_RDWR)) == -1) {
			error("%s: open %s: %s", tag, _PATH_DEVNULL,
			    strerror(errno));
			_exit(1);
		}
		if (dup2(devnull, STDIN_FILENO) == -1) {
			error("%s: dup2: %s", tag, strerror(errno));
			_exit(1);
		}

		/* Set up stdout as requested; leave stderr in place for now. */
		fd = -1;
		if ((flags & SSH_SUBPROCESS_STDOUT_CAPTURE) != 0)
			fd = p[1];
		else if ((flags & SSH_SUBPROCESS_STDOUT_DISCARD) != 0)
			fd = devnull;
		if (fd != -1 && dup2(fd, STDOUT_FILENO) == -1) {
			error("%s: dup2: %s", tag, strerror(errno));
			_exit(1);
		}
		closefrom(STDERR_FILENO + 1);

		/* Don't use permanently_set_uid() here to avoid fatal() */
		if (setresgid(pw->pw_gid, pw->pw_gid, pw->pw_gid) != 0) {
			error("%s: setresgid %u: %s", tag, (u_int)pw->pw_gid,
			    strerror(errno));
			_exit(1);
		}
		if (setresuid(pw->pw_uid, pw->pw_uid, pw->pw_uid) != 0) {
			error("%s: setresuid %u: %s", tag, (u_int)pw->pw_uid,
			    strerror(errno));
			_exit(1);
		}
		/* stdin is pointed to /dev/null at this point */
		if ((flags & SSH_SUBPROCESS_STDOUT_DISCARD) != 0 &&
		    dup2(STDIN_FILENO, STDERR_FILENO) == -1) {
			error("%s: dup2: %s", tag, strerror(errno));
			_exit(1);
		}

		execve(av[0], av, child_env);
		error("%s exec \"%s\": %s", tag, command, strerror(errno));
		_exit(127);
	default: /* parent */
		break;
	}

	close(p[1]);
	if ((flags & SSH_SUBPROCESS_STDOUT_CAPTURE) == 0)
		close(p[0]);
	else if ((f = fdopen(p[0], "r")) == NULL) {
		error("%s: fdopen: %s", tag, strerror(errno));
		close(p[0]);
		/* Don't leave zombie child */
		kill(pid, SIGTERM);
		while (waitpid(pid, NULL, 0) == -1 && errno == EINTR)
			;
		return 0;
	}
	/* Success */
	debug3("%s: %s pid %ld", __func__, tag, (long)pid);
	if (child != NULL)
		*child = f;
	return pid;
#endif
}

/* Returns 0 if pid exited cleanly, non-zero otherwise */
int
exited_cleanly(pid_t pid, const char *tag, const char *cmd, int quiet)
{
	int status;

	while (waitpid(pid, &status, 0) == -1) {
		if (errno != EINTR) {
			error("%s: waitpid: %s", tag, strerror(errno));
			return -1;
		}
	}
	if (WIFSIGNALED(status)) {
		error("%s %s exited on signal %d", tag, cmd, WTERMSIG(status));
		return -1;
	} else if (WEXITSTATUS(status) != 0) {
		do_log2(quiet ? SYSLOG_LEVEL_DEBUG1 : SYSLOG_LEVEL_INFO,
		    "%s %s failed, status %d", tag, cmd, WEXITSTATUS(status));
		return -1;
	}
	return 0;
}

/*
 * Check a given path for security. This is defined as all components
 * of the path to the file must be owned by either the owner of
 * of the file or root and no directories must be group or world writable.
 *
 * XXX Should any specific check be done for sym links ?
 *
 * Takes a file name, its stat information (preferably from fstat() to
 * avoid races), the uid of the expected owner, their home directory and an
 * error buffer plus max size as arguments.
 *
 * Returns 0 on success and -1 on failure
 */
int
safe_path(const char *name, struct stat *stp, const char *pw_dir,
    uid_t uid, char *err, size_t errlen)
{
	char buf[PATH_MAX], homedir[PATH_MAX];
	char *cp;
	int comparehome = 0;
	struct stat st;

	if (realpath(name, buf) == NULL) {
		snprintf(err, errlen, "realpath %s failed: %s", name,
		    strerror(errno));
		return -1;
	}
	if (pw_dir != NULL && realpath(pw_dir, homedir) != NULL)
		comparehome = 1;

	if (!S_ISREG(stp->st_mode)) {
		snprintf(err, errlen, "%s is not a regular file", buf);
		return -1;
	}
	if ((!platform_sys_dir_uid(stp->st_uid) && stp->st_uid != uid) ||
	    (stp->st_mode & 022) != 0) {
		snprintf(err, errlen, "bad ownership or modes for file %s",
		    buf);
		return -1;
	}

	/* for each component of the canonical path, walking upwards */
	for (;;) {
		if ((cp = dirname(buf)) == NULL) {
			snprintf(err, errlen, "dirname() failed");
			return -1;
		}
		strlcpy(buf, cp, sizeof(buf));

		if (stat(buf, &st) < 0 ||
		    (!platform_sys_dir_uid(st.st_uid) && st.st_uid != uid) ||
		    (st.st_mode & 022) != 0) {
			snprintf(err, errlen,
			    "bad ownership or modes for directory %s", buf);
			return -1;
		}

		/* If are past the homedir then we can stop */
		if (comparehome && strcmp(homedir, buf) == 0)
			break;

		/*
		 * dirname should always complete with a "/" path,
		 * but we can be paranoid and check for "." too
		 */
		if ((strcmp("/", buf) == 0) || (strcmp(".", buf) == 0))
			break;
	}
	return 0;
}

/*
 * Version of safe_path() that accepts an open file descriptor to
 * avoid races.
 *
 * Returns 0 on success and -1 on failure
 */
int
safe_path_fd(int fd, const char *file, struct passwd *pw,
    char *err, size_t errlen)
{
	struct stat st;

	/* check the open file to avoid races */
	if (fstat(fd, &st) < 0) {
		snprintf(err, errlen, "cannot stat file %s: %s",
		    file, strerror(errno));
		return -1;
	}
	return safe_path(file, &st, pw->pw_dir, pw->pw_uid, err, errlen);
}

/*
 * Sets the value of the given variable in the environment.  If the variable
 * already exists, its value is overridden.
 */
void
child_set_env(char ***envp, u_int *envsizep, const char *name,
	const char *value)
{
	char **env;
	u_int envsize;
	u_int i, namelen;

	if (strchr(name, '=') != NULL) {
		error("Invalid environment variable \"%.100s\"", name);
		return;
	}

	/*
	 * If we're passed an uninitialized list, allocate a single null
	 * entry before continuing.
	 */
	if (*envp == NULL && *envsizep == 0) {
		*envp = xmalloc(sizeof(char *));
		*envp[0] = NULL;
		*envsizep = 1;
	}

	/*
	 * Find the slot where the value should be stored.  If the variable
	 * already exists, we reuse the slot; otherwise we append a new slot
	 * at the end of the array, expanding if necessary.
	 */
	env = *envp;
	namelen = strlen(name);
	for (i = 0; env[i]; i++)
		if (strncmp(env[i], name, namelen) == 0 && env[i][namelen] == '=')
			break;
	if (env[i]) {
		/* Reuse the slot. */
		free(env[i]);
	} else {
		/* New variable.  Expand if necessary. */
		envsize = *envsizep;
		if (i >= envsize - 1) {
			if (envsize >= 1000)
				fatal("child_set_env: too many env vars");
			envsize += 50;
			env = (*envp) = xreallocarray(env, envsize, sizeof(char *));
			*envsizep = envsize;
		}
		/* Need to set the NULL pointer at end of array beyond the new slot. */
		env[i + 1] = NULL;
	}

	/* Allocate space and format the variable in the appropriate slot. */
	env[i] = xmalloc(strlen(name) + 1 + strlen(value) + 1);
	snprintf(env[i], strlen(name) + 1 + strlen(value) + 1, "%s=%s", name, value);
<<<<<<< HEAD
=======
}

/*
 * Check and optionally lowercase a domain name, also removes trailing '.'
 * Returns 1 on success and 0 on failure, storing an error message in errstr.
 */
int
valid_domain(char *name, int makelower, const char **errstr)
{
	size_t i, l = strlen(name);
	u_char c, last = '\0';
	static char errbuf[256];

	if (l == 0) {
		strlcpy(errbuf, "empty domain name", sizeof(errbuf));
		goto bad;
	}
	if (!isalpha((u_char)name[0]) && !isdigit((u_char)name[0])) {
		snprintf(errbuf, sizeof(errbuf), "domain name \"%.100s\" "
		    "starts with invalid character", name);
		goto bad;
	}
	for (i = 0; i < l; i++) {
		c = tolower((u_char)name[i]);
		if (makelower)
			name[i] = (char)c;
		if (last == '.' && c == '.') {
			snprintf(errbuf, sizeof(errbuf), "domain name "
			    "\"%.100s\" contains consecutive separators", name);
			goto bad;
		}
		if (c != '.' && c != '-' && !isalnum(c) &&
		    c != '_') /* technically invalid, but common */ {
			snprintf(errbuf, sizeof(errbuf), "domain name "
			    "\"%.100s\" contains invalid characters", name);
			goto bad;
		}
		last = c;
	}
	if (name[l - 1] == '.')
		name[l - 1] = '\0';
	if (errstr != NULL)
		*errstr = NULL;
	return 1;
bad:
	if (errstr != NULL)
		*errstr = errbuf;
	return 0;
>>>>>>> 83a1e5db
}<|MERGE_RESOLUTION|>--- conflicted
+++ resolved
@@ -2087,8 +2087,6 @@
 	/* Allocate space and format the variable in the appropriate slot. */
 	env[i] = xmalloc(strlen(name) + 1 + strlen(value) + 1);
 	snprintf(env[i], strlen(name) + 1 + strlen(value) + 1, "%s=%s", name, value);
-<<<<<<< HEAD
-=======
 }
 
 /*
@@ -2137,5 +2135,4 @@
 	if (errstr != NULL)
 		*errstr = errbuf;
 	return 0;
->>>>>>> 83a1e5db
 }