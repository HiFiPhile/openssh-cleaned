<<<<<<< HEAD
/* $OpenBSD: clientloop.c,v 1.380 2022/06/03 04:30:46 djm Exp $ */
=======
/* $OpenBSD: clientloop.c,v 1.387 2023/01/06 02:39:59 djm Exp $ */
>>>>>>> 6dfb65de
/*
 * Author: Tatu Ylonen <ylo@cs.hut.fi>
 * Copyright (c) 1995 Tatu Ylonen <ylo@cs.hut.fi>, Espoo, Finland
 *                    All rights reserved
 * The main loop for the interactive session (client side).
 *
 * As far as I am concerned, the code I have written for this software
 * can be used freely for any purpose.  Any derived versions of this
 * software must be clearly marked as such, and if the derived work is
 * incompatible with the protocol description in the RFC file, it must be
 * called by a name other than "ssh" or "Secure Shell".
 *
 *
 * Copyright (c) 1999 Theo de Raadt.  All rights reserved.
 *
 * Redistribution and use in source and binary forms, with or without
 * modification, are permitted provided that the following conditions
 * are met:
 * 1. Redistributions of source code must retain the above copyright
 *    notice, this list of conditions and the following disclaimer.
 * 2. Redistributions in binary form must reproduce the above copyright
 *    notice, this list of conditions and the following disclaimer in the
 *    documentation and/or other materials provided with the distribution.
 *
 * THIS SOFTWARE IS PROVIDED BY THE AUTHOR ``AS IS'' AND ANY EXPRESS OR
 * IMPLIED WARRANTIES, INCLUDING, BUT NOT LIMITED TO, THE IMPLIED WARRANTIES
 * OF MERCHANTABILITY AND FITNESS FOR A PARTICULAR PURPOSE ARE DISCLAIMED.
 * IN NO EVENT SHALL THE AUTHOR BE LIABLE FOR ANY DIRECT, INDIRECT,
 * INCIDENTAL, SPECIAL, EXEMPLARY, OR CONSEQUENTIAL DAMAGES (INCLUDING, BUT
 * NOT LIMITED TO, PROCUREMENT OF SUBSTITUTE GOODS OR SERVICES; LOSS OF USE,
 * DATA, OR PROFITS; OR BUSINESS INTERRUPTION) HOWEVER CAUSED AND ON ANY
 * THEORY OF LIABILITY, WHETHER IN CONTRACT, STRICT LIABILITY, OR TORT
 * (INCLUDING NEGLIGENCE OR OTHERWISE) ARISING IN ANY WAY OUT OF THE USE OF
 * THIS SOFTWARE, EVEN IF ADVISED OF THE POSSIBILITY OF SUCH DAMAGE.
 *
 *
 * SSH2 support added by Markus Friedl.
 * Copyright (c) 1999, 2000, 2001 Markus Friedl.  All rights reserved.
 *
 * Redistribution and use in source and binary forms, with or without
 * modification, are permitted provided that the following conditions
 * are met:
 * 1. Redistributions of source code must retain the above copyright
 *    notice, this list of conditions and the following disclaimer.
 * 2. Redistributions in binary form must reproduce the above copyright
 *    notice, this list of conditions and the following disclaimer in the
 *    documentation and/or other materials provided with the distribution.
 *
 * THIS SOFTWARE IS PROVIDED BY THE AUTHOR ``AS IS'' AND ANY EXPRESS OR
 * IMPLIED WARRANTIES, INCLUDING, BUT NOT LIMITED TO, THE IMPLIED WARRANTIES
 * OF MERCHANTABILITY AND FITNESS FOR A PARTICULAR PURPOSE ARE DISCLAIMED.
 * IN NO EVENT SHALL THE AUTHOR BE LIABLE FOR ANY DIRECT, INDIRECT,
 * INCIDENTAL, SPECIAL, EXEMPLARY, OR CONSEQUENTIAL DAMAGES (INCLUDING, BUT
 * NOT LIMITED TO, PROCUREMENT OF SUBSTITUTE GOODS OR SERVICES; LOSS OF USE,
 * DATA, OR PROFITS; OR BUSINESS INTERRUPTION) HOWEVER CAUSED AND ON ANY
 * THEORY OF LIABILITY, WHETHER IN CONTRACT, STRICT LIABILITY, OR TORT
 * (INCLUDING NEGLIGENCE OR OTHERWISE) ARISING IN ANY WAY OUT OF THE USE OF
 * THIS SOFTWARE, EVEN IF ADVISED OF THE POSSIBILITY OF SUCH DAMAGE.
 */

#include "includes.h"

#include <sys/types.h>
#include <sys/ioctl.h>
#ifdef HAVE_SYS_STAT_H
# include <sys/stat.h>
#endif
#ifdef HAVE_SYS_TIME_H
# include <sys/time.h>
#endif
#include <sys/socket.h>

#include <ctype.h>
#include <errno.h>
#ifdef HAVE_PATHS_H
#include <paths.h>
#endif
#ifdef HAVE_POLL_H
#include <poll.h>
#endif
#include <signal.h>
#include <stdio.h>
#include <stdlib.h>
#include <string.h>
#include <stdarg.h>
#include <termios.h>
#include <pwd.h>
#include <unistd.h>
#include <limits.h>

#include "openbsd-compat/sys-queue.h"
#include "xmalloc.h"
#include "ssh.h"
#include "ssh2.h"
#include "packet.h"
#include "sshbuf.h"
#include "compat.h"
#include "channels.h"
#include "dispatch.h"
#include "sshkey.h"
#include "cipher.h"
#include "kex.h"
#include "myproposal.h"
#include "log.h"
#include "misc.h"
#include "readconf.h"
#include "clientloop.h"
#include "sshconnect.h"
#include "authfd.h"
#include "atomicio.h"
#include "sshpty.h"
#include "match.h"
#include "msg.h"
#include "ssherr.h"
#include "hostfile.h"

/* Permitted RSA signature algorithms for UpdateHostkeys proofs */
#define HOSTKEY_PROOF_RSA_ALGS	"rsa-sha2-512,rsa-sha2-256"

/* import options */
extern Options options;

/* Control socket */
extern int muxserver_sock; /* XXX use mux_client_cleanup() instead */

/*
 * Name of the host we are connecting to.  This is the name given on the
 * command line, or the Hostname specified for the user-supplied name in a
 * configuration file.
 */
extern char *host;

/*
 * If this field is not NULL, the ForwardAgent socket is this path and different
 * instead of SSH_AUTH_SOCK.
 */
extern char *forward_agent_sock_path;

/*
 * Flag to indicate that we have received a window change signal which has
 * not yet been processed.  This will cause a message indicating the new
 * window size to be sent to the server a little later.  This is volatile
 * because this is updated in a signal handler.
 */
static volatile sig_atomic_t received_window_change_signal = 0;
static volatile sig_atomic_t received_signal = 0;

/* Time when backgrounded control master using ControlPersist should exit */
static time_t control_persist_exit_time = 0;

/* Common data for the client loop code. */
volatile sig_atomic_t quit_pending; /* Set non-zero to quit the loop. */
static int last_was_cr;		/* Last character was a newline. */
static int exit_status;		/* Used to store the command exit status. */
static struct sshbuf *stderr_buffer;	/* Used for final exit message. */
static int connection_in;	/* Connection to server (input). */
static int connection_out;	/* Connection to server (output). */
static int need_rekeying;	/* Set to non-zero if rekeying is requested. */
static int session_closed;	/* In SSH2: login session closed. */
static u_int x11_refuse_time;	/* If >0, refuse x11 opens after this time. */
static time_t server_alive_time;	/* Time to do server_alive_check */
static int hostkeys_update_complete;
static int session_setup_complete;

static void client_init_dispatch(struct ssh *ssh);
int	session_ident = -1;

/* Track escape per proto2 channel */
struct escape_filter_ctx {
	int escape_pending;
	int escape_char;
};

/* Context for channel confirmation replies */
struct channel_reply_ctx {
	const char *request_type;
	int id;
	enum confirm_action action;
};

/* Global request success/failure callbacks */
/* XXX move to struct ssh? */
struct global_confirm {
	TAILQ_ENTRY(global_confirm) entry;
	global_confirm_cb *cb;
	void *ctx;
	int ref_count;
};
TAILQ_HEAD(global_confirms, global_confirm);
static struct global_confirms global_confirms =
    TAILQ_HEAD_INITIALIZER(global_confirms);

void ssh_process_session2_setup(int, int, int, struct sshbuf *);
static void quit_message(const char *fmt, ...)
    __attribute__((__format__ (printf, 1, 2)));

static void
quit_message(const char *fmt, ...)
{
	char *msg;
	va_list args;
	int r;

	va_start(args, fmt);
	xvasprintf(&msg, fmt, args);
	va_end(args);

	if ((r = sshbuf_putf(stderr_buffer, "%s\r\n", msg)) != 0)
		fatal_fr(r, "sshbuf_putf");
	quit_pending = 1;
}

/*
 * Signal handler for the window change signal (SIGWINCH).  This just sets a
 * flag indicating that the window has changed.
 */
/*ARGSUSED */
static void
window_change_handler(int sig)
{
	received_window_change_signal = 1;
}

/*
 * Signal handler for signals that cause the program to terminate.  These
 * signals must be trapped to restore terminal modes.
 */
/*ARGSUSED */
static void
signal_handler(int sig)
{
	received_signal = sig;
	quit_pending = 1;
}

/*
 * Sets control_persist_exit_time to the absolute time when the
 * backgrounded control master should exit due to expiry of the
 * ControlPersist timeout.  Sets it to 0 if we are not a backgrounded
 * control master process, or if there is no ControlPersist timeout.
 */
static void
set_control_persist_exit_time(struct ssh *ssh)
{
	if (muxserver_sock == -1 || !options.control_persist
	    || options.control_persist_timeout == 0) {
		/* not using a ControlPersist timeout */
		control_persist_exit_time = 0;
	} else if (channel_still_open(ssh)) {
		/* some client connections are still open */
		if (control_persist_exit_time > 0)
			debug2_f("cancel scheduled exit");
		control_persist_exit_time = 0;
	} else if (control_persist_exit_time <= 0) {
		/* a client connection has recently closed */
		control_persist_exit_time = monotime() +
			(time_t)options.control_persist_timeout;
		debug2_f("schedule exit in %d seconds",
		    options.control_persist_timeout);
	}
	/* else we are already counting down to the timeout */
}

#define SSH_X11_VALID_DISPLAY_CHARS ":/.-_"
static int
client_x11_display_valid(const char *display)
{
	size_t i, dlen;

	if (display == NULL)
		return 0;

	dlen = strlen(display);
	for (i = 0; i < dlen; i++) {
		if (!isalnum((u_char)display[i]) &&
		    strchr(SSH_X11_VALID_DISPLAY_CHARS, display[i]) == NULL) {
			debug("Invalid character '%c' in DISPLAY", display[i]);
			return 0;
		}
	}
	return 1;
}

#define SSH_X11_PROTO		"MIT-MAGIC-COOKIE-1"
#define X11_TIMEOUT_SLACK	60
int
client_x11_get_proto(struct ssh *ssh, const char *display,
    const char *xauth_path, u_int trusted, u_int timeout,
    char **_proto, char **_data)
{
	char *cmd, line[512], xdisplay[512];
	char xauthfile[PATH_MAX], xauthdir[PATH_MAX];
	static char proto[512], data[512];
	FILE *f;
	int got_data = 0, generated = 0, do_unlink = 0, r;
	struct stat st;
	u_int now, x11_timeout_real;

	*_proto = proto;
	*_data = data;
	proto[0] = data[0] = xauthfile[0] = xauthdir[0] = '\0';

	if (!client_x11_display_valid(display)) {
		if (display != NULL)
			logit("DISPLAY \"%s\" invalid; disabling X11 forwarding",
			    display);
		return -1;
	}
	if (xauth_path != NULL && stat(xauth_path, &st) == -1) {
		debug("No xauth program.");
		xauth_path = NULL;
	}

	if (xauth_path != NULL) {
		/*
		 * Handle FamilyLocal case where $DISPLAY does
		 * not match an authorization entry.  For this we
		 * just try "xauth list unix:displaynum.screennum".
		 * XXX: "localhost" match to determine FamilyLocal
		 *      is not perfect.
		 */
		if (strncmp(display, "localhost:", 10) == 0) {
			if ((r = snprintf(xdisplay, sizeof(xdisplay), "unix:%s",
			    display + 10)) < 0 ||
			    (size_t)r >= sizeof(xdisplay)) {
				error_f("display name too long");
				return -1;
			}
			display = xdisplay;
		}
		if (trusted == 0) {
			/*
			 * Generate an untrusted X11 auth cookie.
			 *
			 * The authentication cookie should briefly outlive
			 * ssh's willingness to forward X11 connections to
			 * avoid nasty fail-open behaviour in the X server.
			 */
			mktemp_proto(xauthdir, sizeof(xauthdir));
			if (mkdtemp(xauthdir) == NULL) {
				error_f("mkdtemp: %s", strerror(errno));
				return -1;
			}
			do_unlink = 1;
			if ((r = snprintf(xauthfile, sizeof(xauthfile),
			    "%s/xauthfile", xauthdir)) < 0 ||
			    (size_t)r >= sizeof(xauthfile)) {
				error_f("xauthfile path too long");
				rmdir(xauthdir);
				return -1;
			}

			if (timeout == 0) {
				/* auth doesn't time out */
				xasprintf(&cmd, "%s -f %s generate %s %s "
				    "untrusted 2>%s",
				    xauth_path, xauthfile, display,
				    SSH_X11_PROTO, _PATH_DEVNULL);
			} else {
				/* Add some slack to requested expiry */
				if (timeout < UINT_MAX - X11_TIMEOUT_SLACK)
					x11_timeout_real = timeout +
					    X11_TIMEOUT_SLACK;
				else {
					/* Don't overflow on long timeouts */
					x11_timeout_real = UINT_MAX;
				}
#ifdef WINDOWS
				xasprintf(&cmd, "\"%s\" -f %s generate %s %s "
#else
				xasprintf(&cmd, "%s -f %s generate %s %s "
#endif
				    "untrusted timeout %u 2>%s",
				    xauth_path, xauthfile, display,
				    SSH_X11_PROTO, x11_timeout_real,
				    _PATH_DEVNULL);
			}
			debug2_f("xauth command: %s", cmd);

			if (timeout != 0 && x11_refuse_time == 0) {
				now = monotime() + 1;
				if (UINT_MAX - timeout < now)
					x11_refuse_time = UINT_MAX;
				else
					x11_refuse_time = now + timeout;
				channel_set_x11_refuse_time(ssh,
				    x11_refuse_time);
			}
			if (system(cmd) == 0)
				generated = 1;
			free(cmd);
		}

		/*
		 * When in untrusted mode, we read the cookie only if it was
		 * successfully generated as an untrusted one in the step
		 * above.
		 */
		if (trusted || generated) {
			xasprintf(&cmd,
#ifdef WINDOWS
				"\"%s\" %s%s list %s 2>" _PATH_DEVNULL,
#else
				"%s %s%s list %s 2>" _PATH_DEVNULL,
#endif
			    xauth_path,
			    generated ? "-f " : "" ,
			    generated ? xauthfile : "",
			    display);
			debug2("x11_get_proto: %s", cmd);
			f = popen(cmd, "r");
			if (f && fgets(line, sizeof(line), f) &&
			    sscanf(line, "%*s %511s %511s", proto, data) == 2)
				got_data = 1;
			if (f)
				pclose(f);
			free(cmd);
		}
	}

	if (do_unlink) {
		unlink(xauthfile);
		rmdir(xauthdir);
	}

	/* Don't fall back to fake X11 data for untrusted forwarding */
	if (!trusted && !got_data) {
		error("Warning: untrusted X11 forwarding setup failed: "
		    "xauth key data not generated");
		return -1;
	}

	/*
	 * If we didn't get authentication data, just make up some
	 * data.  The forwarding code will check the validity of the
	 * response anyway, and substitute this data.  The X11
	 * server, however, will ignore this fake data and use
	 * whatever authentication mechanisms it was using otherwise
	 * for the local connection.
	 */
	if (!got_data) {
		u_int8_t rnd[16];
		u_int i;

		logit("Warning: No xauth data; "
		    "using fake authentication data for X11 forwarding.");
		strlcpy(proto, SSH_X11_PROTO, sizeof proto);
		arc4random_buf(rnd, sizeof(rnd));
		for (i = 0; i < sizeof(rnd); i++) {
			snprintf(data + 2 * i, sizeof data - 2 * i, "%02x",
			    rnd[i]);
		}
	}

	return 0;
}

/*
 * Checks if the client window has changed, and sends a packet about it to
 * the server if so.  The actual change is detected elsewhere (by a software
 * interrupt on Unix); this just checks the flag and sends a message if
 * appropriate.
 */

static void
client_check_window_change(struct ssh *ssh)
{
	if (!received_window_change_signal)
		return;
	received_window_change_signal = 0;
	debug2_f("changed");
	channel_send_window_changes(ssh);
}

static int
client_global_request_reply(int type, u_int32_t seq, struct ssh *ssh)
{
	struct global_confirm *gc;

	if ((gc = TAILQ_FIRST(&global_confirms)) == NULL)
		return 0;
	if (gc->cb != NULL)
		gc->cb(ssh, type, seq, gc->ctx);
	if (--gc->ref_count <= 0) {
		TAILQ_REMOVE(&global_confirms, gc, entry);
		freezero(gc, sizeof(*gc));
	}

	ssh_packet_set_alive_timeouts(ssh, 0);
	return 0;
}

static void
schedule_server_alive_check(void)
{
	if (options.server_alive_interval > 0)
		server_alive_time = monotime() + options.server_alive_interval;
}

static void
server_alive_check(struct ssh *ssh)
{
	int r;

	if (ssh_packet_inc_alive_timeouts(ssh) > options.server_alive_count_max) {
		logit("Timeout, server %s not responding.", host);
		cleanup_exit(255);
	}
	if ((r = sshpkt_start(ssh, SSH2_MSG_GLOBAL_REQUEST)) != 0 ||
	    (r = sshpkt_put_cstring(ssh, "keepalive@openssh.com")) != 0 ||
	    (r = sshpkt_put_u8(ssh, 1)) != 0 ||		/* boolean: want reply */
	    (r = sshpkt_send(ssh)) != 0)
		fatal_fr(r, "send packet");
	/* Insert an empty placeholder to maintain ordering */
	client_register_global_confirm(NULL, NULL);
	schedule_server_alive_check();
}

/*
 * Waits until the client can do something (some data becomes available on
 * one of the file descriptors).
 */
static void
client_wait_until_can_do_something(struct ssh *ssh, struct pollfd **pfdp,
    u_int *npfd_allocp, u_int *npfd_activep, int rekeying,
    int *conn_in_readyp, int *conn_out_readyp)
{
	struct timespec timeout;
	int ret;
	u_int p;

	*conn_in_readyp = *conn_out_readyp = 0;

	/* Prepare channel poll. First two pollfd entries are reserved */
	ptimeout_init(&timeout);
	channel_prepare_poll(ssh, pfdp, npfd_allocp, npfd_activep, 2, &timeout);
	if (*npfd_activep < 2)
		fatal_f("bad npfd %u", *npfd_activep); /* shouldn't happen */

	/* channel_prepare_poll could have closed the last channel */
	if (session_closed && !channel_still_open(ssh) &&
	    !ssh_packet_have_data_to_write(ssh)) {
		/* clear events since we did not call poll() */
		for (p = 0; p < *npfd_activep; p++)
			(*pfdp)[p].revents = 0;
		return;
	}

	/* Monitor server connection on reserved pollfd entries */
	(*pfdp)[0].fd = connection_in;
	(*pfdp)[0].events = POLLIN;
	(*pfdp)[1].fd = connection_out;
	(*pfdp)[1].events = ssh_packet_have_data_to_write(ssh) ? POLLOUT : 0;

	/*
	 * Wait for something to happen.  This will suspend the process until
	 * some polled descriptor can be read, written, or has some other
	 * event pending, or a timeout expires.
	 */
	set_control_persist_exit_time(ssh);
	if (control_persist_exit_time > 0)
		ptimeout_deadline_monotime(&timeout, control_persist_exit_time);
	if (options.server_alive_interval > 0)
		ptimeout_deadline_monotime(&timeout, server_alive_time);
	if (options.rekey_interval > 0 && !rekeying) {
		ptimeout_deadline_sec(&timeout,
		    ssh_packet_get_rekey_timeout(ssh));
	}

	ret = poll(*pfdp, *npfd_activep, ptimeout_get_ms(&timeout));

	if (ret == -1) {
		/*
		 * We have to clear the events because we return.
		 * We have to return, because the mainloop checks for the flags
		 * set by the signal handlers.
		 */
		for (p = 0; p < *npfd_activep; p++)
			(*pfdp)[p].revents = 0;
		if (errno == EINTR)
			return;
		/* Note: we might still have data in the buffers. */
		quit_message("poll: %s", strerror(errno));
		return;
	}

	*conn_in_readyp = (*pfdp)[0].revents != 0;
	*conn_out_readyp = (*pfdp)[1].revents != 0;

	if (options.server_alive_interval > 0 && !*conn_in_readyp &&
	    monotime() >= server_alive_time) {
		/*
		 * ServerAlive check is needed. We can't rely on the poll
		 * timing out since traffic on the client side such as port
		 * forwards can keep waking it up.
		 */
		server_alive_check(ssh);
	}
}

static void
client_suspend_self(struct sshbuf *bin, struct sshbuf *bout, struct sshbuf *berr)
{
	/* Flush stdout and stderr buffers. */
	if (sshbuf_len(bout) > 0)
		atomicio(vwrite, fileno(stdout), sshbuf_mutable_ptr(bout),
		    sshbuf_len(bout));
	if (sshbuf_len(berr) > 0)
		atomicio(vwrite, fileno(stderr), sshbuf_mutable_ptr(berr),
		    sshbuf_len(berr));

	leave_raw_mode(options.request_tty == REQUEST_TTY_FORCE);

	sshbuf_reset(bin);
	sshbuf_reset(bout);
	sshbuf_reset(berr);

	/* Send the suspend signal to the program itself. */
	kill(getpid(), SIGTSTP);

	/* Reset window sizes in case they have changed */
	received_window_change_signal = 1;

	enter_raw_mode(options.request_tty == REQUEST_TTY_FORCE);
}

static void
client_process_net_input(struct ssh *ssh)
{
	int r;

	/*
	 * Read input from the server, and add any such data to the buffer of
	 * the packet subsystem.
	 */
	schedule_server_alive_check();
	if ((r = ssh_packet_process_read(ssh, connection_in)) == 0)
		return; /* success */
	if (r == SSH_ERR_SYSTEM_ERROR) {
		if (errno == EAGAIN || errno == EINTR || errno == EWOULDBLOCK)
			return;
		if (errno == EPIPE) {
			quit_message("Connection to %s closed by remote host.",
			    host);
			return;
		}
	}
	quit_message("Read from remote host %s: %s", host, ssh_err(r));
}

static void
client_status_confirm(struct ssh *ssh, int type, Channel *c, void *ctx)
{
	struct channel_reply_ctx *cr = (struct channel_reply_ctx *)ctx;
	char errmsg[256];
	int r, tochan;

	/*
	 * If a TTY was explicitly requested, then a failure to allocate
	 * one is fatal.
	 */
	if (cr->action == CONFIRM_TTY &&
	    (options.request_tty == REQUEST_TTY_FORCE ||
	    options.request_tty == REQUEST_TTY_YES))
		cr->action = CONFIRM_CLOSE;

	/* XXX suppress on mux _client_ quietmode */
	tochan = options.log_level >= SYSLOG_LEVEL_ERROR &&
	    c->ctl_chan != -1 && c->extended_usage == CHAN_EXTENDED_WRITE;

	if (type == SSH2_MSG_CHANNEL_SUCCESS) {
		debug2("%s request accepted on channel %d",
		    cr->request_type, c->self);
	} else if (type == SSH2_MSG_CHANNEL_FAILURE) {
		if (tochan) {
			snprintf(errmsg, sizeof(errmsg),
			    "%s request failed\r\n", cr->request_type);
		} else {
			snprintf(errmsg, sizeof(errmsg),
			    "%s request failed on channel %d",
			    cr->request_type, c->self);
		}
		/* If error occurred on primary session channel, then exit */
		if (cr->action == CONFIRM_CLOSE && c->self == session_ident)
			fatal("%s", errmsg);
		/*
		 * If error occurred on mux client, append to
		 * their stderr.
		 */
		if (tochan) {
			debug3_f("channel %d: mux request: %s", c->self,
			    cr->request_type);
			if ((r = sshbuf_put(c->extended, errmsg,
			    strlen(errmsg))) != 0)
				fatal_fr(r, "sshbuf_put");
		} else
			error("%s", errmsg);
		if (cr->action == CONFIRM_TTY) {
			/*
			 * If a TTY allocation error occurred, then arrange
			 * for the correct TTY to leave raw mode.
			 */
			if (c->self == session_ident)
				leave_raw_mode(0);
			else
				mux_tty_alloc_failed(ssh, c);
		} else if (cr->action == CONFIRM_CLOSE) {
			chan_read_failed(ssh, c);
			chan_write_failed(ssh, c);
		}
	}
	free(cr);
}

static void
client_abandon_status_confirm(struct ssh *ssh, Channel *c, void *ctx)
{
	free(ctx);
}

void
client_expect_confirm(struct ssh *ssh, int id, const char *request,
    enum confirm_action action)
{
	struct channel_reply_ctx *cr = xcalloc(1, sizeof(*cr));

	cr->request_type = request;
	cr->action = action;

	channel_register_status_confirm(ssh, id, client_status_confirm,
	    client_abandon_status_confirm, cr);
}

void
client_register_global_confirm(global_confirm_cb *cb, void *ctx)
{
	struct global_confirm *gc, *last_gc;

	/* Coalesce identical callbacks */
	last_gc = TAILQ_LAST(&global_confirms, global_confirms);
	if (last_gc && last_gc->cb == cb && last_gc->ctx == ctx) {
		if (++last_gc->ref_count >= INT_MAX)
			fatal_f("last_gc->ref_count = %d",
			    last_gc->ref_count);
		return;
	}

	gc = xcalloc(1, sizeof(*gc));
	gc->cb = cb;
	gc->ctx = ctx;
	gc->ref_count = 1;
	TAILQ_INSERT_TAIL(&global_confirms, gc, entry);
}

/*
 * Returns non-zero if the client is able to handle a hostkeys-00@openssh.com
 * hostkey update request.
 */
static int
can_update_hostkeys(void)
{
	if (hostkeys_update_complete)
		return 0;
	if (options.update_hostkeys == SSH_UPDATE_HOSTKEYS_ASK &&
	    options.batch_mode)
		return 0; /* won't ask in batchmode, so don't even try */
	if (!options.update_hostkeys || options.num_user_hostfiles <= 0)
		return 0;
	return 1;
}

static void
client_repledge(void)
{
	debug3_f("enter");

	/* Might be able to tighten pledge now that session is established */
	if (options.control_master || options.control_path != NULL ||
	    options.forward_x11 || options.fork_after_authentication ||
	    can_update_hostkeys() ||
	    (session_ident != -1 && !session_setup_complete)) {
		/* Can't tighten */
		return;
	}
	/*
	 * LocalCommand and UpdateHostkeys have finished, so can get rid of
	 * filesystem.
	 *
	 * XXX protocol allows a server can to change hostkeys during the
	 *     connection at rekey time that could trigger a hostkeys update
	 *     but AFAIK no implementations support this. Could improve by
	 *     forcing known_hosts to be read-only or via unveil(2).
	 */
	if (options.num_local_forwards != 0 ||
	    options.num_remote_forwards != 0 ||
	    options.num_permitted_remote_opens != 0 ||
	    options.enable_escape_commandline != 0) {
		/* rfwd needs inet */
		debug("pledge: network");
		if (pledge("stdio unix inet dns proc tty", NULL) == -1)
			fatal_f("pledge(): %s", strerror(errno));
	} else if (options.forward_agent != 0) {
		/* agent forwarding needs to open $SSH_AUTH_SOCK at will */
		debug("pledge: agent");
		if (pledge("stdio unix proc tty", NULL) == -1)
			fatal_f("pledge(): %s", strerror(errno));
	} else {
		debug("pledge: fork");
		if (pledge("stdio proc tty", NULL) == -1)
			fatal_f("pledge(): %s", strerror(errno));
	}
	/* XXX further things to do:
	 *
	 * - might be able to get rid of proc if we kill ~^Z
	 * - ssh -N (no session)
	 * - stdio forwarding
	 * - sessions without tty
	 */
}

static void
process_cmdline(struct ssh *ssh)
{
	void (*handler)(int);
	char *s, *cmd;
	int ok, delete = 0, local = 0, remote = 0, dynamic = 0;
	struct Forward fwd;

	memset(&fwd, 0, sizeof(fwd));

	leave_raw_mode(options.request_tty == REQUEST_TTY_FORCE);
	handler = ssh_signal(SIGINT, SIG_IGN);
	cmd = s = read_passphrase("\r\nssh> ", RP_ECHO);
	if (s == NULL)
		goto out;
	while (isspace((u_char)*s))
		s++;
	if (*s == '-')
		s++;	/* Skip cmdline '-', if any */
	if (*s == '\0')
		goto out;

	if (*s == 'h' || *s == 'H' || *s == '?') {
		logit("Commands:");
		logit("      -L[bind_address:]port:host:hostport    "
		    "Request local forward");
		logit("      -R[bind_address:]port:host:hostport    "
		    "Request remote forward");
		logit("      -D[bind_address:]port                  "
		    "Request dynamic forward");
		logit("      -KL[bind_address:]port                 "
		    "Cancel local forward");
		logit("      -KR[bind_address:]port                 "
		    "Cancel remote forward");
		logit("      -KD[bind_address:]port                 "
		    "Cancel dynamic forward");
		if (!options.permit_local_command)
			goto out;
		logit("      !args                                  "
		    "Execute local command");
		goto out;
	}

	if (*s == '!' && options.permit_local_command) {
		s++;
		ssh_local_cmd(s);
		goto out;
	}

	if (*s == 'K') {
		delete = 1;
		s++;
	}
	if (*s == 'L')
		local = 1;
	else if (*s == 'R')
		remote = 1;
	else if (*s == 'D')
		dynamic = 1;
	else {
		logit("Invalid command.");
		goto out;
	}

	while (isspace((u_char)*++s))
		;

	/* XXX update list of forwards in options */
	if (delete) {
		/* We pass 1 for dynamicfwd to restrict to 1 or 2 fields. */
		if (!parse_forward(&fwd, s, 1, 0)) {
			logit("Bad forwarding close specification.");
			goto out;
		}
		if (remote)
			ok = channel_request_rforward_cancel(ssh, &fwd) == 0;
		else if (dynamic)
			ok = channel_cancel_lport_listener(ssh, &fwd,
			    0, &options.fwd_opts) > 0;
		else
			ok = channel_cancel_lport_listener(ssh, &fwd,
			    CHANNEL_CANCEL_PORT_STATIC,
			    &options.fwd_opts) > 0;
		if (!ok) {
			logit("Unknown port forwarding.");
			goto out;
		}
		logit("Canceled forwarding.");
	} else {
		/* -R specs can be both dynamic or not, so check both. */
		if (remote) {
			if (!parse_forward(&fwd, s, 0, remote) &&
			    !parse_forward(&fwd, s, 1, remote)) {
				logit("Bad remote forwarding specification.");
				goto out;
			}
		} else if (!parse_forward(&fwd, s, dynamic, remote)) {
			logit("Bad local forwarding specification.");
			goto out;
		}
		if (local || dynamic) {
			if (!channel_setup_local_fwd_listener(ssh, &fwd,
			    &options.fwd_opts)) {
				logit("Port forwarding failed.");
				goto out;
			}
		} else {
			if (channel_request_remote_forwarding(ssh, &fwd) < 0) {
				logit("Port forwarding failed.");
				goto out;
			}
		}
		logit("Forwarding port.");
	}

out:
	ssh_signal(SIGINT, handler);
	enter_raw_mode(options.request_tty == REQUEST_TTY_FORCE);
	free(cmd);
	free(fwd.listen_host);
	free(fwd.listen_path);
	free(fwd.connect_host);
	free(fwd.connect_path);
}

/* reasons to suppress output of an escape command in help output */
#define SUPPRESS_NEVER		0	/* never suppress, always show */
#define SUPPRESS_MUXCLIENT	1	/* don't show in mux client sessions */
#define SUPPRESS_MUXMASTER	2	/* don't show in mux master sessions */
#define SUPPRESS_SYSLOG		4	/* don't show when logging to syslog */
#define SUPPRESS_NOCMDLINE	8	/* don't show when cmdline disabled*/
struct escape_help_text {
	const char *cmd;
	const char *text;
	unsigned int flags;
};
static struct escape_help_text esc_txt[] = {
    {".",  "terminate session", SUPPRESS_MUXMASTER},
    {".",  "terminate connection (and any multiplexed sessions)",
	SUPPRESS_MUXCLIENT},
    {"B",  "send a BREAK to the remote system", SUPPRESS_NEVER},
    {"C",  "open a command line", SUPPRESS_MUXCLIENT|SUPPRESS_NOCMDLINE},
    {"R",  "request rekey", SUPPRESS_NEVER},
    {"V/v",  "decrease/increase verbosity (LogLevel)", SUPPRESS_MUXCLIENT},
    {"^Z", "suspend ssh", SUPPRESS_MUXCLIENT},
    {"#",  "list forwarded connections", SUPPRESS_NEVER},
    {"&",  "background ssh (when waiting for connections to terminate)",
	SUPPRESS_MUXCLIENT},
    {"?", "this message", SUPPRESS_NEVER},
};

static void
print_escape_help(struct sshbuf *b, int escape_char, int mux_client,
    int using_stderr)
{
	unsigned int i, suppress_flags;
	int r;

	if ((r = sshbuf_putf(b,
	    "%c?\r\nSupported escape sequences:\r\n", escape_char)) != 0)
		fatal_fr(r, "sshbuf_putf");

	suppress_flags =
	    (mux_client ? SUPPRESS_MUXCLIENT : 0) |
	    (mux_client ? 0 : SUPPRESS_MUXMASTER) |
	    (using_stderr ? 0 : SUPPRESS_SYSLOG) |
	    (options.enable_escape_commandline == 0 ? SUPPRESS_NOCMDLINE : 0);

	for (i = 0; i < sizeof(esc_txt)/sizeof(esc_txt[0]); i++) {
		if (esc_txt[i].flags & suppress_flags)
			continue;
		if ((r = sshbuf_putf(b, " %c%-3s - %s\r\n",
		    escape_char, esc_txt[i].cmd, esc_txt[i].text)) != 0)
			fatal_fr(r, "sshbuf_putf");
	}

	if ((r = sshbuf_putf(b,
	    " %c%c   - send the escape character by typing it twice\r\n"
	    "(Note that escapes are only recognized immediately after "
	    "newline.)\r\n", escape_char, escape_char)) != 0)
		fatal_fr(r, "sshbuf_putf");
}

/*
 * Process the characters one by one.
 */
static int
process_escapes(struct ssh *ssh, Channel *c,
    struct sshbuf *bin, struct sshbuf *bout, struct sshbuf *berr,
    char *buf, int len)
{
	pid_t pid;
	int r, bytes = 0;
	u_int i;
	u_char ch;
	char *s;
	struct escape_filter_ctx *efc = c->filter_ctx == NULL ?
	    NULL : (struct escape_filter_ctx *)c->filter_ctx;

	if (c->filter_ctx == NULL)
		return 0;

	if (len <= 0)
		return (0);

	for (i = 0; i < (u_int)len; i++) {
		/* Get one character at a time. */
		ch = buf[i];

		if (efc->escape_pending) {
			/* We have previously seen an escape character. */
			/* Clear the flag now. */
			efc->escape_pending = 0;

			/* Process the escaped character. */
			switch (ch) {
			case '.':
				/* Terminate the connection. */
				if ((r = sshbuf_putf(berr, "%c.\r\n",
				    efc->escape_char)) != 0)
					fatal_fr(r, "sshbuf_putf");
				if (c && c->ctl_chan != -1) {
					channel_force_close(ssh, c, 1);
					return 0;
				} else
					quit_pending = 1;
				return -1;

			case 'Z' - 64:
				/* XXX support this for mux clients */
				if (c && c->ctl_chan != -1) {
					char b[16];
 noescape:
					if (ch == 'Z' - 64)
						snprintf(b, sizeof b, "^Z");
					else
						snprintf(b, sizeof b, "%c", ch);
					if ((r = sshbuf_putf(berr,
					    "%c%s escape not available to "
					    "multiplexed sessions\r\n",
					    efc->escape_char, b)) != 0)
						fatal_fr(r, "sshbuf_putf");
					continue;
				}
				/* Suspend the program. Inform the user */
				if ((r = sshbuf_putf(berr,
				    "%c^Z [suspend ssh]\r\n",
				    efc->escape_char)) != 0)
					fatal_fr(r, "sshbuf_putf");

				/* Restore terminal modes and suspend. */
				client_suspend_self(bin, bout, berr);

				/* We have been continued. */
				continue;

			case 'B':
				if ((r = sshbuf_putf(berr,
				    "%cB\r\n", efc->escape_char)) != 0)
					fatal_fr(r, "sshbuf_putf");
				channel_request_start(ssh, c->self, "break", 0);
				if ((r = sshpkt_put_u32(ssh, 1000)) != 0 ||
				    (r = sshpkt_send(ssh)) != 0)
					fatal_fr(r, "send packet");
				continue;

			case 'R':
				if (ssh->compat & SSH_BUG_NOREKEY)
					logit("Server does not "
					    "support re-keying");
				else
					need_rekeying = 1;
				continue;

			case 'V':
				/* FALLTHROUGH */
			case 'v':
				if (c && c->ctl_chan != -1)
					goto noescape;
				if (!log_is_on_stderr()) {
					if ((r = sshbuf_putf(berr,
					    "%c%c [Logging to syslog]\r\n",
					    efc->escape_char, ch)) != 0)
						fatal_fr(r, "sshbuf_putf");
					continue;
				}
				if (ch == 'V' && options.log_level >
				    SYSLOG_LEVEL_QUIET)
					log_change_level(--options.log_level);
				if (ch == 'v' && options.log_level <
				    SYSLOG_LEVEL_DEBUG3)
					log_change_level(++options.log_level);
				if ((r = sshbuf_putf(berr,
				    "%c%c [LogLevel %s]\r\n",
				    efc->escape_char, ch,
				    log_level_name(options.log_level))) != 0)
					fatal_fr(r, "sshbuf_putf");
				continue;

			case '&':
				if (c && c->ctl_chan != -1)
					goto noescape;
				/*
				 * Detach the program (continue to serve
				 * connections, but put in background and no
				 * more new connections).
				 */
				/* Restore tty modes. */
				leave_raw_mode(
				    options.request_tty == REQUEST_TTY_FORCE);

				/* Stop listening for new connections. */
				channel_stop_listening(ssh);

				if ((r = sshbuf_putf(berr, "%c& "
				    "[backgrounded]\n", efc->escape_char)) != 0)
					fatal_fr(r, "sshbuf_putf");

				/* Fork into background. */
				pid = fork();
				if (pid == -1) {
					error("fork: %.100s", strerror(errno));
					continue;
				}
				if (pid != 0) {	/* This is the parent. */
					/* The parent just exits. */
					exit(0);
				}
				/* The child continues serving connections. */
				/* fake EOF on stdin */
				if ((r = sshbuf_put_u8(bin, 4)) != 0)
					fatal_fr(r, "sshbuf_put_u8");
				return -1;
			case '?':
				print_escape_help(berr, efc->escape_char,
				    (c && c->ctl_chan != -1),
				    log_is_on_stderr());
				continue;

			case '#':
				if ((r = sshbuf_putf(berr, "%c#\r\n",
				    efc->escape_char)) != 0)
					fatal_fr(r, "sshbuf_putf");
				s = channel_open_message(ssh);
				if ((r = sshbuf_put(berr, s, strlen(s))) != 0)
					fatal_fr(r, "sshbuf_put");
				free(s);
				continue;

			case 'C':
				if (c && c->ctl_chan != -1)
					goto noescape;
				if (options.enable_escape_commandline == 0) {
					if ((r = sshbuf_putf(berr,
					    "commandline disabled\r\n")) != 0)
						fatal_fr(r, "sshbuf_putf");
					continue;
				}
				process_cmdline(ssh);
				continue;

			default:
				if (ch != efc->escape_char) {
					if ((r = sshbuf_put_u8(bin,
					    efc->escape_char)) != 0)
						fatal_fr(r, "sshbuf_put_u8");
					bytes++;
				}
				/* Escaped characters fall through here */
				break;
			}
		} else {
			/*
			 * The previous character was not an escape char.
			 * Check if this is an escape.
			 */
			if (last_was_cr && ch == efc->escape_char) {
				/*
				 * It is. Set the flag and continue to
				 * next character.
				 */
				efc->escape_pending = 1;
				continue;
			}
		}

		/*
		 * Normal character.  Record whether it was a newline,
		 * and append it to the buffer.
		 */
		last_was_cr = (ch == '\r' || ch == '\n');
		if ((r = sshbuf_put_u8(bin, ch)) != 0)
			fatal_fr(r, "sshbuf_put_u8");
		bytes++;
	}
	return bytes;
}

/*
 * Get packets from the connection input buffer, and process them as long as
 * there are packets available.
 *
 * Any unknown packets received during the actual
 * session cause the session to terminate.  This is
 * intended to make debugging easier since no
 * confirmations are sent.  Any compatible protocol
 * extensions must be negotiated during the
 * preparatory phase.
 */

static void
client_process_buffered_input_packets(struct ssh *ssh)
{
	ssh_dispatch_run_fatal(ssh, DISPATCH_NONBLOCK, &quit_pending);
}

/* scan buf[] for '~' before sending data to the peer */

/* Helper: allocate a new escape_filter_ctx and fill in its escape char */
void *
client_new_escape_filter_ctx(int escape_char)
{
	struct escape_filter_ctx *ret;

	ret = xcalloc(1, sizeof(*ret));
	ret->escape_pending = 0;
	ret->escape_char = escape_char;
	return (void *)ret;
}

/* Free the escape filter context on channel free */
void
client_filter_cleanup(struct ssh *ssh, int cid, void *ctx)
{
	free(ctx);
}

int
client_simple_escape_filter(struct ssh *ssh, Channel *c, char *buf, int len)
{
	if (c->extended_usage != CHAN_EXTENDED_WRITE)
		return 0;

	return process_escapes(ssh, c, c->input, c->output, c->extended,
	    buf, len);
}

static void
client_channel_closed(struct ssh *ssh, int id, int force, void *arg)
{
	channel_cancel_cleanup(ssh, id);
	session_closed = 1;
	leave_raw_mode(options.request_tty == REQUEST_TTY_FORCE);
}

/*
 * Implements the interactive session with the server.  This is called after
 * the user has been authenticated, and a command has been started on the
 * remote host.  If escape_char != SSH_ESCAPECHAR_NONE, it is the character
 * used as an escape character for terminating or suspending the session.
 */
int
client_loop(struct ssh *ssh, int have_pty, int escape_char_arg,
    int ssh2_chan_id)
{
	struct pollfd *pfd = NULL;
	u_int npfd_alloc = 0, npfd_active = 0;
	double start_time, total_time;
	int r, len;
	u_int64_t ibytes, obytes;
	int conn_in_ready, conn_out_ready;

	debug("Entering interactive session.");
	session_ident = ssh2_chan_id;

	if (options.control_master &&
	    !option_clear_or_none(options.control_path)) {
		debug("pledge: id");
		if (pledge("stdio rpath wpath cpath unix inet dns recvfd sendfd proc exec id tty",
		    NULL) == -1)
			fatal_f("pledge(): %s", strerror(errno));

	} else if (options.forward_x11 || options.permit_local_command) {
		debug("pledge: exec");
		if (pledge("stdio rpath wpath cpath unix inet dns proc exec tty",
		    NULL) == -1)
			fatal_f("pledge(): %s", strerror(errno));

	} else if (options.update_hostkeys) {
		debug("pledge: filesystem");
		if (pledge("stdio rpath wpath cpath unix inet dns proc tty",
		    NULL) == -1)
			fatal_f("pledge(): %s", strerror(errno));

	} else if (!option_clear_or_none(options.proxy_command) ||
	    options.fork_after_authentication) {
		debug("pledge: proc");
		if (pledge("stdio cpath unix inet dns proc tty", NULL) == -1)
			fatal_f("pledge(): %s", strerror(errno));

	} else {
		debug("pledge: network");
		if (pledge("stdio unix inet dns proc tty", NULL) == -1)
			fatal_f("pledge(): %s", strerror(errno));
	}

	/* might be able to tighten now */
	client_repledge();

	start_time = monotime_double();

	/* Initialize variables. */
	last_was_cr = 1;
	exit_status = -1;
	connection_in = ssh_packet_get_connection_in(ssh);
	connection_out = ssh_packet_get_connection_out(ssh);

	quit_pending = 0;

	/* Initialize buffer. */
	if ((stderr_buffer = sshbuf_new()) == NULL)
		fatal_f("sshbuf_new failed");

	client_init_dispatch(ssh);

	/*
	 * Set signal handlers, (e.g. to restore non-blocking mode)
	 * but don't overwrite SIG_IGN, matches behaviour from rsh(1)
	 */
	if (ssh_signal(SIGHUP, SIG_IGN) != SIG_IGN)
		ssh_signal(SIGHUP, signal_handler);
	if (ssh_signal(SIGINT, SIG_IGN) != SIG_IGN)
		ssh_signal(SIGINT, signal_handler);
	if (ssh_signal(SIGQUIT, SIG_IGN) != SIG_IGN)
		ssh_signal(SIGQUIT, signal_handler);
	if (ssh_signal(SIGTERM, SIG_IGN) != SIG_IGN)
		ssh_signal(SIGTERM, signal_handler);
	ssh_signal(SIGWINCH, window_change_handler);

	if (have_pty)
		enter_raw_mode(options.request_tty == REQUEST_TTY_FORCE);

	if (session_ident != -1) {
		if (escape_char_arg != SSH_ESCAPECHAR_NONE) {
			channel_register_filter(ssh, session_ident,
			    client_simple_escape_filter, NULL,
			    client_filter_cleanup,
			    client_new_escape_filter_ctx(
			    escape_char_arg));
		}
		channel_register_cleanup(ssh, session_ident,
		    client_channel_closed, 0);
	}

	schedule_server_alive_check();

	/* Main loop of the client for the interactive session mode. */
	while (!quit_pending) {

		/* Process buffered packets sent by the server. */
		client_process_buffered_input_packets(ssh);

		if (session_closed && !channel_still_open(ssh))
			break;

		if (ssh_packet_is_rekeying(ssh)) {
			debug("rekeying in progress");
		} else if (need_rekeying) {
			/* manual rekey request */
			debug("need rekeying");
			if ((r = kex_start_rekex(ssh)) != 0)
				fatal_fr(r, "kex_start_rekex");
			need_rekeying = 0;
		} else {
			/*
			 * Make packets from buffered channel data, and
			 * enqueue them for sending to the server.
			 */
			if (ssh_packet_not_very_much_data_to_write(ssh))
				channel_output_poll(ssh);

			/*
			 * Check if the window size has changed, and buffer a
			 * message about it to the server if so.
			 */
			client_check_window_change(ssh);

			if (quit_pending)
				break;
		}
		/*
		 * Wait until we have something to do (something becomes
		 * available on one of the descriptors).
		 */
		client_wait_until_can_do_something(ssh, &pfd, &npfd_alloc,
		    &npfd_active, ssh_packet_is_rekeying(ssh),
		    &conn_in_ready, &conn_out_ready);

		if (quit_pending)
			break;

		/* Do channel operations. */
		channel_after_poll(ssh, pfd, npfd_active);

		/* Buffer input from the connection.  */
		if (conn_in_ready)
			client_process_net_input(ssh);

		if (quit_pending)
			break;

		/* A timeout may have triggered rekeying */
		if ((r = ssh_packet_check_rekey(ssh)) != 0)
			fatal_fr(r, "cannot start rekeying");

		/*
		 * Send as much buffered packet data as possible to the
		 * sender.
		 */
		if (conn_out_ready) {
			if ((r = ssh_packet_write_poll(ssh)) != 0) {
				sshpkt_fatal(ssh, r,
				    "%s: ssh_packet_write_poll", __func__);
			}
		}

		/*
		 * If we are a backgrounded control master, and the
		 * timeout has expired without any active client
		 * connections, then quit.
		 */
		if (control_persist_exit_time > 0) {
			if (monotime() >= control_persist_exit_time) {
				debug("ControlPersist timeout expired");
				break;
			}
		}
	}
	free(pfd);

	/* Terminate the session. */

	/* Stop watching for window change. */
	ssh_signal(SIGWINCH, SIG_DFL);

	if ((r = sshpkt_start(ssh, SSH2_MSG_DISCONNECT)) != 0 ||
	    (r = sshpkt_put_u32(ssh, SSH2_DISCONNECT_BY_APPLICATION)) != 0 ||
	    (r = sshpkt_put_cstring(ssh, "disconnected by user")) != 0 ||
	    (r = sshpkt_put_cstring(ssh, "")) != 0 ||	/* language tag */
	    (r = sshpkt_send(ssh)) != 0 ||
	    (r = ssh_packet_write_wait(ssh)) != 0)
		fatal_fr(r, "send disconnect");

	channel_free_all(ssh);

	if (have_pty)
		leave_raw_mode(options.request_tty == REQUEST_TTY_FORCE);

	/*
	 * If there was no shell or command requested, there will be no remote
	 * exit status to be returned.  In that case, clear error code if the
	 * connection was deliberately terminated at this end.
	 */
	if (options.session_type == SESSION_TYPE_NONE &&
	    received_signal == SIGTERM) {
		received_signal = 0;
		exit_status = 0;
	}

	if (received_signal) {
		verbose("Killed by signal %d.", (int) received_signal);
		cleanup_exit(255);
	}

	/*
	 * In interactive mode (with pseudo tty) display a message indicating
	 * that the connection has been closed.
	 */
	if (have_pty && options.log_level >= SYSLOG_LEVEL_INFO)
		quit_message("Connection to %s closed.", host);

	/* Output any buffered data for stderr. */
	if (sshbuf_len(stderr_buffer) > 0) {
		len = atomicio(vwrite, fileno(stderr),
		    (u_char *)sshbuf_ptr(stderr_buffer),
		    sshbuf_len(stderr_buffer));
		if (len < 0 || (u_int)len != sshbuf_len(stderr_buffer))
			error("Write failed flushing stderr buffer.");
		else if ((r = sshbuf_consume(stderr_buffer, len)) != 0)
			fatal_fr(r, "sshbuf_consume");
	}

	/* Clear and free any buffers. */
	sshbuf_free(stderr_buffer);

	/* Report bytes transferred, and transfer rates. */
	total_time = monotime_double() - start_time;
	ssh_packet_get_bytes(ssh, &ibytes, &obytes);
	verbose("Transferred: sent %llu, received %llu bytes, in %.1f seconds",
	    (unsigned long long)obytes, (unsigned long long)ibytes, total_time);
	if (total_time > 0)
		verbose("Bytes per second: sent %.1f, received %.1f",
		    obytes / total_time, ibytes / total_time);
	/* Return the exit status of the program. */
	debug("Exit status %d", exit_status);
	return exit_status;
}

/*********/

static Channel *
client_request_forwarded_tcpip(struct ssh *ssh, const char *request_type,
    int rchan, u_int rwindow, u_int rmaxpack)
{
	Channel *c = NULL;
	struct sshbuf *b = NULL;
	char *listen_address, *originator_address;
	u_int listen_port, originator_port;
	int r;

	/* Get rest of the packet */
	if ((r = sshpkt_get_cstring(ssh, &listen_address, NULL)) != 0 ||
	    (r = sshpkt_get_u32(ssh, &listen_port)) != 0 ||
	    (r = sshpkt_get_cstring(ssh, &originator_address, NULL)) != 0 ||
	    (r = sshpkt_get_u32(ssh, &originator_port)) != 0 ||
	    (r = sshpkt_get_end(ssh)) != 0)
		fatal_fr(r, "parse packet");

	debug_f("listen %s port %d, originator %s port %d",
	    listen_address, listen_port, originator_address, originator_port);

	if (listen_port > 0xffff)
		error_f("invalid listen port");
	else if (originator_port > 0xffff)
		error_f("invalid originator port");
	else {
		c = channel_connect_by_listen_address(ssh,
		    listen_address, listen_port, "forwarded-tcpip",
		    originator_address);
	}

	if (c != NULL && c->type == SSH_CHANNEL_MUX_CLIENT) {
		if ((b = sshbuf_new()) == NULL) {
			error_f("alloc reply");
			goto out;
		}
		/* reconstruct and send to muxclient */
		if ((r = sshbuf_put_u8(b, 0)) != 0 ||	/* padlen */
		    (r = sshbuf_put_u8(b, SSH2_MSG_CHANNEL_OPEN)) != 0 ||
		    (r = sshbuf_put_cstring(b, request_type)) != 0 ||
		    (r = sshbuf_put_u32(b, rchan)) != 0 ||
		    (r = sshbuf_put_u32(b, rwindow)) != 0 ||
		    (r = sshbuf_put_u32(b, rmaxpack)) != 0 ||
		    (r = sshbuf_put_cstring(b, listen_address)) != 0 ||
		    (r = sshbuf_put_u32(b, listen_port)) != 0 ||
		    (r = sshbuf_put_cstring(b, originator_address)) != 0 ||
		    (r = sshbuf_put_u32(b, originator_port)) != 0 ||
		    (r = sshbuf_put_stringb(c->output, b)) != 0) {
			error_fr(r, "compose for muxclient");
			goto out;
		}
	}

 out:
	sshbuf_free(b);
	free(originator_address);
	free(listen_address);
	return c;
}

static Channel *
client_request_forwarded_streamlocal(struct ssh *ssh,
    const char *request_type, int rchan)
{
	Channel *c = NULL;
	char *listen_path;
	int r;

	/* Get the remote path. */
	if ((r = sshpkt_get_cstring(ssh, &listen_path, NULL)) != 0 ||
	    (r = sshpkt_get_string(ssh, NULL, NULL)) != 0 ||	/* reserved */
	    (r = sshpkt_get_end(ssh)) != 0)
		fatal_fr(r, "parse packet");

	debug_f("request: %s", listen_path);

	c = channel_connect_by_listen_path(ssh, listen_path,
	    "forwarded-streamlocal@openssh.com", "forwarded-streamlocal");
	free(listen_path);
	return c;
}

static Channel *
client_request_x11(struct ssh *ssh, const char *request_type, int rchan)
{
	Channel *c = NULL;
	char *originator;
	u_int originator_port;
	int r, sock;

	if (!options.forward_x11) {
		error("Warning: ssh server tried X11 forwarding.");
		error("Warning: this is probably a break-in attempt by a "
		    "malicious server.");
		return NULL;
	}
	if (x11_refuse_time != 0 && (u_int)monotime() >= x11_refuse_time) {
		verbose("Rejected X11 connection after ForwardX11Timeout "
		    "expired");
		return NULL;
	}
	if ((r = sshpkt_get_cstring(ssh, &originator, NULL)) != 0 ||
	    (r = sshpkt_get_u32(ssh, &originator_port)) != 0 ||
	    (r = sshpkt_get_end(ssh)) != 0)
		fatal_fr(r, "parse packet");
	/* XXX check permission */
	/* XXX range check originator port? */
	debug("client_request_x11: request from %s %u", originator,
	    originator_port);
	free(originator);
	sock = x11_connect_display(ssh);
	if (sock < 0)
		return NULL;
	c = channel_new(ssh, "x11",
	    SSH_CHANNEL_X11_OPEN, sock, sock, -1,
	    CHAN_TCP_WINDOW_DEFAULT, CHAN_X11_PACKET_DEFAULT, 0, "x11", 1);
	c->force_drain = 1;
	return c;
}

static Channel *
client_request_agent(struct ssh *ssh, const char *request_type, int rchan)
{
	Channel *c = NULL;
	int r, sock;

	if (!options.forward_agent) {
		error("Warning: ssh server tried agent forwarding.");
		error("Warning: this is probably a break-in attempt by a "
		    "malicious server.");
		return NULL;
	}
	if (forward_agent_sock_path == NULL) {
		r = ssh_get_authentication_socket(&sock);
	} else {
		r = ssh_get_authentication_socket_path(forward_agent_sock_path, &sock);
	}
	if (r != 0) {
		if (r != SSH_ERR_AGENT_NOT_PRESENT)
			debug_fr(r, "ssh_get_authentication_socket");
		return NULL;
	}
	if ((r = ssh_agent_bind_hostkey(sock, ssh->kex->initial_hostkey,
	    ssh->kex->session_id, ssh->kex->initial_sig, 1)) == 0)
		debug_f("bound agent to hostkey");
	else
		debug2_fr(r, "ssh_agent_bind_hostkey");

	c = channel_new(ssh, "authentication agent connection",
	    SSH_CHANNEL_OPEN, sock, sock, -1,
	    CHAN_X11_WINDOW_DEFAULT, CHAN_TCP_PACKET_DEFAULT, 0,
	    "authentication agent connection", 1);
	c->force_drain = 1;
	return c;
}

char *
client_request_tun_fwd(struct ssh *ssh, int tun_mode,
    int local_tun, int remote_tun, channel_open_fn *cb, void *cbctx)
{
	Channel *c;
	int r, fd;
	char *ifname = NULL;

	if (tun_mode == SSH_TUNMODE_NO)
		return 0;

	debug("Requesting tun unit %d in mode %d", local_tun, tun_mode);

	/* Open local tunnel device */
	if ((fd = tun_open(local_tun, tun_mode, &ifname)) == -1) {
		error("Tunnel device open failed.");
		return NULL;
	}
	debug("Tunnel forwarding using interface %s", ifname);

	c = channel_new(ssh, "tun", SSH_CHANNEL_OPENING, fd, fd, -1,
	    CHAN_TCP_WINDOW_DEFAULT, CHAN_TCP_PACKET_DEFAULT, 0, "tun", 1);
	c->datagram = 1;

#if defined(SSH_TUN_FILTER)
	if (options.tun_open == SSH_TUNMODE_POINTOPOINT)
		channel_register_filter(ssh, c->self, sys_tun_infilter,
		    sys_tun_outfilter, NULL, NULL);
#endif

	if (cb != NULL)
		channel_register_open_confirm(ssh, c->self, cb, cbctx);

	if ((r = sshpkt_start(ssh, SSH2_MSG_CHANNEL_OPEN)) != 0 ||
	    (r = sshpkt_put_cstring(ssh, "tun@openssh.com")) != 0 ||
	    (r = sshpkt_put_u32(ssh, c->self)) != 0 ||
	    (r = sshpkt_put_u32(ssh, c->local_window_max)) != 0 ||
	    (r = sshpkt_put_u32(ssh, c->local_maxpacket)) != 0 ||
	    (r = sshpkt_put_u32(ssh, tun_mode)) != 0 ||
	    (r = sshpkt_put_u32(ssh, remote_tun)) != 0 ||
	    (r = sshpkt_send(ssh)) != 0)
		sshpkt_fatal(ssh, r, "%s: send reply", __func__);

	return ifname;
}

/* XXXX move to generic input handler */
static int
client_input_channel_open(int type, u_int32_t seq, struct ssh *ssh)
{
	Channel *c = NULL;
	char *ctype = NULL;
	int r;
	u_int rchan;
	size_t len;
	u_int rmaxpack, rwindow;

	if ((r = sshpkt_get_cstring(ssh, &ctype, &len)) != 0 ||
	    (r = sshpkt_get_u32(ssh, &rchan)) != 0 ||
	    (r = sshpkt_get_u32(ssh, &rwindow)) != 0 ||
	    (r = sshpkt_get_u32(ssh, &rmaxpack)) != 0)
		goto out;

	debug("client_input_channel_open: ctype %s rchan %d win %d max %d",
	    ctype, rchan, rwindow, rmaxpack);

	if (strcmp(ctype, "forwarded-tcpip") == 0) {
		c = client_request_forwarded_tcpip(ssh, ctype, rchan, rwindow,
		    rmaxpack);
	} else if (strcmp(ctype, "forwarded-streamlocal@openssh.com") == 0) {
		c = client_request_forwarded_streamlocal(ssh, ctype, rchan);
	} else if (strcmp(ctype, "x11") == 0) {
		c = client_request_x11(ssh, ctype, rchan);
	} else if (strcmp(ctype, "auth-agent@openssh.com") == 0) {
		c = client_request_agent(ssh, ctype, rchan);
	}
	if (c != NULL && c->type == SSH_CHANNEL_MUX_CLIENT) {
		debug3("proxied to downstream: %s", ctype);
	} else if (c != NULL) {
		debug("confirm %s", ctype);
		c->remote_id = rchan;
		c->have_remote_id = 1;
		c->remote_window = rwindow;
		c->remote_maxpacket = rmaxpack;
		if (c->type != SSH_CHANNEL_CONNECTING) {
			if ((r = sshpkt_start(ssh, SSH2_MSG_CHANNEL_OPEN_CONFIRMATION)) != 0 ||
			    (r = sshpkt_put_u32(ssh, c->remote_id)) != 0 ||
			    (r = sshpkt_put_u32(ssh, c->self)) != 0 ||
			    (r = sshpkt_put_u32(ssh, c->local_window)) != 0 ||
			    (r = sshpkt_put_u32(ssh, c->local_maxpacket)) != 0 ||
			    (r = sshpkt_send(ssh)) != 0)
				sshpkt_fatal(ssh, r, "%s: send reply", __func__);
		}
	} else {
		debug("failure %s", ctype);
		if ((r = sshpkt_start(ssh, SSH2_MSG_CHANNEL_OPEN_FAILURE)) != 0 ||
		    (r = sshpkt_put_u32(ssh, rchan)) != 0 ||
		    (r = sshpkt_put_u32(ssh, SSH2_OPEN_ADMINISTRATIVELY_PROHIBITED)) != 0 ||
		    (r = sshpkt_put_cstring(ssh, "open failed")) != 0 ||
		    (r = sshpkt_put_cstring(ssh, "")) != 0 ||
		    (r = sshpkt_send(ssh)) != 0)
			sshpkt_fatal(ssh, r, "%s: send failure", __func__);
	}
	r = 0;
 out:
	free(ctype);
	return r;
}

static int
client_input_channel_req(int type, u_int32_t seq, struct ssh *ssh)
{
	Channel *c = NULL;
	char *rtype = NULL;
	u_char reply;
	u_int id, exitval;
	int r, success = 0;

	if ((r = sshpkt_get_u32(ssh, &id)) != 0)
		return r;
	if (id <= INT_MAX)
		c = channel_lookup(ssh, id);
	if (channel_proxy_upstream(c, type, seq, ssh))
		return 0;
	if ((r = sshpkt_get_cstring(ssh, &rtype, NULL)) != 0 ||
	    (r = sshpkt_get_u8(ssh, &reply)) != 0)
		goto out;

	debug("client_input_channel_req: channel %u rtype %s reply %d",
	    id, rtype, reply);

	if (c == NULL) {
		error("client_input_channel_req: channel %d: "
		    "unknown channel", id);
	} else if (strcmp(rtype, "eow@openssh.com") == 0) {
		if ((r = sshpkt_get_end(ssh)) != 0)
			goto out;
		chan_rcvd_eow(ssh, c);
	} else if (strcmp(rtype, "exit-status") == 0) {
		if ((r = sshpkt_get_u32(ssh, &exitval)) != 0)
			goto out;
		if (c->ctl_chan != -1) {
			mux_exit_message(ssh, c, exitval);
			success = 1;
		} else if ((int)id == session_ident) {
			/* Record exit value of local session */
			success = 1;
			exit_status = exitval;
		} else {
			/* Probably for a mux channel that has already closed */
			debug_f("no sink for exit-status on channel %d",
			    id);
		}
		if ((r = sshpkt_get_end(ssh)) != 0)
			goto out;
	}
	if (reply && c != NULL && !(c->flags & CHAN_CLOSE_SENT)) {
		if (!c->have_remote_id)
			fatal_f("channel %d: no remote_id", c->self);
		if ((r = sshpkt_start(ssh, success ?
		    SSH2_MSG_CHANNEL_SUCCESS : SSH2_MSG_CHANNEL_FAILURE)) != 0 ||
		    (r = sshpkt_put_u32(ssh, c->remote_id)) != 0 ||
		    (r = sshpkt_send(ssh)) != 0)
			sshpkt_fatal(ssh, r, "%s: send failure", __func__);
	}
	r = 0;
 out:
	free(rtype);
	return r;
}

struct hostkeys_update_ctx {
	/* The hostname and (optionally) IP address string for the server */
	char *host_str, *ip_str;

	/*
	 * Keys received from the server and a flag for each indicating
	 * whether they already exist in known_hosts.
	 * keys_match is filled in by hostkeys_find() and later (for new
	 * keys) by client_global_hostkeys_prove_confirm().
	 */
	struct sshkey **keys;
	u_int *keys_match;	/* mask of HKF_MATCH_* from hostfile.h */
	int *keys_verified;	/* flag for new keys verified by server */
	size_t nkeys, nnew, nincomplete; /* total, new keys, incomplete match */

	/*
	 * Keys that are in known_hosts, but were not present in the update
	 * from the server (i.e. scheduled to be deleted).
	 * Filled in by hostkeys_find().
	 */
	struct sshkey **old_keys;
	size_t nold;

	/* Various special cases. */
	int complex_hostspec;	/* wildcard or manual pattern-list host name */
	int ca_available;	/* saw CA key for this host */
	int old_key_seen;	/* saw old key with other name/addr */
	int other_name_seen;	/* saw key with other name/addr */
};

static void
hostkeys_update_ctx_free(struct hostkeys_update_ctx *ctx)
{
	size_t i;

	if (ctx == NULL)
		return;
	for (i = 0; i < ctx->nkeys; i++)
		sshkey_free(ctx->keys[i]);
	free(ctx->keys);
	free(ctx->keys_match);
	free(ctx->keys_verified);
	for (i = 0; i < ctx->nold; i++)
		sshkey_free(ctx->old_keys[i]);
	free(ctx->old_keys);
	free(ctx->host_str);
	free(ctx->ip_str);
	free(ctx);
}

/*
 * Returns non-zero if a known_hosts hostname list is not of a form that
 * can be handled by UpdateHostkeys. These include wildcard hostnames and
 * hostnames lists that do not follow the form host[,ip].
 */
static int
hostspec_is_complex(const char *hosts)
{
	char *cp;

	/* wildcard */
	if (strchr(hosts, '*') != NULL || strchr(hosts, '?') != NULL)
		return 1;
	/* single host/ip = ok */
	if ((cp = strchr(hosts, ',')) == NULL)
		return 0;
	/* more than two entries on the line */
	if (strchr(cp + 1, ',') != NULL)
		return 1;
	/* XXX maybe parse cp+1 and ensure it is an IP? */
	return 0;
}

/* callback to search for ctx->keys in known_hosts */
static int
hostkeys_find(struct hostkey_foreach_line *l, void *_ctx)
{
	struct hostkeys_update_ctx *ctx = (struct hostkeys_update_ctx *)_ctx;
	size_t i;
	struct sshkey **tmp;

	if (l->key == NULL)
		return 0;
	if (l->status != HKF_STATUS_MATCHED) {
		/* Record if one of the keys appears on a non-matching line */
		for (i = 0; i < ctx->nkeys; i++) {
			if (sshkey_equal(l->key, ctx->keys[i])) {
				ctx->other_name_seen = 1;
				debug3_f("found %s key under different "
				    "name/addr at %s:%ld",
				    sshkey_ssh_name(ctx->keys[i]),
				    l->path, l->linenum);
				return 0;
			}
		}
		return 0;
	}
	/* Don't proceed if revocation or CA markers are present */
	/* XXX relax this */
	if (l->marker != MRK_NONE) {
		debug3_f("hostkeys file %s:%ld has CA/revocation marker",
		    l->path, l->linenum);
		ctx->complex_hostspec = 1;
		return 0;
	}

	/* If CheckHostIP is enabled, then check for mismatched hostname/addr */
	if (ctx->ip_str != NULL && strchr(l->hosts, ',') != NULL) {
		if ((l->match & HKF_MATCH_HOST) == 0) {
			/* Record if address matched a different hostname. */
			ctx->other_name_seen = 1;
			debug3_f("found address %s against different hostname "
			    "at %s:%ld", ctx->ip_str, l->path, l->linenum);
			return 0;
		} else if ((l->match & HKF_MATCH_IP) == 0) {
			/* Record if hostname matched a different address. */
			ctx->other_name_seen = 1;
			debug3_f("found hostname %s against different address "
			    "at %s:%ld", ctx->host_str, l->path, l->linenum);
		}
	}

	/*
	 * UpdateHostkeys is skipped for wildcard host names and hostnames
	 * that contain more than two entries (ssh never writes these).
	 */
	if (hostspec_is_complex(l->hosts)) {
		debug3_f("hostkeys file %s:%ld complex host specification",
		    l->path, l->linenum);
		ctx->complex_hostspec = 1;
		return 0;
	}

	/* Mark off keys we've already seen for this host */
	for (i = 0; i < ctx->nkeys; i++) {
		if (!sshkey_equal(l->key, ctx->keys[i]))
			continue;
		debug3_f("found %s key at %s:%ld",
		    sshkey_ssh_name(ctx->keys[i]), l->path, l->linenum);
		ctx->keys_match[i] |= l->match;
		return 0;
	}
	/* This line contained a key that not offered by the server */
	debug3_f("deprecated %s key at %s:%ld", sshkey_ssh_name(l->key),
	    l->path, l->linenum);
	if ((tmp = recallocarray(ctx->old_keys, ctx->nold, ctx->nold + 1,
	    sizeof(*ctx->old_keys))) == NULL)
		fatal_f("recallocarray failed nold = %zu", ctx->nold);
	ctx->old_keys = tmp;
	ctx->old_keys[ctx->nold++] = l->key;
	l->key = NULL;

	return 0;
}

/* callback to search for ctx->old_keys in known_hosts under other names */
static int
hostkeys_check_old(struct hostkey_foreach_line *l, void *_ctx)
{
	struct hostkeys_update_ctx *ctx = (struct hostkeys_update_ctx *)_ctx;
	size_t i;
	int hashed;

	/* only care about lines that *don't* match the active host spec */
	if (l->status == HKF_STATUS_MATCHED || l->key == NULL)
		return 0;

	hashed = l->match & (HKF_MATCH_HOST_HASHED|HKF_MATCH_IP_HASHED);
	for (i = 0; i < ctx->nold; i++) {
		if (!sshkey_equal(l->key, ctx->old_keys[i]))
			continue;
		debug3_f("found deprecated %s key at %s:%ld as %s",
		    sshkey_ssh_name(ctx->old_keys[i]), l->path, l->linenum,
		    hashed ? "[HASHED]" : l->hosts);
		ctx->old_key_seen = 1;
		break;
	}
	return 0;
}

/*
 * Check known_hosts files for deprecated keys under other names. Returns 0
 * on success or -1 on failure. Updates ctx->old_key_seen if deprecated keys
 * exist under names other than the active hostname/IP.
 */
static int
check_old_keys_othernames(struct hostkeys_update_ctx *ctx)
{
	size_t i;
	int r;

	debug2_f("checking for %zu deprecated keys", ctx->nold);
	for (i = 0; i < options.num_user_hostfiles; i++) {
		debug3_f("searching %s for %s / %s",
		    options.user_hostfiles[i], ctx->host_str,
		    ctx->ip_str ? ctx->ip_str : "(none)");
		if ((r = hostkeys_foreach(options.user_hostfiles[i],
		    hostkeys_check_old, ctx, ctx->host_str, ctx->ip_str,
		    HKF_WANT_PARSE_KEY, 0)) != 0) {
			if (r == SSH_ERR_SYSTEM_ERROR && errno == ENOENT) {
				debug_f("hostkeys file %s does not exist",
				    options.user_hostfiles[i]);
				continue;
			}
			error_fr(r, "hostkeys_foreach failed for %s",
			    options.user_hostfiles[i]);
			return -1;
		}
	}
	return 0;
}

static void
hostkey_change_preamble(LogLevel loglevel)
{
	do_log2(loglevel, "The server has updated its host keys.");
	do_log2(loglevel, "These changes were verified by the server's "
	    "existing trusted key.");
}

static void
update_known_hosts(struct hostkeys_update_ctx *ctx)
{
	int r, was_raw = 0, first = 1;
	int asking = options.update_hostkeys == SSH_UPDATE_HOSTKEYS_ASK;
	LogLevel loglevel = asking ?  SYSLOG_LEVEL_INFO : SYSLOG_LEVEL_VERBOSE;
	char *fp, *response;
	size_t i;
	struct stat sb;

	for (i = 0; i < ctx->nkeys; i++) {
		if (!ctx->keys_verified[i])
			continue;
		if ((fp = sshkey_fingerprint(ctx->keys[i],
		    options.fingerprint_hash, SSH_FP_DEFAULT)) == NULL)
			fatal_f("sshkey_fingerprint failed");
		if (first && asking)
			hostkey_change_preamble(loglevel);
		do_log2(loglevel, "Learned new hostkey: %s %s",
		    sshkey_type(ctx->keys[i]), fp);
		first = 0;
		free(fp);
	}
	for (i = 0; i < ctx->nold; i++) {
		if ((fp = sshkey_fingerprint(ctx->old_keys[i],
		    options.fingerprint_hash, SSH_FP_DEFAULT)) == NULL)
			fatal_f("sshkey_fingerprint failed");
		if (first && asking)
			hostkey_change_preamble(loglevel);
		do_log2(loglevel, "Deprecating obsolete hostkey: %s %s",
		    sshkey_type(ctx->old_keys[i]), fp);
		first = 0;
		free(fp);
	}
	if (options.update_hostkeys == SSH_UPDATE_HOSTKEYS_ASK) {
		if (get_saved_tio() != NULL) {
			leave_raw_mode(1);
			was_raw = 1;
		}
		response = NULL;
		for (i = 0; !quit_pending && i < 3; i++) {
			free(response);
			response = read_passphrase("Accept updated hostkeys? "
			    "(yes/no): ", RP_ECHO);
			if (strcasecmp(response, "yes") == 0)
				break;
			else if (quit_pending || response == NULL ||
			    strcasecmp(response, "no") == 0) {
				options.update_hostkeys = 0;
				break;
			} else {
				do_log2(loglevel, "Please enter "
				    "\"yes\" or \"no\"");
			}
		}
		if (quit_pending || i >= 3 || response == NULL)
			options.update_hostkeys = 0;
		free(response);
		if (was_raw)
			enter_raw_mode(1);
	}
	if (options.update_hostkeys == 0)
		return;
	/*
	 * Now that all the keys are verified, we can go ahead and replace
	 * them in known_hosts (assuming SSH_UPDATE_HOSTKEYS_ASK didn't
	 * cancel the operation).
	 */
	for (i = 0; i < options.num_user_hostfiles; i++) {
		/*
		 * NB. keys are only added to hostfiles[0], for the rest we
		 * just delete the hostname entries.
		 */
		if (stat(options.user_hostfiles[i], &sb) != 0) {
			if (errno == ENOENT) {
				debug_f("known hosts file %s does not "
				    "exist", options.user_hostfiles[i]);
			} else {
				error_f("known hosts file %s "
				    "inaccessible: %s",
				    options.user_hostfiles[i], strerror(errno));
			}
			continue;
		}
		if ((r = hostfile_replace_entries(options.user_hostfiles[i],
		    ctx->host_str, ctx->ip_str,
		    i == 0 ? ctx->keys : NULL, i == 0 ? ctx->nkeys : 0,
		    options.hash_known_hosts, 0,
		    options.fingerprint_hash)) != 0) {
			error_fr(r, "hostfile_replace_entries failed for %s",
			    options.user_hostfiles[i]);
		}
	}
}

static void
client_global_hostkeys_prove_confirm(struct ssh *ssh, int type,
    u_int32_t seq, void *_ctx)
{
	struct hostkeys_update_ctx *ctx = (struct hostkeys_update_ctx *)_ctx;
	size_t i, ndone;
	struct sshbuf *signdata;
	int r, plaintype;
	const u_char *sig;
	const char *rsa_kexalg = NULL;
	char *alg = NULL;
	size_t siglen;

	if (ctx->nnew == 0)
		fatal_f("ctx->nnew == 0"); /* sanity */
	if (type != SSH2_MSG_REQUEST_SUCCESS) {
		error("Server failed to confirm ownership of "
		    "private host keys");
		hostkeys_update_ctx_free(ctx);
		return;
	}
	if (sshkey_type_plain(sshkey_type_from_name(
	    ssh->kex->hostkey_alg)) == KEY_RSA)
		rsa_kexalg = ssh->kex->hostkey_alg;
	if ((signdata = sshbuf_new()) == NULL)
		fatal_f("sshbuf_new failed");
	/*
	 * Expect a signature for each of the ctx->nnew private keys we
	 * haven't seen before. They will be in the same order as the
	 * ctx->keys where the corresponding ctx->keys_match[i] == 0.
	 */
	for (ndone = i = 0; i < ctx->nkeys; i++) {
		if (ctx->keys_match[i])
			continue;
		plaintype = sshkey_type_plain(ctx->keys[i]->type);
		/* Prepare data to be signed: session ID, unique string, key */
		sshbuf_reset(signdata);
		if ( (r = sshbuf_put_cstring(signdata,
		    "hostkeys-prove-00@openssh.com")) != 0 ||
		    (r = sshbuf_put_stringb(signdata,
		    ssh->kex->session_id)) != 0 ||
		    (r = sshkey_puts(ctx->keys[i], signdata)) != 0)
			fatal_fr(r, "compose signdata");
		/* Extract and verify signature */
		if ((r = sshpkt_get_string_direct(ssh, &sig, &siglen)) != 0) {
			error_fr(r, "parse sig");
			goto out;
		}
		if ((r = sshkey_get_sigtype(sig, siglen, &alg)) != 0) {
			error_fr(r, "server gave unintelligible signature "
			    "for %s key %zu", sshkey_type(ctx->keys[i]), i);
			goto out;
		}
		/*
		 * Special case for RSA keys: if a RSA hostkey was negotiated,
		 * then use its signature type for verification of RSA hostkey
		 * proofs. Otherwise, accept only RSA-SHA256/512 signatures.
		 */
		if (plaintype == KEY_RSA && rsa_kexalg == NULL &&
		    match_pattern_list(alg, HOSTKEY_PROOF_RSA_ALGS, 0) != 1) {
			debug_f("server used untrusted RSA signature algorithm "
			    "%s for key %zu, disregarding", alg, i);
			free(alg);
			/* zap the key from the list */
			sshkey_free(ctx->keys[i]);
			ctx->keys[i] = NULL;
			ndone++;
			continue;
		}
		debug3_f("verify %s key %zu using sigalg %s",
		    sshkey_type(ctx->keys[i]), i, alg);
		free(alg);
		if ((r = sshkey_verify(ctx->keys[i], sig, siglen,
		    sshbuf_ptr(signdata), sshbuf_len(signdata),
		    plaintype == KEY_RSA ? rsa_kexalg : NULL, 0, NULL)) != 0) {
			error_fr(r, "server gave bad signature for %s key %zu",
			    sshkey_type(ctx->keys[i]), i);
			goto out;
		}
		/* Key is good. Mark it as 'seen' */
		ctx->keys_verified[i] = 1;
		ndone++;
	}
	/* Shouldn't happen */
	if (ndone != ctx->nnew)
		fatal_f("ndone != ctx->nnew (%zu / %zu)", ndone, ctx->nnew);
	if ((r = sshpkt_get_end(ssh)) != 0) {
		error_f("protocol error");
		goto out;
	}

	/* Make the edits to known_hosts */
	update_known_hosts(ctx);
 out:
	hostkeys_update_ctx_free(ctx);
	hostkeys_update_complete = 1;
	client_repledge();
}

/*
 * Returns non-zero if the key is accepted by HostkeyAlgorithms.
 * Made slightly less trivial by the multiple RSA signature algorithm names.
 */
static int
key_accepted_by_hostkeyalgs(const struct sshkey *key)
{
	const char *ktype = sshkey_ssh_name(key);
	const char *hostkeyalgs = options.hostkeyalgorithms;

	if (key == NULL || key->type == KEY_UNSPEC)
		return 0;
	if (key->type == KEY_RSA &&
	    (match_pattern_list("rsa-sha2-256", hostkeyalgs, 0) == 1 ||
	    match_pattern_list("rsa-sha2-512", hostkeyalgs, 0) == 1))
		return 1;
	return match_pattern_list(ktype, hostkeyalgs, 0) == 1;
}

/*
 * Handle hostkeys-00@openssh.com global request to inform the client of all
 * the server's hostkeys. The keys are checked against the user's
 * HostkeyAlgorithms preference before they are accepted.
 */
static int
client_input_hostkeys(struct ssh *ssh)
{
	const u_char *blob = NULL;
	size_t i, len = 0;
	struct sshbuf *buf = NULL;
	struct sshkey *key = NULL, **tmp;
	int r, prove_sent = 0;
	char *fp;
	static int hostkeys_seen = 0; /* XXX use struct ssh */
	extern struct sockaddr_storage hostaddr; /* XXX from ssh.c */
	struct hostkeys_update_ctx *ctx = NULL;
	u_int want;

	if (hostkeys_seen)
		fatal_f("server already sent hostkeys");
	if (!can_update_hostkeys())
		return 1;
	hostkeys_seen = 1;

	ctx = xcalloc(1, sizeof(*ctx));
	while (ssh_packet_remaining(ssh) > 0) {
		sshkey_free(key);
		key = NULL;
		if ((r = sshpkt_get_string_direct(ssh, &blob, &len)) != 0) {
			error_fr(r, "parse key");
			goto out;
		}
		if ((r = sshkey_from_blob(blob, len, &key)) != 0) {
			do_log2_fr(r, r == SSH_ERR_KEY_TYPE_UNKNOWN ?
			    SYSLOG_LEVEL_DEBUG1 : SYSLOG_LEVEL_ERROR,
			    "convert key");
			continue;
		}
		fp = sshkey_fingerprint(key, options.fingerprint_hash,
		    SSH_FP_DEFAULT);
		debug3_f("received %s key %s", sshkey_type(key), fp); // CodeQL [SM02311]: debug3_f can accept NULL value for fp
		free(fp);

		if (!key_accepted_by_hostkeyalgs(key)) {
			debug3_f("%s key not permitted by "
			    "HostkeyAlgorithms", sshkey_ssh_name(key));
			continue;
		}
		/* Skip certs */
		if (sshkey_is_cert(key)) {
			debug3_f("%s key is a certificate; skipping",
			    sshkey_ssh_name(key));
			continue;
		}
		/* Ensure keys are unique */
		for (i = 0; i < ctx->nkeys; i++) {
			if (sshkey_equal(key, ctx->keys[i])) {
				error_f("received duplicated %s host key",
				    sshkey_ssh_name(key));
				goto out;
			}
		}
		/* Key is good, record it */
		if ((tmp = recallocarray(ctx->keys, ctx->nkeys, ctx->nkeys + 1,
		    sizeof(*ctx->keys))) == NULL)
			fatal_f("recallocarray failed nkeys = %zu",
			    ctx->nkeys);
		ctx->keys = tmp;
		ctx->keys[ctx->nkeys++] = key;
		key = NULL;
	}

	if (ctx->nkeys == 0) {
		debug_f("server sent no hostkeys");
		goto out;
	}

	if ((ctx->keys_match = calloc(ctx->nkeys,
	    sizeof(*ctx->keys_match))) == NULL ||
	    (ctx->keys_verified = calloc(ctx->nkeys,
	    sizeof(*ctx->keys_verified))) == NULL)
		fatal_f("calloc failed");

	get_hostfile_hostname_ipaddr(host,
	    options.check_host_ip ? (struct sockaddr *)&hostaddr : NULL,
	    options.port, &ctx->host_str,
	    options.check_host_ip ? &ctx->ip_str : NULL);

	/* Find which keys we already know about. */
	for (i = 0; i < options.num_user_hostfiles; i++) {
		debug_f("searching %s for %s / %s",
		    options.user_hostfiles[i], ctx->host_str,
		    ctx->ip_str ? ctx->ip_str : "(none)");
		if ((r = hostkeys_foreach(options.user_hostfiles[i],
		    hostkeys_find, ctx, ctx->host_str, ctx->ip_str,
		    HKF_WANT_PARSE_KEY, 0)) != 0) {
			if (r == SSH_ERR_SYSTEM_ERROR && errno == ENOENT) {
				debug_f("hostkeys file %s does not exist",
				    options.user_hostfiles[i]);
				continue;
			}
			error_fr(r, "hostkeys_foreach failed for %s",
			    options.user_hostfiles[i]);
			goto out;
		}
	}

	/* Figure out if we have any new keys to add */
	ctx->nnew = ctx->nincomplete = 0;
	want = HKF_MATCH_HOST | ( options.check_host_ip ? HKF_MATCH_IP : 0);
	for (i = 0; i < ctx->nkeys; i++) {
		if (ctx->keys_match[i] == 0)
			ctx->nnew++;
		if ((ctx->keys_match[i] & want) != want)
			ctx->nincomplete++;
	}

	debug3_f("%zu server keys: %zu new, %zu retained, "
	    "%zu incomplete match. %zu to remove", ctx->nkeys, ctx->nnew,
	    ctx->nkeys - ctx->nnew - ctx->nincomplete,
	    ctx->nincomplete, ctx->nold);

	if (ctx->nnew == 0 && ctx->nold == 0) {
		debug_f("no new or deprecated keys from server");
		goto out;
	}

	/* Various reasons why we cannot proceed with the update */
	if (ctx->complex_hostspec) {
		debug_f("CA/revocation marker, manual host list or wildcard "
		    "host pattern found, skipping UserKnownHostsFile update");
		goto out;
	}
	if (ctx->other_name_seen) {
		debug_f("host key found matching a different name/address, "
		    "skipping UserKnownHostsFile update");
		goto out;
	}
	/*
	 * If removing keys, check whether they appear under different
	 * names/addresses and refuse to proceed if they do. This avoids
	 * cases such as hosts with multiple names becoming inconsistent
	 * with regards to CheckHostIP entries.
	 * XXX UpdateHostkeys=force to override this (and other) checks?
	 */
	if (ctx->nold != 0) {
		if (check_old_keys_othernames(ctx) != 0)
			goto out; /* error already logged */
		if (ctx->old_key_seen) {
			debug_f("key(s) for %s%s%s exist under other names; "
			    "skipping UserKnownHostsFile update",
			    ctx->host_str, ctx->ip_str == NULL ? "" : ",",
			    ctx->ip_str == NULL ? "" : ctx->ip_str);
			goto out;
		}
	}

	if (ctx->nnew == 0) {
		/*
		 * We have some keys to remove or fix matching for.
		 * We can proceed to do this without requiring a fresh proof
		 * from the server.
		 */
		update_known_hosts(ctx);
		goto out;
	}
	/*
	 * We have received previously-unseen keys from the server.
	 * Ask the server to confirm ownership of the private halves.
	 */
	debug3_f("asking server to prove ownership for %zu keys", ctx->nnew);
	if ((r = sshpkt_start(ssh, SSH2_MSG_GLOBAL_REQUEST)) != 0 ||
	    (r = sshpkt_put_cstring(ssh,
	    "hostkeys-prove-00@openssh.com")) != 0 ||
	    (r = sshpkt_put_u8(ssh, 1)) != 0) /* bool: want reply */
		fatal_fr(r, "prepare hostkeys-prove");
	if ((buf = sshbuf_new()) == NULL)
		fatal_f("sshbuf_new");
	for (i = 0; i < ctx->nkeys; i++) {
		if (ctx->keys_match[i])
			continue;
		sshbuf_reset(buf);
		if ((r = sshkey_putb(ctx->keys[i], buf)) != 0 ||
		    (r = sshpkt_put_stringb(ssh, buf)) != 0)
			fatal_fr(r, "assemble hostkeys-prove");
	}
	if ((r = sshpkt_send(ssh)) != 0)
		fatal_fr(r, "send hostkeys-prove");
	client_register_global_confirm(
	    client_global_hostkeys_prove_confirm, ctx);
	ctx = NULL;  /* will be freed in callback */
	prove_sent = 1;

	/* Success */
 out:
	hostkeys_update_ctx_free(ctx);
	sshkey_free(key);
	sshbuf_free(buf);
	if (!prove_sent) {
		/* UpdateHostkeys handling completed */
		hostkeys_update_complete = 1;
		client_repledge();
	}
	/*
	 * NB. Return success for all cases. The server doesn't need to know
	 * what the client does with its hosts file.
	 */
	return 1;
}

static int
client_input_global_request(int type, u_int32_t seq, struct ssh *ssh)
{
	char *rtype;
	u_char want_reply;
	int r, success = 0;

	if ((r = sshpkt_get_cstring(ssh, &rtype, NULL)) != 0 ||
	    (r = sshpkt_get_u8(ssh, &want_reply)) != 0)
		goto out;
	debug("client_input_global_request: rtype %s want_reply %d",
	    rtype, want_reply);
	if (strcmp(rtype, "hostkeys-00@openssh.com") == 0)
		success = client_input_hostkeys(ssh);
	if (want_reply) {
		if ((r = sshpkt_start(ssh, success ? SSH2_MSG_REQUEST_SUCCESS :
		    SSH2_MSG_REQUEST_FAILURE)) != 0 ||
		    (r = sshpkt_send(ssh)) != 0 ||
		    (r = ssh_packet_write_wait(ssh)) != 0)
			goto out;
	}
	r = 0;
 out:
	free(rtype);
	return r;
}

static void
client_send_env(struct ssh *ssh, int id, const char *name, const char *val)
{
	int r;

	debug("channel %d: setting env %s = \"%s\"", id, name, val);
	channel_request_start(ssh, id, "env", 0);
	if ((r = sshpkt_put_cstring(ssh, name)) != 0 ||
	    (r = sshpkt_put_cstring(ssh, val)) != 0 ||
	    (r = sshpkt_send(ssh)) != 0)
		fatal_fr(r, "send setenv");
}

void
client_session2_setup(struct ssh *ssh, int id, int want_tty, int want_subsystem,
    const char *term, struct termios *tiop, int in_fd, struct sshbuf *cmd,
    char **env)
{
	size_t i, j, len;
	int matched, r;
	char *name, *val;
	Channel *c = NULL;

	debug2_f("id %d", id);

	if ((c = channel_lookup(ssh, id)) == NULL)
		fatal_f("channel %d: unknown channel", id);

	ssh_packet_set_interactive(ssh, want_tty,
	    options.ip_qos_interactive, options.ip_qos_bulk);

	if (want_tty) {
		struct winsize ws;

		/* Store window size in the packet. */
		if (ioctl(in_fd, TIOCGWINSZ, &ws) == -1)
			memset(&ws, 0, sizeof(ws));

		channel_request_start(ssh, id, "pty-req", 1);
		client_expect_confirm(ssh, id, "PTY allocation", CONFIRM_TTY);
		if ((r = sshpkt_put_cstring(ssh, term != NULL ? term : ""))
		    != 0 ||
		    (r = sshpkt_put_u32(ssh, (u_int)ws.ws_col)) != 0 ||
		    (r = sshpkt_put_u32(ssh, (u_int)ws.ws_row)) != 0 ||
		    (r = sshpkt_put_u32(ssh, (u_int)ws.ws_xpixel)) != 0 ||
		    (r = sshpkt_put_u32(ssh, (u_int)ws.ws_ypixel)) != 0)
			fatal_fr(r, "build pty-req");
		if (tiop == NULL)
			tiop = get_saved_tio();
		ssh_tty_make_modes(ssh, -1, tiop);
		if ((r = sshpkt_send(ssh)) != 0)
			fatal_fr(r, "send pty-req");
		/* XXX wait for reply */
		c->client_tty = 1;
	}

	/* Transfer any environment variables from client to server */
	if (options.num_send_env != 0 && env != NULL) {
		debug("Sending environment.");
		for (i = 0; env[i] != NULL; i++) {
			/* Split */
			name = xstrdup(env[i]);
			if ((val = strchr(name, '=')) == NULL) {
				free(name);
				continue;
			}
			*val++ = '\0';

			matched = 0;
			for (j = 0; j < options.num_send_env; j++) {
				if (match_pattern(name, options.send_env[j])) {
					matched = 1;
					break;
				}
			}
			if (!matched) {
				debug3("Ignored env %s", name);
				free(name);
				continue;
			}
			client_send_env(ssh, id, name, val);
			free(name);
		}
	}
	for (i = 0; i < options.num_setenv; i++) {
		/* Split */
		name = xstrdup(options.setenv[i]);
		if ((val = strchr(name, '=')) == NULL) {
			free(name);
			continue;
		}
		*val++ = '\0';
		client_send_env(ssh, id, name, val);
		free(name);
	}

	len = sshbuf_len(cmd);
	if (len > 0) {
		if (len > 900)
			len = 900;
		if (want_subsystem) {
			debug("Sending subsystem: %.*s",
			    (int)len, (const u_char*)sshbuf_ptr(cmd));
			channel_request_start(ssh, id, "subsystem", 1);
			client_expect_confirm(ssh, id, "subsystem",
			    CONFIRM_CLOSE);
		} else {
			debug("Sending command: %.*s",
			    (int)len, (const u_char*)sshbuf_ptr(cmd));
			channel_request_start(ssh, id, "exec", 1);
			client_expect_confirm(ssh, id, "exec", CONFIRM_CLOSE);
		}
		if ((r = sshpkt_put_stringb(ssh, cmd)) != 0 ||
		    (r = sshpkt_send(ssh)) != 0)
			fatal_fr(r, "send command");
	} else {
		channel_request_start(ssh, id, "shell", 1);
		client_expect_confirm(ssh, id, "shell", CONFIRM_CLOSE);
		if ((r = sshpkt_send(ssh)) != 0)
			fatal_fr(r, "send shell");
	}

	session_setup_complete = 1;
	client_repledge();
}

static void
client_init_dispatch(struct ssh *ssh)
{
	ssh_dispatch_init(ssh, &dispatch_protocol_error);

	ssh_dispatch_set(ssh, SSH2_MSG_CHANNEL_CLOSE, &channel_input_oclose);
	ssh_dispatch_set(ssh, SSH2_MSG_CHANNEL_DATA, &channel_input_data);
	ssh_dispatch_set(ssh, SSH2_MSG_CHANNEL_EOF, &channel_input_ieof);
	ssh_dispatch_set(ssh, SSH2_MSG_CHANNEL_EXTENDED_DATA, &channel_input_extended_data);
	ssh_dispatch_set(ssh, SSH2_MSG_CHANNEL_OPEN, &client_input_channel_open);
	ssh_dispatch_set(ssh, SSH2_MSG_CHANNEL_OPEN_CONFIRMATION, &channel_input_open_confirmation);
	ssh_dispatch_set(ssh, SSH2_MSG_CHANNEL_OPEN_FAILURE, &channel_input_open_failure);
	ssh_dispatch_set(ssh, SSH2_MSG_CHANNEL_REQUEST, &client_input_channel_req);
	ssh_dispatch_set(ssh, SSH2_MSG_CHANNEL_WINDOW_ADJUST, &channel_input_window_adjust);
	ssh_dispatch_set(ssh, SSH2_MSG_CHANNEL_SUCCESS, &channel_input_status_confirm);
	ssh_dispatch_set(ssh, SSH2_MSG_CHANNEL_FAILURE, &channel_input_status_confirm);
	ssh_dispatch_set(ssh, SSH2_MSG_GLOBAL_REQUEST, &client_input_global_request);

	/* rekeying */
	ssh_dispatch_set(ssh, SSH2_MSG_KEXINIT, &kex_input_kexinit);

	/* global request reply messages */
	ssh_dispatch_set(ssh, SSH2_MSG_REQUEST_FAILURE, &client_global_request_reply);
	ssh_dispatch_set(ssh, SSH2_MSG_REQUEST_SUCCESS, &client_global_request_reply);
}

void
client_stop_mux(void)
{
	if (options.control_path != NULL && muxserver_sock != -1)
		unlink(options.control_path);
	/*
	 * If we are in persist mode, or don't have a shell, signal that we
	 * should close when all active channels are closed.
	 */
	if (options.control_persist || options.session_type == SESSION_TYPE_NONE) {
		session_closed = 1;
		setproctitle("[stopped mux]");
	}
}

/* client specific fatal cleanup */
void
cleanup_exit(int i)
{
	leave_raw_mode(options.request_tty == REQUEST_TTY_FORCE);
	if (options.control_path != NULL && muxserver_sock != -1)
		unlink(options.control_path);
	ssh_kill_proxy_command();
	_exit(i);
}<|MERGE_RESOLUTION|>--- conflicted
+++ resolved
@@ -1,8 +1,4 @@
-<<<<<<< HEAD
-/* $OpenBSD: clientloop.c,v 1.380 2022/06/03 04:30:46 djm Exp $ */
-=======
 /* $OpenBSD: clientloop.c,v 1.387 2023/01/06 02:39:59 djm Exp $ */
->>>>>>> 6dfb65de
 /*
  * Author: Tatu Ylonen <ylo@cs.hut.fi>
  * Copyright (c) 1995 Tatu Ylonen <ylo@cs.hut.fi>, Espoo, Finland
