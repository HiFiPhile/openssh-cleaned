#
# Copyright (c) 1999-2004 Damien Miller
#
# Permission to use, copy, modify, and distribute this software for any
# purpose with or without fee is hereby granted, provided that the above
# copyright notice and this permission notice appear in all copies.
#
# THE SOFTWARE IS PROVIDED "AS IS" AND THE AUTHOR DISCLAIMS ALL WARRANTIES
# WITH REGARD TO THIS SOFTWARE INCLUDING ALL IMPLIED WARRANTIES OF
# MERCHANTABILITY AND FITNESS. IN NO EVENT SHALL THE AUTHOR BE LIABLE FOR
# ANY SPECIAL, DIRECT, INDIRECT, OR CONSEQUENTIAL DAMAGES OR ANY DAMAGES
# WHATSOEVER RESULTING FROM LOSS OF USE, DATA OR PROFITS, WHETHER IN AN
# ACTION OF CONTRACT, NEGLIGENCE OR OTHER TORTIOUS ACTION, ARISING OUT OF
# OR IN CONNECTION WITH THE USE OR PERFORMANCE OF THIS SOFTWARE.

AC_INIT([OpenSSH], [Portable], [openssh-unix-dev@mindrot.org])
AC_CONFIG_MACRO_DIR([m4])
AC_CONFIG_SRCDIR([ssh.c])

# Check for stale configure as early as possible.
for i in $srcdir/configure.ac $srcdir/m4/*.m4; do
	if test "$i" -nt "$srcdir/configure"; then
		AC_MSG_ERROR([$i newer than configure, run autoreconf])
	fi
done

AC_LANG([C])

AC_CONFIG_HEADERS([config.h])
AC_PROG_CC([cc gcc clang])

# XXX relax this after reimplementing logit() etc.
AC_MSG_CHECKING([if $CC supports C99-style variadic macros])
AC_COMPILE_IFELSE([AC_LANG_PROGRAM([[
int f(int a, int b, int c) { return a + b + c; }
#define F(a, ...) f(a, __VA_ARGS__)
]], [[return F(1, 2, -3);]])],
	[ AC_MSG_RESULT([yes]) ],
	[ AC_MSG_ERROR([*** OpenSSH requires support for C99-style variadic macros]) ]
)

AC_CANONICAL_HOST
AC_C_BIGENDIAN

# Checks for programs.
AC_PROG_AWK
AC_PROG_CPP
AC_PROG_RANLIB
AC_PROG_INSTALL
AC_PROG_EGREP
AC_PROG_MKDIR_P
AC_CHECK_TOOLS([AR], [ar])
AC_PATH_PROG([CAT], [cat])
AC_PATH_PROG([KILL], [kill])
AC_PATH_PROG([SED], [sed])
AC_PATH_PROG([TEST_MINUS_S_SH], [bash])
AC_PATH_PROG([TEST_MINUS_S_SH], [ksh])
AC_PATH_PROG([TEST_MINUS_S_SH], [sh])
AC_PATH_PROG([SH], [bash])
AC_PATH_PROG([SH], [ksh])
AC_PATH_PROG([SH], [sh])
AC_PATH_PROG([GROFF], [groff])
AC_PATH_PROG([NROFF], [nroff awf])
AC_PATH_PROG([MANDOC], [mandoc])
AC_PATH_TOOL([PKGCONFIG], [pkg-config], [no])
AC_SUBST([TEST_SHELL], [sh])

dnl select manpage formatter to be used to build "cat" format pages.
if test "x$MANDOC" != "x" ; then
	MANFMT="$MANDOC"
elif test "x$NROFF" != "x" ; then
	MANFMT="$NROFF -mandoc"
elif test "x$GROFF" != "x" ; then
	MANFMT="$GROFF -mandoc -Tascii"
else
	AC_MSG_WARN([no manpage formatter found])
	MANFMT="false"
fi
AC_SUBST([MANFMT])

dnl for buildpkg.sh
AC_PATH_PROG([PATH_GROUPADD_PROG], [groupadd], [groupadd],
	[/usr/sbin${PATH_SEPARATOR}/etc])
AC_PATH_PROG([PATH_USERADD_PROG], [useradd], [useradd],
	[/usr/sbin${PATH_SEPARATOR}/etc])
AC_CHECK_PROG([MAKE_PACKAGE_SUPPORTED], [pkgmk], [yes], [no])
if test -x /sbin/sh; then
	AC_SUBST([STARTUP_SCRIPT_SHELL], [/sbin/sh])
else
	AC_SUBST([STARTUP_SCRIPT_SHELL], [/bin/sh])
fi

# System features
AC_SYS_LARGEFILE

if test -z "$AR" ; then
	AC_MSG_ERROR([*** 'ar' missing, please install or fix your \$PATH ***])
fi

AC_PATH_PROG([PATH_PASSWD_PROG], [passwd])
if test ! -z "$PATH_PASSWD_PROG" ; then
	AC_DEFINE_UNQUOTED([_PATH_PASSWD_PROG], ["$PATH_PASSWD_PROG"],
		[Full path of your "passwd" program])
fi

dnl Since autoconf doesn't support it very well,  we no longer allow users to
dnl override LD, however keeping the hook here for now in case there's a use
dnl use case we overlooked and someone needs to re-enable it.  Unless a good
dnl reason is found we'll be removing this in future.
LD="$CC"
AC_SUBST([LD])

AC_C_INLINE

AC_CHECK_DECL([LLONG_MAX], [have_llong_max=1], , [#include <limits.h>])
AC_CHECK_DECL([LONG_LONG_MAX], [have_long_long_max=1], , [#include <limits.h>])
AC_CHECK_DECL([SYSTR_POLICY_KILL], [have_systr_policy_kill=1], , [
	#include <sys/types.h>
	#include <sys/param.h>
	#include <dev/systrace.h>
])
AC_CHECK_DECL([RLIMIT_NPROC],
    [AC_DEFINE([HAVE_RLIMIT_NPROC], [], [sys/resource.h has RLIMIT_NPROC])], , [
	#include <sys/types.h>
	#include <sys/resource.h>
])
AC_CHECK_DECL([PR_SET_NO_NEW_PRIVS], [have_linux_no_new_privs=1], , [
	#include <sys/types.h>
	#include <linux/prctl.h>
])

openssl=yes
openssl_bin=openssl
AC_ARG_WITH([openssl],
	[  --without-openssl       Disable use of OpenSSL; use only limited internal crypto **EXPERIMENTAL** ],
	[  if test "x$withval" = "xno" ; then
		openssl=no
		openssl_bin=""
	   fi
	]
)
AC_MSG_CHECKING([whether OpenSSL will be used for cryptography])
if test "x$openssl" = "xyes" ; then
	AC_MSG_RESULT([yes])
	AC_DEFINE_UNQUOTED([WITH_OPENSSL], [1], [use libcrypto for cryptography])
else
	AC_MSG_RESULT([no])
fi

use_stack_protector=1
use_toolchain_hardening=1
AC_ARG_WITH([stackprotect],
    [  --without-stackprotect  Don't use compiler's stack protection], [
    if test "x$withval" = "xno"; then
	use_stack_protector=0
    fi ])
AC_ARG_WITH([hardening],
    [  --without-hardening     Don't use toolchain hardening flags], [
    if test "x$withval" = "xno"; then
	use_toolchain_hardening=0
    fi ])

# We use -Werror for the tests only so that we catch warnings like "this is
# on by default" for things like -fPIE.
AC_MSG_CHECKING([if $CC supports -Werror])
saved_CFLAGS="$CFLAGS"
CFLAGS="$CFLAGS -Werror"
AC_COMPILE_IFELSE([AC_LANG_SOURCE([[int main(void) { return 0; }]])],
	[ AC_MSG_RESULT([yes])
	  WERROR="-Werror"],
	[ AC_MSG_RESULT([no])
	  WERROR="" ]
)
CFLAGS="$saved_CFLAGS"

if test "$GCC" = "yes" || test "$GCC" = "egcs"; then
	AC_MSG_CHECKING([gcc version])
	GCC_VER=`$CC -v 2>&1 | $AWK '/gcc version /{print $3}'`
	case "$GCC_VER" in
		1.*) no_attrib_nonnull=1 ;;
		2.8* | 2.9*)
		     no_attrib_nonnull=1
		     ;;
		2.*) no_attrib_nonnull=1 ;;
		*) ;;
	esac
	AC_MSG_RESULT([$GCC_VER])

	AC_MSG_CHECKING([clang version])
	CLANG_VER=`$CC -v 2>&1 | $AWK '/clang version /{print $3}'`
	AC_MSG_RESULT([$CLANG_VER])

	OSSH_CHECK_CFLAG_COMPILE([-pipe])
	OSSH_CHECK_CFLAG_COMPILE([-Wunknown-warning-option])
	OSSH_CHECK_CFLAG_COMPILE([-Wno-error=format-truncation])
	OSSH_CHECK_CFLAG_COMPILE([-Qunused-arguments])
	OSSH_CHECK_CFLAG_COMPILE([-Wall])
	OSSH_CHECK_CFLAG_COMPILE([-Wextra])
	OSSH_CHECK_CFLAG_COMPILE([-Wpointer-arith])
	OSSH_CHECK_CFLAG_COMPILE([-Wuninitialized])
	OSSH_CHECK_CFLAG_COMPILE([-Wsign-compare])
	OSSH_CHECK_CFLAG_COMPILE([-Wformat-security])
	OSSH_CHECK_CFLAG_COMPILE([-Wsizeof-pointer-memaccess])
	OSSH_CHECK_CFLAG_COMPILE([-Wpointer-sign], [-Wno-pointer-sign])
	OSSH_CHECK_CFLAG_COMPILE([-Wunused-parameter], [-Wno-unused-parameter])
	OSSH_CHECK_CFLAG_COMPILE([-Wunused-result], [-Wno-unused-result])
	OSSH_CHECK_CFLAG_COMPILE([-Wimplicit-fallthrough])
	OSSH_CHECK_CFLAG_COMPILE([-Wmisleading-indentation])
	OSSH_CHECK_CFLAG_COMPILE([-Wbitwise-instead-of-logical])
	OSSH_CHECK_CFLAG_COMPILE([-fno-strict-aliasing])
    if test "x$use_toolchain_hardening" = "x1"; then
	OSSH_CHECK_CFLAG_COMPILE([-mretpoline]) # clang
	OSSH_CHECK_LDFLAG_LINK([-Wl,-z,retpolineplt])
	OSSH_CHECK_CFLAG_COMPILE([-D_FORTIFY_SOURCE=2])
	OSSH_CHECK_LDFLAG_LINK([-Wl,-z,relro])
	OSSH_CHECK_LDFLAG_LINK([-Wl,-z,now])
	OSSH_CHECK_LDFLAG_LINK([-Wl,-z,noexecstack])
	# NB. -ftrapv expects certain support functions to be present in
	# the compiler library (libgcc or similar) to detect integer operations
	# that can overflow. We must check that the result of enabling it
	# actually links. The test program compiled/linked includes a number
	# of integer operations that should exercise this.
	OSSH_CHECK_CFLAG_LINK([-ftrapv])
	# clang 15 seems to have a bug in -fzero-call-used-regs=all.  See
	# https://bugzilla.mindrot.org/show_bug.cgi?id=3475 and
	# https://github.com/llvm/llvm-project/issues/59242
	case "$CLANG_VER" in
	15.*) OSSH_CHECK_CFLAG_COMPILE([-fzero-call-used-regs=used]) ;;
	*)    OSSH_CHECK_CFLAG_COMPILE([-fzero-call-used-regs=all]) ;;
	esac
	OSSH_CHECK_CFLAG_COMPILE([-ftrivial-auto-var-init=zero])
    fi

	AC_MSG_CHECKING([if $CC accepts -fno-builtin-memset])
	saved_CFLAGS="$CFLAGS"
	CFLAGS="$CFLAGS -fno-builtin-memset"
	AC_LINK_IFELSE([AC_LANG_PROGRAM([[ #include <string.h> ]],
			[[ char b[10]; memset(b, 0, sizeof(b)); ]])],
		[ AC_MSG_RESULT([yes]) ],
		[ AC_MSG_RESULT([no])
		  CFLAGS="$saved_CFLAGS" ]
	)

	# -fstack-protector-all doesn't always work for some GCC versions
	# and/or platforms, so we test if we can.  If it's not supported
	# on a given platform gcc will emit a warning so we use -Werror.
	if test "x$use_stack_protector" = "x1"; then
	    for t in -fstack-protector-strong -fstack-protector-all \
		    -fstack-protector; do
		AC_MSG_CHECKING([if $CC supports $t])
		saved_CFLAGS="$CFLAGS"
		saved_LDFLAGS="$LDFLAGS"
		CFLAGS="$CFLAGS $t -Werror"
		LDFLAGS="$LDFLAGS $t -Werror"
		AC_LINK_IFELSE(
			[AC_LANG_PROGRAM([[
	#include <stdio.h>
	int func (int t) {char b[100]; snprintf(b,sizeof b,"%d",t); return t;}
			 ]],
			[[
	char x[256];
	snprintf(x, sizeof(x), "XXX%d", func(1));
			 ]])],
		    [ AC_MSG_RESULT([yes])
		      CFLAGS="$saved_CFLAGS $t"
		      LDFLAGS="$saved_LDFLAGS $t"
		      AC_MSG_CHECKING([if $t works])
		      AC_RUN_IFELSE(
			[AC_LANG_PROGRAM([[
	#include <stdio.h>
	int func (int t) {char b[100]; snprintf(b,sizeof b,"%d",t); return t;}
			]],
			[[
	char x[256];
	snprintf(x, sizeof(x), "XXX%d", func(1));
			]])],
			[ AC_MSG_RESULT([yes])
			  break ],
			[ AC_MSG_RESULT([no]) ],
			[ AC_MSG_WARN([cross compiling: cannot test])
			  break ]
		      )
		    ],
		    [ AC_MSG_RESULT([no]) ]
		)
		CFLAGS="$saved_CFLAGS"
		LDFLAGS="$saved_LDFLAGS"
	    done
	fi

	if test -z "$have_llong_max"; then
		# retry LLONG_MAX with -std=gnu99, needed on some Linuxes
		unset ac_cv_have_decl_LLONG_MAX
		saved_CFLAGS="$CFLAGS"
		CFLAGS="$CFLAGS -std=gnu99"
		AC_CHECK_DECL([LLONG_MAX],
		    [have_llong_max=1],
		    [CFLAGS="$saved_CFLAGS"],
		    [#include <limits.h>]
		)
	fi
fi

AC_MSG_CHECKING([if compiler allows __attribute__ on return types])
AC_COMPILE_IFELSE(
    [AC_LANG_PROGRAM([[
#include <stdlib.h>
__attribute__((__unused__)) static void foo(void){return;}]],
    [[ exit(0); ]])],
    [ AC_MSG_RESULT([yes]) ],
    [ AC_MSG_RESULT([no])
      AC_DEFINE(NO_ATTRIBUTE_ON_RETURN_TYPE, 1,
	 [compiler does not accept __attribute__ on return types]) ]
)

AC_MSG_CHECKING([if compiler allows __attribute__ prototype args])
AC_COMPILE_IFELSE(
    [AC_LANG_PROGRAM([[
#include <stdlib.h>
typedef void foo(const char *, ...) __attribute__((format(printf, 1, 2)));]],
    [[ exit(0); ]])],
    [ AC_MSG_RESULT([yes]) ],
    [ AC_MSG_RESULT([no])
      AC_DEFINE(NO_ATTRIBUTE_ON_PROTOTYPE_ARGS, 1,
	 [compiler does not accept __attribute__ on prototype args]) ]
)

AC_MSG_CHECKING([if compiler supports variable length arrays])
AC_COMPILE_IFELSE(
    [AC_LANG_PROGRAM([[#include <stdlib.h>]],
    [[ int i; for (i=0; i<3; i++){int a[i]; a[i-1]=0;} exit(0); ]])],
    [ AC_MSG_RESULT([yes])
      AC_DEFINE(VARIABLE_LENGTH_ARRAYS, [1],
	 [compiler supports variable length arrays]) ],
    [ AC_MSG_RESULT([no]) ]
)

AC_MSG_CHECKING([if compiler accepts variable declarations after code])
AC_COMPILE_IFELSE(
    [AC_LANG_PROGRAM([[#include <stdlib.h>]],
    [[ int a; a = 1; int b = 1; exit(a-b); ]])],
    [ AC_MSG_RESULT([yes])
      AC_DEFINE(VARIABLE_DECLARATION_AFTER_CODE, [1],
	 [compiler variable declarations after code]) ],
    [ AC_MSG_RESULT([no]) ]
)

if test "x$no_attrib_nonnull" != "x1" ; then
	AC_DEFINE([HAVE_ATTRIBUTE__NONNULL__], [1], [Have attribute nonnull])
fi

AC_ARG_WITH([rpath],
	[  --without-rpath         Disable auto-added -R linker paths],
	[
		if test "x$withval" = "xno" ; then
			rpath_opt=""
		elif test "x$withval" = "xyes" ; then
			rpath_opt="-R"
		else
			rpath_opt="$withval"
		fi
	]
)

# Allow user to specify flags
AC_ARG_WITH([cflags],
	[  --with-cflags           Specify additional flags to pass to compiler],
	[
		if test -n "$withval"  &&  test "x$withval" != "xno"  &&  \
		    test "x${withval}" != "xyes"; then
			CFLAGS="$CFLAGS $withval"
		fi
	]
)

AC_ARG_WITH([cflags-after],
	[  --with-cflags-after     Specify additional flags to pass to compiler after configure],
	[
		if test -n "$withval"  &&  test "x$withval" != "xno"  &&  \
		    test "x${withval}" != "xyes"; then
			CFLAGS_AFTER="$withval"
		fi
	]
)
AC_ARG_WITH([cppflags],
	[  --with-cppflags         Specify additional flags to pass to preprocessor] ,
	[
		if test -n "$withval"  &&  test "x$withval" != "xno"  &&  \
		    test "x${withval}" != "xyes"; then
			CPPFLAGS="$CPPFLAGS $withval"
		fi
	]
)
AC_ARG_WITH([ldflags],
	[  --with-ldflags          Specify additional flags to pass to linker],
	[
		if test -n "$withval"  &&  test "x$withval" != "xno"  &&  \
		    test "x${withval}" != "xyes"; then
			LDFLAGS="$LDFLAGS $withval"
		fi
	]
)
AC_ARG_WITH([ldflags-after],
	[  --with-ldflags-after    Specify additional flags to pass to linker after configure],
	[
		if test -n "$withval"  &&  test "x$withval" != "xno"  &&  \
		    test "x${withval}" != "xyes"; then
			LDFLAGS_AFTER="$withval"
		fi
	]
)
AC_ARG_WITH([libs],
	[  --with-libs             Specify additional libraries to link with],
	[
		if test -n "$withval"  &&  test "x$withval" != "xno"  &&  \
		    test "x${withval}" != "xyes"; then
			LIBS="$LIBS $withval"
		fi
	]
)
AC_ARG_WITH([Werror],
	[  --with-Werror           Build main code with -Werror],
	[
		if test -n "$withval"  &&  test "x$withval" != "xno"; then
			werror_flags="-Werror"
			if test "x${withval}" != "xyes"; then
				werror_flags="$withval"
			fi
		fi
	]
)

dnl On some old platforms, sys/stat.h requires sys/types.h, but autoconf-2.71's
dnl AC_CHECK_INCLUDES_DEFAULT checks for them in the opposite order.  If we
dnl haven't detected it, recheck.
if test "x$ac_cv_header_sys_stat_h" != "xyes"; then
	unset ac_cv_header_sys_stat_h
	AC_CHECK_HEADERS([sys/stat.h])
fi

AC_CHECK_HEADERS([ \
	blf.h \
	bstring.h \
	crypt.h \
	crypto/sha2.h \
	dirent.h \
	endian.h \
	elf.h \
	err.h \
	features.h \
	fcntl.h \
	floatingpoint.h \
	fnmatch.h \
	getopt.h \
	glob.h \
	ia.h \
	iaf.h \
	ifaddrs.h \
	inttypes.h \
	langinfo.h \
	limits.h \
	locale.h \
	login.h \
	maillock.h \
	ndir.h \
	net/if_tun.h \
	netdb.h \
	netgroup.h \
	pam/pam_appl.h \
	paths.h \
	poll.h \
	pty.h \
	readpassphrase.h \
	rpc/types.h \
	security/pam_appl.h \
	sha2.h \
	shadow.h \
	stddef.h \
	stdint.h \
	string.h \
	strings.h \
	sys/bitypes.h \
	sys/byteorder.h \
	sys/bsdtty.h \
	sys/cdefs.h \
	sys/dir.h \
	sys/file.h \
	sys/mman.h \
	sys/label.h \
	sys/ndir.h \
	sys/param.h \
	sys/poll.h \
	sys/prctl.h \
	sys/procctl.h \
	sys/pstat.h \
	sys/ptrace.h \
	sys/random.h \
	sys/select.h \
	sys/stream.h \
	sys/stropts.h \
	sys/strtio.h \
	sys/statvfs.h \
	sys/sysmacros.h \
	sys/time.h \
	sys/timers.h \
	sys/vfs.h \
	time.h \
	tmpdir.h \
	ttyent.h \
	ucred.h \
	unistd.h \
	usersec.h \
	util.h \
	utime.h \
	utmp.h \
	utmpx.h \
	vis.h \
	wchar.h \
])

# On some platforms (eg SunOS4) sys/audit.h requires sys/[time|types|label.h]
# to be included first.
AC_CHECK_HEADERS([sys/audit.h], [], [], [
#ifdef HAVE_SYS_TIME_H
# include <sys/time.h>
#endif
#ifdef HAVE_SYS_TYPES_H
# include <sys/types.h>
#endif
#ifdef HAVE_SYS_LABEL_H
# include <sys/label.h>
#endif
])

# sys/capsicum.h requires sys/types.h
AC_CHECK_HEADERS([sys/capsicum.h capsicum_helpers.h], [], [], [
#ifdef HAVE_SYS_TYPES_H
# include <sys/types.h>
#endif
])

AC_MSG_CHECKING([for caph_cache_tzdata])
AC_LINK_IFELSE(
    [AC_LANG_PROGRAM([[ #include <capsicum_helpers.h> ]],
	[[caph_cache_tzdata();]])],
    [
	AC_MSG_RESULT([yes])
	AC_DEFINE([HAVE_CAPH_CACHE_TZDATA], [1],
	    [Define if you have caph_cache_tzdata])
    ],
    [ AC_MSG_RESULT([no]) ]
)

# net/route.h requires sys/socket.h and sys/types.h.
# sys/sysctl.h also requires sys/param.h
AC_CHECK_HEADERS([net/route.h sys/sysctl.h], [], [], [
#ifdef HAVE_SYS_TYPES_H
# include <sys/types.h>
#endif
#include <sys/param.h>
#include <sys/socket.h>
])

# lastlog.h requires sys/time.h to be included first on Solaris
AC_CHECK_HEADERS([lastlog.h], [], [], [
#ifdef HAVE_SYS_TIME_H
# include <sys/time.h>
#endif
])

# sys/ptms.h requires sys/stream.h to be included first on Solaris
AC_CHECK_HEADERS([sys/ptms.h], [], [], [
#ifdef HAVE_SYS_STREAM_H
# include <sys/stream.h>
#endif
])

# login_cap.h requires sys/types.h on NetBSD
AC_CHECK_HEADERS([login_cap.h], [], [], [
#include <sys/types.h>
])

# older BSDs need sys/param.h before sys/mount.h
AC_CHECK_HEADERS([sys/mount.h], [], [], [
#include <sys/param.h>
])

# Android requires sys/socket.h to be included before sys/un.h
AC_CHECK_HEADERS([sys/un.h], [], [], [
#include <sys/types.h>
#include <sys/socket.h>
])

# Messages for features tested for in target-specific section
SIA_MSG="no"
SPC_MSG="no"
SP_MSG="no"
SPP_MSG="no"

# Support for Solaris/Illumos privileges (this test is used by both
# the --with-solaris-privs option and --with-sandbox=solaris).
SOLARIS_PRIVS="no"

# Check for some target-specific stuff
case "$host" in
*-*-aix*)
	# Some versions of VAC won't allow macro redefinitions at
	# -qlanglevel=ansi, and autoconf 2.60 sometimes insists on using that
	# particularly with older versions of vac or xlc.
	# It also throws errors about null macro arguments, but these are
	# not fatal.
	AC_MSG_CHECKING([if compiler allows macro redefinitions])
	AC_COMPILE_IFELSE(
	    [AC_LANG_PROGRAM([[
#define testmacro foo
#define testmacro bar]],
	    [[ exit(0); ]])],
	    [ AC_MSG_RESULT([yes]) ],
	    [ AC_MSG_RESULT([no])
	      CC="`echo $CC | sed 's/-qlanglvl\=ansi//g'`"
	      CFLAGS="`echo $CFLAGS | sed 's/-qlanglvl\=ansi//g'`"
	      CPPFLAGS="`echo $CPPFLAGS | sed 's/-qlanglvl\=ansi//g'`"
	    ]
	)

	AC_MSG_CHECKING([how to specify blibpath for linker ($LD)])
	if (test -z "$blibpath"); then
		blibpath="/usr/lib:/lib"
	fi
	saved_LDFLAGS="$LDFLAGS"
	if test "$GCC" = "yes"; then
		flags="-Wl,-blibpath: -Wl,-rpath, -blibpath:"
	else
		flags="-blibpath: -Wl,-blibpath: -Wl,-rpath,"
	fi
	for tryflags in $flags ;do
		if (test -z "$blibflags"); then
			LDFLAGS="$saved_LDFLAGS $tryflags$blibpath"
			AC_LINK_IFELSE([AC_LANG_PROGRAM([[]], [[]])],
			[blibflags=$tryflags], [])
		fi
	done
	if (test -z "$blibflags"); then
		AC_MSG_RESULT([not found])
		AC_MSG_ERROR([*** must be able to specify blibpath on AIX - check config.log])
	else
		AC_MSG_RESULT([$blibflags])
	fi
	LDFLAGS="$saved_LDFLAGS"
	dnl Check for authenticate.  Might be in libs.a on older AIXes
	AC_CHECK_FUNC([authenticate], [AC_DEFINE([WITH_AIXAUTHENTICATE], [1],
		[Define if you want to enable AIX4's authenticate function])],
		[AC_CHECK_LIB([s], [authenticate],
			[ AC_DEFINE([WITH_AIXAUTHENTICATE])
				LIBS="$LIBS -ls"
			])
		])
	dnl Check for various auth function declarations in headers.
	AC_CHECK_DECLS([authenticate, loginrestrictions, loginsuccess,
	    passwdexpired, setauthdb], , , [#include <usersec.h>])
	dnl Check if loginfailed is declared and takes 4 arguments (AIX >= 5.2)
	AC_CHECK_DECLS([loginfailed],
	    [AC_MSG_CHECKING([if loginfailed takes 4 arguments])
	    AC_COMPILE_IFELSE([AC_LANG_PROGRAM([[ #include <usersec.h> ]],
		[[ (void)loginfailed("user","host","tty",0); ]])],
		[AC_MSG_RESULT([yes])
		AC_DEFINE([AIX_LOGINFAILED_4ARG], [1],
			[Define if your AIX loginfailed() function
			takes 4 arguments (AIX >= 5.2)])], [AC_MSG_RESULT([no])
	    ])],
	    [],
	    [#include <usersec.h>]
	)
	AC_CHECK_FUNCS([getgrset setauthdb])
	AC_CHECK_DECL([F_CLOSEM],
	    AC_DEFINE([HAVE_FCNTL_CLOSEM], [1], [Use F_CLOSEM fcntl for closefrom]),
	    [],
	    [ #include <limits.h>
	      #include <fcntl.h> ]
	)
	check_for_aix_broken_getaddrinfo=1
	AC_DEFINE([SETEUID_BREAKS_SETUID], [1],
	    [Define if your platform breaks doing a seteuid before a setuid])
	AC_DEFINE([BROKEN_SETREUID], [1], [Define if your setreuid() is broken])
	AC_DEFINE([BROKEN_SETREGID], [1], [Define if your setregid() is broken])
	dnl AIX handles lastlog as part of its login message
	AC_DEFINE([DISABLE_LASTLOG], [1], [Define if you don't want to use lastlog])
	AC_DEFINE([LOGIN_NEEDS_UTMPX], [1],
		[Some systems need a utmpx entry for /bin/login to work])
	AC_DEFINE([SPT_TYPE], [SPT_REUSEARGV],
		[Define to a Set Process Title type if your system is
		supported by bsd-setproctitle.c])
	AC_DEFINE([SSHPAM_CHAUTHTOK_NEEDS_RUID], [1],
	    [AIX 5.2 and 5.3 (and presumably newer) require this])
	AC_DEFINE([PTY_ZEROREAD], [1], [read(1) can return 0 for a non-closed fd])
	AC_DEFINE([PLATFORM_SYS_DIR_UID], 2, [System dirs owned by bin (uid 2)])
	AC_DEFINE([BROKEN_STRNDUP], 1, [strndup broken, see APAR IY61211])
	AC_DEFINE([BROKEN_STRNLEN], 1, [strnlen broken, see APAR IY62551])
	;;
*-*-android*)
	AC_DEFINE([DISABLE_UTMP], [1], [Define if you don't want to use utmp])
	AC_DEFINE([DISABLE_WTMP], [1], [Define if you don't want to use wtmp])
	;;
*-*-cygwin*)
	LIBS="$LIBS /usr/lib/textreadmode.o"
	AC_DEFINE([HAVE_CYGWIN], [1], [Define if you are on Cygwin])
	AC_DEFINE([USE_PIPES], [1], [Use PIPES instead of a socketpair()])
	AC_DEFINE([NO_UID_RESTORATION_TEST], [1],
		[Define to disable UID restoration test])
	AC_DEFINE([DISABLE_SHADOW], [1],
		[Define if you want to disable shadow passwords])
	AC_DEFINE([NO_X11_UNIX_SOCKETS], [1],
		[Define if X11 doesn't support AF_UNIX sockets on that system])
	AC_DEFINE([DISABLE_FD_PASSING], [1],
		[Define if your platform needs to skip post auth
		file descriptor passing])
	AC_DEFINE([SSH_IOBUFSZ], [65535], [Windows is sensitive to read buffer size])
	AC_DEFINE([FILESYSTEM_NO_BACKSLASH], [1], [File names may not contain backslash characters])
	# Cygwin defines optargs, optargs as declspec(dllimport) for historical
	# reasons which cause compile warnings, so we disable those warnings.
	OSSH_CHECK_CFLAG_COMPILE([-Wno-attributes])
	;;
*-*-dgux*)
	AC_DEFINE([IP_TOS_IS_BROKEN], [1],
		[Define if your system choked on IP TOS setting])
	AC_DEFINE([SETEUID_BREAKS_SETUID])
	AC_DEFINE([BROKEN_SETREUID])
	AC_DEFINE([BROKEN_SETREGID])
	;;
*-*-darwin*)
	use_pie=auto
	AC_MSG_CHECKING([if we have working getaddrinfo])
	AC_RUN_IFELSE([AC_LANG_SOURCE([[
#include <mach-o/dyld.h>
#include <stdlib.h>
int main(void) { if (NSVersionOfRunTimeLibrary("System") >= (60 << 16))
		exit(0);
	else
		exit(1);
}
			]])],
	[AC_MSG_RESULT([working])],
	[AC_MSG_RESULT([buggy])
	AC_DEFINE([BROKEN_GETADDRINFO], [1],
		[getaddrinfo is broken (if present)])
	],
	[AC_MSG_RESULT([assume it is working])])
	AC_DEFINE([SETEUID_BREAKS_SETUID])
	AC_DEFINE([BROKEN_SETREUID])
	AC_DEFINE([BROKEN_SETREGID])
	AC_DEFINE([BROKEN_GLOB], [1], [OS X glob does not do what we expect])
	AC_DEFINE_UNQUOTED([BIND_8_COMPAT], [1],
		[Define if your resolver libs need this for getrrsetbyname])
	AC_DEFINE([SSH_TUN_FREEBSD], [1], [Open tunnel devices the FreeBSD way])
	AC_DEFINE([SSH_TUN_COMPAT_AF], [1],
	    [Use tunnel device compatibility to OpenBSD])
	AC_DEFINE([SSH_TUN_PREPEND_AF], [1],
	    [Prepend the address family to IP tunnel traffic])
	m4_pattern_allow([AU_IPv])
	AC_CHECK_DECL([AU_IPv4], [],
	    AC_DEFINE([AU_IPv4], [0], [System only supports IPv4 audit records])
	    [#include <bsm/audit.h>]
	AC_DEFINE([LASTLOG_WRITE_PUTUTXLINE], [1],
	    [Define if pututxline updates lastlog too])
	)
	AC_DEFINE([SPT_TYPE], [SPT_REUSEARGV],
		[Define to a Set Process Title type if your system is
		supported by bsd-setproctitle.c])
	AC_CHECK_FUNCS([sandbox_init])
	AC_CHECK_HEADERS([sandbox.h])
	AC_CHECK_LIB([sandbox], [sandbox_apply], [
	    SSHDLIBS="$SSHDLIBS -lsandbox"
	])
	# proc_pidinfo()-based closefrom() replacement.
	AC_CHECK_HEADERS([libproc.h])
	AC_CHECK_FUNCS([proc_pidinfo])
	# poll(2) is broken for character-special devices (at least).
	# cf. Apple bug 3710161 (not public, but searchable)
	AC_DEFINE([BROKEN_POLL], [1],
	    [System poll(2) implementation is broken])
	;;
*-*-dragonfly*)
	SSHDLIBS="$SSHDLIBS"
	TEST_MALLOC_OPTIONS="AFGJPRX"
	;;
*-*-haiku*)
	LIBS="$LIBS -lbsd "
	CFLAGS="$CFLAGS -D_BSD_SOURCE"
	AC_CHECK_LIB([network], [socket])
	AC_DEFINE([HAVE_U_INT64_T])
	AC_DEFINE([DISABLE_UTMPX], [1], [no utmpx])
	MANTYPE=man
	;;
*-*-hpux*)
	# first we define all of the options common to all HP-UX releases
	CPPFLAGS="$CPPFLAGS -D_HPUX_SOURCE -D_XOPEN_SOURCE -D_XOPEN_SOURCE_EXTENDED=1"
	IPADDR_IN_DISPLAY=yes
	AC_DEFINE([USE_PIPES])
	AC_DEFINE([LOGIN_NEEDS_UTMPX])
	AC_DEFINE([LOCKED_PASSWD_STRING], ["*"],
		[String used in /etc/passwd to denote locked account])
	AC_DEFINE([SPT_TYPE], [SPT_PSTAT])
	AC_DEFINE([PLATFORM_SYS_DIR_UID], 2, [System dirs owned by bin (uid 2)])
	maildir="/var/mail"
	LIBS="$LIBS -lsec"
	AC_CHECK_LIB([xnet], [t_error], ,
	    [AC_MSG_ERROR([*** -lxnet needed on HP-UX - check config.log ***])])

	# next, we define all of the options specific to major releases
	case "$host" in
	*-*-hpux10*)
		if test -z "$GCC"; then
			CFLAGS="$CFLAGS -Ae"
		fi
		AC_DEFINE([BROKEN_GETLINE], [1], [getline is not what we expect])
		;;
	*-*-hpux11*)
		AC_DEFINE([PAM_SUN_CODEBASE], [1],
			[Define if you are using Solaris-derived PAM which
			passes pam_messages to the conversation function
			with an extra level of indirection])
		AC_DEFINE([DISABLE_UTMP], [1],
			[Define if you don't want to use utmp])
		AC_DEFINE([USE_BTMP], [1], [Use btmp to log bad logins])
		check_for_hpux_broken_getaddrinfo=1
		check_for_conflicting_getspnam=1
		;;
	esac

	# lastly, we define options specific to minor releases
	case "$host" in
	*-*-hpux10.26)
		AC_DEFINE([HAVE_SECUREWARE], [1],
			[Define if you have SecureWare-based
			protected password database])
		disable_ptmx_check=yes
		LIBS="$LIBS -lsecpw"
		;;
	esac
	;;
*-*-irix5*)
	PATH="$PATH:/usr/etc"
	AC_DEFINE([BROKEN_INET_NTOA], [1],
		[Define if you system's inet_ntoa is busted
		(e.g. Irix gcc issue)])
	AC_DEFINE([SETEUID_BREAKS_SETUID])
	AC_DEFINE([BROKEN_SETREUID])
	AC_DEFINE([BROKEN_SETREGID])
	AC_DEFINE([WITH_ABBREV_NO_TTY], [1],
		[Define if you shouldn't strip 'tty' from your
		ttyname in [uw]tmp])
	AC_DEFINE([LOCKED_PASSWD_STRING], ["*LK*"])
	;;
*-*-irix6*)
	PATH="$PATH:/usr/etc"
	AC_DEFINE([WITH_IRIX_ARRAY], [1],
		[Define if you have/want arrays
		(cluster-wide session management, not C arrays)])
	AC_DEFINE([WITH_IRIX_PROJECT], [1],
		[Define if you want IRIX project management])
	AC_DEFINE([WITH_IRIX_AUDIT], [1],
		[Define if you want IRIX audit trails])
	AC_CHECK_FUNC([jlimit_startjob], [AC_DEFINE([WITH_IRIX_JOBS], [1],
		[Define if you want IRIX kernel jobs])])
	AC_DEFINE([BROKEN_INET_NTOA])
	AC_DEFINE([SETEUID_BREAKS_SETUID])
	AC_DEFINE([BROKEN_SETREUID])
	AC_DEFINE([BROKEN_SETREGID])
	AC_DEFINE([BROKEN_UPDWTMPX], [1], [updwtmpx is broken (if present)])
	AC_DEFINE([WITH_ABBREV_NO_TTY])
	AC_DEFINE([LOCKED_PASSWD_STRING], ["*LK*"])
	;;
*-*-k*bsd*-gnu | *-*-kopensolaris*-gnu)
	AC_DEFINE([PAM_TTY_KLUDGE])
	AC_DEFINE([LOCKED_PASSWD_PREFIX], ["!"])
	AC_DEFINE([SPT_TYPE], [SPT_REUSEARGV])
	AC_DEFINE([_PATH_BTMP], ["/var/log/btmp"], [log for bad login attempts])
	AC_DEFINE([USE_BTMP], [1], [Use btmp to log bad logins])
	;;
*-*-linux*)
	no_dev_ptmx=1
	use_pie=auto
	check_for_openpty_ctty_bug=1
	dnl Target SUSv3/POSIX.1-2001 plus BSD specifics.
	dnl _DEFAULT_SOURCE is the new name for _BSD_SOURCE
	dnl _GNU_SOURCE is needed for setres*id prototypes.
	CPPFLAGS="$CPPFLAGS -D_XOPEN_SOURCE=600 -D_BSD_SOURCE -D_DEFAULT_SOURCE -D_GNU_SOURCE"
	AC_DEFINE([BROKEN_CLOSEFROM], [1], [broken in chroots on older kernels])
	AC_DEFINE([PAM_TTY_KLUDGE], [1],
		[Work around problematic Linux PAM modules handling of PAM_TTY])
	AC_DEFINE([LOCKED_PASSWD_PREFIX], ["!"],
		[String used in /etc/passwd to denote locked account])
	AC_DEFINE([SPT_TYPE], [SPT_REUSEARGV])
	AC_DEFINE([LINK_OPNOTSUPP_ERRNO], [EPERM],
		[Define to whatever link() returns for "not supported"
		if it doesn't return EOPNOTSUPP.])
	AC_DEFINE([_PATH_BTMP], ["/var/log/btmp"], [log for bad login attempts])
	AC_DEFINE([USE_BTMP])
	AC_DEFINE([LINUX_OOM_ADJUST], [1], [Adjust Linux out-of-memory killer])
	inet6_default_4in6=yes
	case `uname -r` in
	1.*|2.0.*)
		AC_DEFINE([BROKEN_CMSG_TYPE], [1],
			[Define if cmsg_type is not passed correctly])
		;;
	esac
	# tun(4) forwarding compat code
	AC_CHECK_HEADERS([linux/if_tun.h])
	if test "x$ac_cv_header_linux_if_tun_h" = "xyes" ; then
		AC_DEFINE([SSH_TUN_LINUX], [1],
		    [Open tunnel devices the Linux tun/tap way])
		AC_DEFINE([SSH_TUN_COMPAT_AF], [1],
		    [Use tunnel device compatibility to OpenBSD])
		AC_DEFINE([SSH_TUN_PREPEND_AF], [1],
		    [Prepend the address family to IP tunnel traffic])
	fi
	AC_CHECK_HEADER([linux/if.h],
	    AC_DEFINE([SYS_RDOMAIN_LINUX], [1],
		[Support routing domains using Linux VRF]), [], [
#ifdef HAVE_SYS_TYPES_H
# include <sys/types.h>
#endif
	    ])
	AC_CHECK_HEADERS([linux/seccomp.h linux/filter.h linux/audit.h], [],
	    [], [#include <linux/types.h>])
	# Obtain MIPS ABI
	case "$host" in
	mips*)
		AC_COMPILE_IFELSE([AC_LANG_PROGRAM([[
#if _MIPS_SIM != _ABIO32
#error
#endif
			]])],[mips_abi="o32"],[AC_COMPILE_IFELSE([AC_LANG_PROGRAM([[
#if _MIPS_SIM != _ABIN32
#error
#endif
				]])],[mips_abi="n32"],[AC_COMPILE_IFELSE([AC_LANG_PROGRAM([[
#if _MIPS_SIM != _ABI64
#error
#endif
					]])],[mips_abi="n64"],[AC_MSG_ERROR([unknown MIPS ABI])
				])
			])
		])
		;;
	esac
	AC_MSG_CHECKING([for seccomp architecture])
	seccomp_audit_arch=
	case "$host" in
	x86_64-*)
		seccomp_audit_arch=AUDIT_ARCH_X86_64
		;;
	i*86-*)
		seccomp_audit_arch=AUDIT_ARCH_I386
		;;
	arm*-*)
		seccomp_audit_arch=AUDIT_ARCH_ARM
		;;
	aarch64*-*)
		seccomp_audit_arch=AUDIT_ARCH_AARCH64
		;;
	s390x-*)
		seccomp_audit_arch=AUDIT_ARCH_S390X
		;;
	s390-*)
		seccomp_audit_arch=AUDIT_ARCH_S390
		;;
	powerpc-*)
		seccomp_audit_arch=AUDIT_ARCH_PPC
		;;
	powerpc64-*)
		seccomp_audit_arch=AUDIT_ARCH_PPC64
		;;
	powerpc64le-*)
		seccomp_audit_arch=AUDIT_ARCH_PPC64LE
		;;
	mips-*)
		seccomp_audit_arch=AUDIT_ARCH_MIPS
		;;
	mipsel-*)
		seccomp_audit_arch=AUDIT_ARCH_MIPSEL
		;;
	mips64-*)
		case "$mips_abi" in
		"n32")
			seccomp_audit_arch=AUDIT_ARCH_MIPS64N32
			;;
		"n64")
			seccomp_audit_arch=AUDIT_ARCH_MIPS64
			;;
		esac
		;;
	mips64el-*)
		case "$mips_abi" in
		"n32")
			seccomp_audit_arch=AUDIT_ARCH_MIPSEL64N32
			;;
		"n64")
			seccomp_audit_arch=AUDIT_ARCH_MIPSEL64
			;;
		esac
		;;
	riscv64-*)
		seccomp_audit_arch=AUDIT_ARCH_RISCV64
		;;
	esac
	if test "x$seccomp_audit_arch" != "x" ; then
		AC_MSG_RESULT(["$seccomp_audit_arch"])
		AC_DEFINE_UNQUOTED([SECCOMP_AUDIT_ARCH], [$seccomp_audit_arch],
		    [Specify the system call convention in use])
	else
		AC_MSG_RESULT([architecture not supported])
	fi
	;;
*-*-minix)
	AC_DEFINE([SETEUID_BREAKS_SETUID])
	# poll(2) seems to choke on /dev/null; "Bad file descriptor"
	AC_DEFINE([BROKEN_POLL], [1],
	    [System poll(2) implementation is broken])
	;;
mips-sony-bsd|mips-sony-newsos4)
	AC_DEFINE([NEED_SETPGRP], [1], [Need setpgrp to acquire controlling tty])
	SONY=1
	;;
*-*-netbsd*)
	if test "x$withval" != "xno" ; then
		rpath_opt="-R"
	fi
	CPPFLAGS="$CPPFLAGS -D_OPENBSD_SOURCE"
	AC_DEFINE([SSH_TUN_FREEBSD], [1], [Open tunnel devices the FreeBSD way])
	AC_CHECK_HEADER([net/if_tap.h], ,
	    AC_DEFINE([SSH_TUN_NO_L2], [1], [No layer 2 tunnel support]))
	AC_DEFINE([SSH_TUN_PREPEND_AF], [1],
	    [Prepend the address family to IP tunnel traffic])
	TEST_MALLOC_OPTIONS="AJRX"
	AC_DEFINE([BROKEN_READ_COMPARISON], [1],
	    [NetBSD read function is sometimes redirected, breaking atomicio comparisons against it])
	;;
*-*-freebsd*)
	AC_DEFINE([LOCKED_PASSWD_PREFIX], ["*LOCKED*"], [Account locked with pw(1)])
	AC_DEFINE([SSH_TUN_FREEBSD], [1], [Open tunnel devices the FreeBSD way])
	AC_CHECK_HEADER([net/if_tap.h], ,
	    AC_DEFINE([SSH_TUN_NO_L2], [1], [No layer 2 tunnel support]))
	AC_DEFINE([BROKEN_GLOB], [1], [FreeBSD glob does not do what we need])
	TEST_MALLOC_OPTIONS="AJRX"
	# Preauth crypto occasionally uses file descriptors for crypto offload
	# and will crash if they cannot be opened.
	AC_DEFINE([SANDBOX_SKIP_RLIMIT_NOFILE], [1],
	    [define if setrlimit RLIMIT_NOFILE breaks things])
	case "$host" in
	*-*-freebsd9.*|*-*-freebsd10.*)
		# Capsicum on 9 and 10 do not allow ppoll() so don't auto-enable.
		disable_capsicum=yes
	esac
	;;
*-*-bsdi*)
	AC_DEFINE([SETEUID_BREAKS_SETUID])
	AC_DEFINE([BROKEN_SETREUID])
	AC_DEFINE([BROKEN_SETREGID])
	;;
*-next-*)
	conf_lastlog_location="/usr/adm/lastlog"
	conf_utmp_location=/etc/utmp
	conf_wtmp_location=/usr/adm/wtmp
	maildir=/usr/spool/mail
	AC_DEFINE([HAVE_NEXT], [1], [Define if you are on NeXT])
	AC_DEFINE([USE_PIPES])
	AC_DEFINE([BROKEN_SAVED_UIDS], [1], [Needed for NeXT])
	;;
*-*-openbsd*)
	use_pie=auto
	AC_DEFINE([HAVE_ATTRIBUTE__SENTINEL__], [1], [OpenBSD's gcc has sentinel])
	AC_DEFINE([HAVE_ATTRIBUTE__BOUNDED__], [1], [OpenBSD's gcc has bounded])
	AC_DEFINE([SSH_TUN_OPENBSD], [1], [Open tunnel devices the OpenBSD way])
	AC_DEFINE([SYSLOG_R_SAFE_IN_SIGHAND], [1],
	    [syslog_r function is safe to use in in a signal handler])
	TEST_MALLOC_OPTIONS="AFGJPRX"
	;;
*-*-solaris*)
	if test "x$withval" != "xno" ; then
		rpath_opt="-R"
	fi
	AC_DEFINE([PAM_SUN_CODEBASE])
	AC_DEFINE([LOGIN_NEEDS_UTMPX])
	AC_DEFINE([PAM_TTY_KLUDGE])
	AC_DEFINE([SSHPAM_CHAUTHTOK_NEEDS_RUID], [1],
		[Define if pam_chauthtok wants real uid set
		to the unpriv'ed user])
	AC_DEFINE([LOCKED_PASSWD_STRING], ["*LK*"])
	# Pushing STREAMS modules will cause sshd to acquire a controlling tty.
	AC_DEFINE([SSHD_ACQUIRES_CTTY], [1],
		[Define if sshd somehow reacquires a controlling TTY
		after setsid()])
	AC_DEFINE([PASSWD_NEEDS_USERNAME], [1], [must supply username to passwd
		in case the name is longer than 8 chars])
	AC_DEFINE([BROKEN_TCGETATTR_ICANON], [1], [tcgetattr with ICANON may hang])
	external_path_file=/etc/default/login
	# hardwire lastlog location (can't detect it on some versions)
	conf_lastlog_location="/var/adm/lastlog"
	AC_MSG_CHECKING([for obsolete utmp and wtmp in solaris2.x])
	sol2ver=`echo "$host"| sed -e 's/.*[[0-9]]\.//'`
	if test "$sol2ver" -ge 8; then
		AC_MSG_RESULT([yes])
		AC_DEFINE([DISABLE_UTMP])
		AC_DEFINE([DISABLE_WTMP], [1],
			[Define if you don't want to use wtmp])
	else
		AC_MSG_RESULT([no])
	fi
	AC_CHECK_FUNCS([setpflags])
	AC_CHECK_FUNCS([setppriv])
	AC_CHECK_FUNCS([priv_basicset])
	AC_CHECK_HEADERS([priv.h])
	AC_ARG_WITH([solaris-contracts],
		[  --with-solaris-contracts Enable Solaris process contracts (experimental)],
		[
		AC_CHECK_LIB([contract], [ct_tmpl_activate],
			[ AC_DEFINE([USE_SOLARIS_PROCESS_CONTRACTS], [1],
				[Define if you have Solaris process contracts])
			  LIBS="$LIBS -lcontract"
			  SPC_MSG="yes" ], )
		],
	)
	AC_ARG_WITH([solaris-projects],
		[  --with-solaris-projects Enable Solaris projects (experimental)],
		[
		AC_CHECK_LIB([project], [setproject],
			[ AC_DEFINE([USE_SOLARIS_PROJECTS], [1],
				[Define if you have Solaris projects])
			LIBS="$LIBS -lproject"
			SP_MSG="yes" ], )
		],
	)
	AC_ARG_WITH([solaris-privs],
		[  --with-solaris-privs    Enable Solaris/Illumos privileges (experimental)],
		[
		AC_MSG_CHECKING([for Solaris/Illumos privilege support])
		if test "x$ac_cv_func_setppriv" = "xyes" -a \
			"x$ac_cv_header_priv_h" = "xyes" ; then
			SOLARIS_PRIVS=yes
			AC_MSG_RESULT([found])
			AC_DEFINE([NO_UID_RESTORATION_TEST], [1],
				[Define to disable UID restoration test])
			AC_DEFINE([USE_SOLARIS_PRIVS], [1],
				[Define if you have Solaris privileges])
			SPP_MSG="yes"
		else
			AC_MSG_RESULT([not found])
			AC_MSG_ERROR([*** must have support for Solaris privileges to use --with-solaris-privs])
		fi
		],
	)
	TEST_SHELL=$SHELL	# let configure find us a capable shell
	;;
*-*-sunos4*)
	CPPFLAGS="$CPPFLAGS -DSUNOS4"
	AC_CHECK_FUNCS([getpwanam])
	AC_DEFINE([PAM_SUN_CODEBASE])
	conf_utmp_location=/etc/utmp
	conf_wtmp_location=/var/adm/wtmp
	conf_lastlog_location=/var/adm/lastlog
	AC_DEFINE([USE_PIPES])
	AC_DEFINE([DISABLE_UTMPX], [1], [no utmpx])
	;;
*-ncr-sysv*)
	LIBS="$LIBS -lc89"
	AC_DEFINE([USE_PIPES])
	AC_DEFINE([SSHD_ACQUIRES_CTTY])
	AC_DEFINE([SETEUID_BREAKS_SETUID])
	AC_DEFINE([BROKEN_SETREUID])
	AC_DEFINE([BROKEN_SETREGID])
	;;
*-sni-sysv*)
	# /usr/ucblib MUST NOT be searched on ReliantUNIX
	AC_CHECK_LIB([dl], [dlsym], ,)
	# -lresolv needs to be at the end of LIBS or DNS lookups break
	AC_CHECK_LIB([resolv], [res_query], [ LIBS="$LIBS -lresolv" ])
	IPADDR_IN_DISPLAY=yes
	AC_DEFINE([USE_PIPES])
	AC_DEFINE([IP_TOS_IS_BROKEN])
	AC_DEFINE([SETEUID_BREAKS_SETUID])
	AC_DEFINE([BROKEN_SETREUID])
	AC_DEFINE([BROKEN_SETREGID])
	AC_DEFINE([SSHD_ACQUIRES_CTTY])
	external_path_file=/etc/default/login
	# /usr/ucblib/libucb.a no longer needed on ReliantUNIX
	# Attention: always take care to bind libsocket and libnsl before libc,
	# otherwise you will find lots of "SIOCGPGRP errno 22" on syslog
	;;
# UnixWare 1.x, UnixWare 2.x, and others based on code from Univel.
*-*-sysv4.2*)
	AC_DEFINE([USE_PIPES])
	AC_DEFINE([SETEUID_BREAKS_SETUID])
	AC_DEFINE([BROKEN_SETREUID])
	AC_DEFINE([BROKEN_SETREGID])
	AC_DEFINE([PASSWD_NEEDS_USERNAME], [1], [must supply username to passwd])
	AC_DEFINE([LOCKED_PASSWD_STRING], ["*LK*"])
	TEST_SHELL=$SHELL	# let configure find us a capable shell
	;;
# UnixWare 7.x, OpenUNIX 8
*-*-sysv5*)
	CPPFLAGS="$CPPFLAGS -Dvsnprintf=_xvsnprintf -Dsnprintf=_xsnprintf"
	AC_DEFINE([UNIXWARE_LONG_PASSWORDS], [1], [Support passwords > 8 chars])
	AC_DEFINE([USE_PIPES])
	AC_DEFINE([SETEUID_BREAKS_SETUID])
	AC_DEFINE([BROKEN_GETADDRINFO])
	AC_DEFINE([BROKEN_SETREUID])
	AC_DEFINE([BROKEN_SETREGID])
	AC_DEFINE([PASSWD_NEEDS_USERNAME])
	AC_DEFINE([BROKEN_TCGETATTR_ICANON])
	TEST_SHELL=$SHELL	# let configure find us a capable shell
	case "$host" in
	*-*-sysv5SCO_SV*)	# SCO OpenServer 6.x
		maildir=/var/spool/mail
		AC_DEFINE([BROKEN_UPDWTMPX])
		AC_CHECK_LIB([prot], [getluid], [ LIBS="$LIBS -lprot"
			AC_CHECK_FUNCS([getluid setluid], , , [-lprot])
			], , )
		;;
	*)	AC_DEFINE([LOCKED_PASSWD_STRING], ["*LK*"])
		;;
	esac
	;;
*-*-sysv*)
	;;
# SCO UNIX and OEM versions of SCO UNIX
*-*-sco3.2v4*)
	AC_MSG_ERROR("This Platform is no longer supported.")
	;;
# SCO OpenServer 5.x
*-*-sco3.2v5*)
	if test -z "$GCC"; then
		CFLAGS="$CFLAGS -belf"
	fi
	LIBS="$LIBS -lprot -lx -ltinfo -lm"
	no_dev_ptmx=1
	AC_DEFINE([USE_PIPES])
	AC_DEFINE([HAVE_SECUREWARE])
	AC_DEFINE([DISABLE_SHADOW])
	AC_DEFINE([DISABLE_FD_PASSING])
	AC_DEFINE([SETEUID_BREAKS_SETUID])
	AC_DEFINE([BROKEN_GETADDRINFO])
	AC_DEFINE([BROKEN_SETREUID])
	AC_DEFINE([BROKEN_SETREGID])
	AC_DEFINE([WITH_ABBREV_NO_TTY])
	AC_DEFINE([BROKEN_UPDWTMPX])
	AC_DEFINE([PASSWD_NEEDS_USERNAME])
	AC_CHECK_FUNCS([getluid setluid])
	MANTYPE=man
	TEST_SHELL=$SHELL	# let configure find us a capable shell
	SKIP_DISABLE_LASTLOG_DEFINE=yes
	;;
*-dec-osf*)
	AC_MSG_CHECKING([for Digital Unix SIA])
	no_osfsia=""
	AC_ARG_WITH([osfsia],
		[  --with-osfsia           Enable Digital Unix SIA],
		[
			if test "x$withval" = "xno" ; then
				AC_MSG_RESULT([disabled])
				no_osfsia=1
			fi
		],
	)
	if test -z "$no_osfsia" ; then
		if test -f /etc/sia/matrix.conf; then
			AC_MSG_RESULT([yes])
			AC_DEFINE([HAVE_OSF_SIA], [1],
				[Define if you have Digital Unix Security
				Integration Architecture])
			AC_DEFINE([DISABLE_LOGIN], [1],
				[Define if you don't want to use your
				system's login() call])
			AC_DEFINE([DISABLE_FD_PASSING])
			LIBS="$LIBS -lsecurity -ldb -lm -laud"
			SIA_MSG="yes"
		else
			AC_MSG_RESULT([no])
			AC_DEFINE([LOCKED_PASSWD_SUBSTR], ["Nologin"],
			  [String used in /etc/passwd to denote locked account])
		fi
	fi
	AC_DEFINE([BROKEN_GETADDRINFO])
	AC_DEFINE([SETEUID_BREAKS_SETUID])
	AC_DEFINE([BROKEN_SETREUID])
	AC_DEFINE([BROKEN_SETREGID])
	AC_DEFINE([BROKEN_READV_COMPARISON], [1], [Can't do comparisons on readv])
	;;

*-*-nto-qnx*)
	AC_DEFINE([USE_PIPES])
	AC_DEFINE([NO_X11_UNIX_SOCKETS])
	AC_DEFINE([DISABLE_LASTLOG])
	AC_DEFINE([SSHD_ACQUIRES_CTTY])
	AC_DEFINE([BROKEN_SHADOW_EXPIRE], [1], [QNX shadow support is broken])
	enable_etc_default_login=no	# has incompatible /etc/default/login
	case "$host" in
	*-*-nto-qnx6*)
		AC_DEFINE([DISABLE_FD_PASSING])
		;;
	esac
	;;

*-*-ultrix*)
	AC_DEFINE([BROKEN_GETGROUPS], [1], [getgroups(0,NULL) will return -1])
	AC_DEFINE([NEED_SETPGRP], [1], [Need setpgrp to for controlling tty])
	AC_DEFINE([HAVE_SYS_SYSLOG_H], [1], [Force use of sys/syslog.h on Ultrix])
	AC_DEFINE([DISABLE_UTMPX], [1], [Disable utmpx])
	# DISABLE_FD_PASSING so that we call setpgrp as root, otherwise we
	# don't get a controlling tty.
	AC_DEFINE([DISABLE_FD_PASSING], [1], [Need to call setpgrp as root])
	# On Ultrix some headers are not protected against multiple includes,
	# so we create wrappers and put it where the compiler will find it.
	AC_MSG_WARN([creating compat wrappers for headers])
	mkdir -p netinet
	for header in netinet/ip.h netdb.h resolv.h; do
		name=`echo $header | tr 'a-z/.' 'A-Z__'`
		cat >$header <<EOD
#ifndef _SSH_COMPAT_${name}
#define _SSH_COMPAT_${name}
#include "/usr/include/${header}"
#endif
EOD
	done
	;;

*-*-lynxos)
	CFLAGS="$CFLAGS -D__NO_INCLUDE_WARN__"
	AC_DEFINE([BROKEN_SETVBUF], [1],
	    [LynxOS has broken setvbuf() implementation])
	;;
esac

AC_MSG_CHECKING([compiler and flags for sanity])
AC_RUN_IFELSE([AC_LANG_PROGRAM([[ #include <stdlib.h> ]], [[ exit(0); ]])],
	[	AC_MSG_RESULT([yes]) ],
	[
		AC_MSG_RESULT([no])
		AC_MSG_ERROR([*** compiler cannot create working executables, check config.log ***])
	],
	[	AC_MSG_WARN([cross compiling: not checking compiler sanity]) ]
)

dnl Checks for header files.
# Checks for libraries.
AC_CHECK_FUNC([setsockopt], , [AC_CHECK_LIB([socket], [setsockopt])])

dnl IRIX and Solaris 2.5.1 have dirname() in libgen
AC_CHECK_FUNCS([dirname], [AC_CHECK_HEADERS([libgen.h])] , [
	AC_CHECK_LIB([gen], [dirname], [
		AC_CACHE_CHECK([for broken dirname],
			ac_cv_have_broken_dirname, [
			save_LIBS="$LIBS"
			LIBS="$LIBS -lgen"
			AC_RUN_IFELSE(
				[AC_LANG_SOURCE([[
#include <libgen.h>
#include <string.h>
#include <stdlib.h>

int main(int argc, char **argv) {
    char *s, buf[32];

    strncpy(buf,"/etc", 32);
    s = dirname(buf);
    if (!s || strncmp(s, "/", 32) != 0) {
	exit(1);
    } else {
	exit(0);
    }
}
				]])],
				[ ac_cv_have_broken_dirname="no" ],
				[ ac_cv_have_broken_dirname="yes" ],
				[ ac_cv_have_broken_dirname="no" ],
			)
			LIBS="$save_LIBS"
		])
		if test "x$ac_cv_have_broken_dirname" = "xno" ; then
			LIBS="$LIBS -lgen"
			AC_DEFINE([HAVE_DIRNAME])
			AC_CHECK_HEADERS([libgen.h])
		fi
	])
])

AC_CHECK_FUNC([getspnam], ,
	[AC_CHECK_LIB([gen], [getspnam], [LIBS="$LIBS -lgen"])])
AC_SEARCH_LIBS([basename], [gen], [AC_DEFINE([HAVE_BASENAME], [1],
	[Define if you have the basename function.])])

dnl zlib defaults to enabled
zlib=yes
AC_ARG_WITH([zlib],
	[  --with-zlib=PATH        Use zlib in PATH],
	[ if test "x$withval" = "xno" ; then
		zlib=no
	  elif test "x$withval" != "xyes"; then
		if test -d "$withval/lib"; then
			if test -n "${rpath_opt}"; then
				LDFLAGS="-L${withval}/lib ${rpath_opt}${withval}/lib ${LDFLAGS}"
			else
				LDFLAGS="-L${withval}/lib ${LDFLAGS}"
			fi
		else
			if test -n "${rpath_opt}"; then
				LDFLAGS="-L${withval} ${rpath_opt}${withval} ${LDFLAGS}"
			else
				LDFLAGS="-L${withval} ${LDFLAGS}"
			fi
		fi
		if test -d "$withval/include"; then
			CPPFLAGS="-I${withval}/include ${CPPFLAGS}"
		else
			CPPFLAGS="-I${withval} ${CPPFLAGS}"
		fi
	fi ]
)

# These libraries are needed for anything that links in the channel code.
CHANNELLIBS=""
AC_MSG_CHECKING([for zlib])
if test "x${zlib}" = "xno"; then
	AC_MSG_RESULT([no])
else
    saved_LIBS="$LIBS"
    CHANNELLIBS="$CHANNELLIBS -lz"
    AC_MSG_RESULT([yes])
    AC_DEFINE([WITH_ZLIB], [1], [Enable zlib])
    AC_CHECK_HEADER([zlib.h], ,[AC_MSG_ERROR([*** zlib.h missing - please install first or check config.log ***])])
    AC_CHECK_LIB([z], [deflate], [],
	[
		saved_CPPFLAGS="$CPPFLAGS"
		saved_LDFLAGS="$LDFLAGS"
		dnl Check default zlib install dir
		if test -n "${rpath_opt}"; then
			LDFLAGS="-L/usr/local/lib ${rpath_opt}/usr/local/lib ${saved_LDFLAGS}"
		else
			LDFLAGS="-L/usr/local/lib ${saved_LDFLAGS}"
		fi
		CPPFLAGS="-I/usr/local/include ${saved_CPPFLAGS}"
		AC_TRY_LINK_FUNC([deflate], [AC_DEFINE([HAVE_LIBZ])],
			[
				AC_MSG_ERROR([*** zlib missing - please install first or check config.log ***])
			]
		)
	]
    )

    AC_ARG_WITH([zlib-version-check],
	[  --without-zlib-version-check Disable zlib version check],
	[  if test "x$withval" = "xno" ; then
		zlib_check_nonfatal=1
	   fi
	]
    )

    AC_MSG_CHECKING([for possibly buggy zlib])
    AC_RUN_IFELSE([AC_LANG_PROGRAM([[
#include <stdio.h>
#include <stdlib.h>
#include <zlib.h>
	]],
	[[
	int a=0, b=0, c=0, d=0, n, v;
	n = sscanf(ZLIB_VERSION, "%d.%d.%d.%d", &a, &b, &c, &d);
	if (n != 3 && n != 4)
		exit(1);
	v = a*1000000 + b*10000 + c*100 + d;
	fprintf(stderr, "found zlib version %s (%d)\n", ZLIB_VERSION, v);

	/* 1.1.4 is OK */
	if (a == 1 && b == 1 && c >= 4)
		exit(0);

	/* 1.2.3 and up are OK */
	if (v >= 1020300)
		exit(0);

	exit(2);
	]])],
	AC_MSG_RESULT([no]),
	[ AC_MSG_RESULT([yes])
	  if test -z "$zlib_check_nonfatal" ; then
		AC_MSG_ERROR([*** zlib too old - check config.log ***
Your reported zlib version has known security problems.  It's possible your
vendor has fixed these problems without changing the version number.  If you
are sure this is the case, you can disable the check by running
"./configure --without-zlib-version-check".
If you are in doubt, upgrade zlib to version 1.2.3 or greater.
See http://www.gzip.org/zlib/ for details.])
	  else
		AC_MSG_WARN([zlib version may have security problems])
	  fi
	],
	[	AC_MSG_WARN([cross compiling: not checking zlib version]) ]
    )
    LIBS="$saved_LIBS"
fi

dnl UnixWare 2.x
AC_CHECK_FUNC([strcasecmp],
	[], [ AC_CHECK_LIB([resolv], [strcasecmp], [LIBS="$LIBS -lresolv"]) ]
)
AC_CHECK_FUNCS([utimes],
	[], [ AC_CHECK_LIB([c89], [utimes], [AC_DEFINE([HAVE_UTIMES])
					LIBS="$LIBS -lc89"]) ]
)

dnl    Checks for libutil functions
AC_CHECK_HEADERS([bsd/libutil.h libutil.h])
AC_SEARCH_LIBS([fmt_scaled], [util bsd])
AC_SEARCH_LIBS([scan_scaled], [util bsd])
AC_SEARCH_LIBS([login], [util bsd])
AC_SEARCH_LIBS([logout], [util bsd])
AC_SEARCH_LIBS([logwtmp], [util bsd])
AC_SEARCH_LIBS([openpty], [util bsd])
AC_SEARCH_LIBS([updwtmp], [util bsd])
AC_CHECK_FUNCS([fmt_scaled scan_scaled login logout openpty updwtmp logwtmp])

# On some platforms, inet_ntop and gethostbyname may be found in libresolv
# or libnsl.
AC_SEARCH_LIBS([inet_ntop], [resolv nsl])
AC_SEARCH_LIBS([gethostbyname], [resolv nsl])

# Some Linux distribtions ship the BSD libc hashing functions in
# separate libraries.
AC_SEARCH_LIBS([SHA256Update], [md bsd])

# "Particular Function Checks"
# see https://www.gnu.org/software/autoconf/manual/autoconf-2.69/html_node/Particular-Functions.html
AC_FUNC_STRFTIME
AC_FUNC_MALLOC
AC_FUNC_REALLOC
# autoconf doesn't have AC_FUNC_CALLOC so fake it if malloc returns NULL;
AC_MSG_CHECKING([if calloc(0, N) returns non-null])
AC_RUN_IFELSE(
	[AC_LANG_PROGRAM(
		[[ #include <stdlib.h> ]],
		[[ void *p = calloc(0, 1); exit(p == NULL); ]]
	)],
	[ func_calloc_0_nonnull=yes ],
	[ func_calloc_0_nonnull=no ],
	[ AC_MSG_WARN([cross compiling: assuming same as malloc])
	  func_calloc_0_nonnull="$ac_cv_func_malloc_0_nonnull"]
)
AC_MSG_RESULT([$func_calloc_0_nonnull])

if test "x$func_calloc_0_nonnull" = "xyes"; then
	AC_DEFINE(HAVE_CALLOC, 1, [calloc(0, x) returns non-null])
else
	AC_DEFINE(HAVE_CALLOC, 0, [calloc(0, x) returns NULL])
	AC_DEFINE(calloc, rpl_calloc,
	    [Define to rpl_calloc if the replacement function should be used.])
fi

# Check for ALTDIRFUNC glob() extension
AC_MSG_CHECKING([for GLOB_ALTDIRFUNC support])
AC_EGREP_CPP([FOUNDIT],
	[
		#include <glob.h>
		#ifdef GLOB_ALTDIRFUNC
		FOUNDIT
		#endif
	],
	[
		AC_DEFINE([GLOB_HAS_ALTDIRFUNC], [1],
			[Define if your system glob() function has
			the GLOB_ALTDIRFUNC extension])
		AC_MSG_RESULT([yes])
	],
	[
		AC_MSG_RESULT([no])
	]
)

# Check for g.gl_matchc glob() extension
AC_MSG_CHECKING([for gl_matchc field in glob_t])
AC_COMPILE_IFELSE([AC_LANG_PROGRAM([[ #include <glob.h> ]],
	[[ glob_t g; g.gl_matchc = 1; ]])],
	[
		AC_DEFINE([GLOB_HAS_GL_MATCHC], [1],
			[Define if your system glob() function has
			gl_matchc options in glob_t])
		AC_MSG_RESULT([yes])
	], [
		AC_MSG_RESULT([no])
])

# Check for g.gl_statv glob() extension
AC_MSG_CHECKING([for gl_statv and GLOB_KEEPSTAT extensions for glob])
AC_COMPILE_IFELSE([AC_LANG_PROGRAM([[ #include <glob.h> ]], [[
#ifndef GLOB_KEEPSTAT
#error "glob does not support GLOB_KEEPSTAT extension"
#endif
glob_t g;
g.gl_statv = NULL;
]])],
	[
		AC_DEFINE([GLOB_HAS_GL_STATV], [1],
			[Define if your system glob() function has
			gl_statv options in glob_t])
		AC_MSG_RESULT([yes])
	], [
		AC_MSG_RESULT([no])

])

AC_CHECK_DECLS([GLOB_NOMATCH], , , [#include <glob.h>])

AC_CHECK_DECL([VIS_ALL], ,
    AC_DEFINE(BROKEN_STRNVIS, 1, [missing VIS_ALL]), [#include <vis.h>])

AC_MSG_CHECKING([whether struct dirent allocates space for d_name])
AC_RUN_IFELSE(
	[AC_LANG_PROGRAM([[
#include <sys/types.h>
#include <dirent.h>
#include <stdlib.h>
	]],
	[[
	struct dirent d;
	exit(sizeof(d.d_name)<=sizeof(char));
	]])],
	[AC_MSG_RESULT([yes])],
	[
		AC_MSG_RESULT([no])
		AC_DEFINE([BROKEN_ONE_BYTE_DIRENT_D_NAME], [1],
			[Define if your struct dirent expects you to
			allocate extra space for d_name])
	],
	[
		AC_MSG_WARN([cross compiling: assuming BROKEN_ONE_BYTE_DIRENT_D_NAME])
		AC_DEFINE([BROKEN_ONE_BYTE_DIRENT_D_NAME])
	]
)

AC_MSG_CHECKING([for /proc/pid/fd directory])
if test -d "/proc/$$/fd" ; then
	AC_DEFINE([HAVE_PROC_PID], [1], [Define if you have /proc/$pid/fd])
	AC_MSG_RESULT([yes])
else
	AC_MSG_RESULT([no])
fi

# Check whether user wants to use ldns
LDNS_MSG="no"
AC_ARG_WITH(ldns,
	[  --with-ldns[[=PATH]]      Use ldns for DNSSEC support (optionally in PATH)],
	[
	ldns=""
	if test "x$withval" = "xyes" ; then
		AC_PATH_TOOL([LDNSCONFIG], [ldns-config], [no])
		if test "x$LDNSCONFIG" = "xno"; then
			LIBS="-lldns $LIBS"
			ldns=yes
		else
			LIBS="$LIBS `$LDNSCONFIG --libs`"
			CPPFLAGS="$CPPFLAGS `$LDNSCONFIG --cflags`"
			ldns=yes
		fi
	elif test "x$withval" != "xno" ; then
			CPPFLAGS="$CPPFLAGS -I${withval}/include"
			LDFLAGS="$LDFLAGS -L${withval}/lib"
			LIBS="-lldns $LIBS"
			ldns=yes
	fi

	# Verify that it works.
	if test "x$ldns" = "xyes" ; then
		AC_DEFINE(HAVE_LDNS, 1, [Define if you want ldns support])
		LDNS_MSG="yes"
		AC_MSG_CHECKING([for ldns support])
		AC_LINK_IFELSE(
			[AC_LANG_SOURCE([[
#include <stdio.h>
#include <stdlib.h>
#ifdef HAVE_STDINT_H
# include <stdint.h>
#endif
#include <ldns/ldns.h>
int main(void) { ldns_status status = ldns_verify_trusted(NULL, NULL, NULL, NULL); status=LDNS_STATUS_OK; exit(0); }
			]])
		],
			[AC_MSG_RESULT(yes)],
				[
					AC_MSG_RESULT(no)
					AC_MSG_ERROR([** Incomplete or missing ldns libraries.])
				])
	fi
])

# Check whether user wants libedit support
LIBEDIT_MSG="no"
AC_ARG_WITH([libedit],
	[  --with-libedit[[=PATH]]   Enable libedit support for sftp],
	[ if test "x$withval" != "xno" ; then
		if test "x$withval" = "xyes" ; then
			if test "x$PKGCONFIG" != "xno"; then
				AC_MSG_CHECKING([if $PKGCONFIG knows about libedit])
				if "$PKGCONFIG" libedit; then
					AC_MSG_RESULT([yes])
					use_pkgconfig_for_libedit=yes
				else
					AC_MSG_RESULT([no])
				fi
			fi
		else
			CPPFLAGS="$CPPFLAGS -I${withval}/include"
			if test -n "${rpath_opt}"; then
				LDFLAGS="-L${withval}/lib ${rpath_opt}${withval}/lib ${LDFLAGS}"
			else
				LDFLAGS="-L${withval}/lib ${LDFLAGS}"
			fi
		fi
		if test "x$use_pkgconfig_for_libedit" = "xyes"; then
			LIBEDIT=`$PKGCONFIG --libs libedit`
			CPPFLAGS="$CPPFLAGS `$PKGCONFIG --cflags libedit`"
		else
			LIBEDIT="-ledit -lcurses"
		fi
		OTHERLIBS=`echo $LIBEDIT | sed 's/-ledit//'`
		AC_CHECK_LIB([edit], [el_init],
			[ AC_DEFINE([USE_LIBEDIT], [1], [Use libedit for sftp])
			  LIBEDIT_MSG="yes"
			  AC_SUBST([LIBEDIT])
			],
			[ AC_MSG_ERROR([libedit not found]) ],
			[ $OTHERLIBS ]
		)
		AC_MSG_CHECKING([if libedit version is compatible])
		AC_COMPILE_IFELSE(
		    [AC_LANG_PROGRAM([[
#include <histedit.h>
#include <stdlib.h>
		    ]],
		    [[
	int i = H_SETSIZE;
	el_init("", NULL, NULL, NULL);
	exit(0);
		    ]])],
		    [ AC_MSG_RESULT([yes]) ],
		    [ AC_MSG_RESULT([no])
		      AC_MSG_ERROR([libedit version is not compatible]) ]
		)
	fi ]
)

AUDIT_MODULE=none
AC_ARG_WITH([audit],
	[  --with-audit=module     Enable audit support (modules=debug,bsm,linux)],
	[
	  AC_MSG_CHECKING([for supported audit module])
	  case "$withval" in
	  bsm)
		AC_MSG_RESULT([bsm])
		AUDIT_MODULE=bsm
		dnl    Checks for headers, libs and functions
		AC_CHECK_HEADERS([bsm/audit.h], [],
		    [AC_MSG_ERROR([BSM enabled and bsm/audit.h not found])],
		    [
#ifdef HAVE_TIME_H
# include <time.h>
#endif
		    ]
)
		AC_CHECK_LIB([bsm], [getaudit], [],
		    [AC_MSG_ERROR([BSM enabled and required library not found])])
		AC_CHECK_FUNCS([getaudit], [],
		    [AC_MSG_ERROR([BSM enabled and required function not found])])
		# These are optional
		AC_CHECK_FUNCS([getaudit_addr aug_get_machine])
		AC_DEFINE([USE_BSM_AUDIT], [1], [Use BSM audit module])
		if test "$sol2ver" -ge 11; then
			SSHDLIBS="$SSHDLIBS -lscf"
			AC_DEFINE([BROKEN_BSM_API], [1],
				[The system has incomplete BSM API])
		fi
		;;
	  linux)
		AC_MSG_RESULT([linux])
		AUDIT_MODULE=linux
		dnl    Checks for headers, libs and functions
		AC_CHECK_HEADERS([libaudit.h])
		SSHDLIBS="$SSHDLIBS -laudit"
		AC_DEFINE([USE_LINUX_AUDIT], [1], [Use Linux audit module])
		;;
	  debug)
		AUDIT_MODULE=debug
		AC_MSG_RESULT([debug])
		AC_DEFINE([SSH_AUDIT_EVENTS], [1], [Use audit debugging module])
		;;
	  no)
		AC_MSG_RESULT([no])
		;;
	  *)
		AC_MSG_ERROR([Unknown audit module $withval])
		;;
	esac ]
)

AC_ARG_WITH([pie],
    [  --with-pie              Build Position Independent Executables if possible], [
	if test "x$withval" = "xno"; then
		use_pie=no
	fi
	if test "x$withval" = "xyes"; then
		use_pie=yes
	fi
    ]
)
if test "x$use_pie" = "x"; then
	use_pie=no
fi
if test "x$use_toolchain_hardening" != "x1" && test "x$use_pie" = "xauto"; then
	# Turn off automatic PIE when toolchain hardening is off.
	use_pie=no
fi
if test "x$use_pie" = "xauto"; then
	# Automatic PIE requires gcc >= 4.x
	AC_MSG_CHECKING([for gcc >= 4.x])
	AC_COMPILE_IFELSE([AC_LANG_SOURCE([[
#if !defined(__GNUC__) || __GNUC__ < 4
#error gcc is too old
#endif
]])],
	[ AC_MSG_RESULT([yes]) ],
	[ AC_MSG_RESULT([no])
	  use_pie=no ]
)
fi
if test "x$use_pie" != "xno"; then
	SAVED_CFLAGS="$CFLAGS"
	SAVED_LDFLAGS="$LDFLAGS"
	OSSH_CHECK_CFLAG_COMPILE([-fPIE])
	OSSH_CHECK_LDFLAG_LINK([-pie])
	# We use both -fPIE and -pie or neither.
	AC_MSG_CHECKING([whether both -fPIE and -pie are supported])
	if echo "x $CFLAGS"  | grep ' -fPIE' >/dev/null 2>&1 && \
	   echo "x $LDFLAGS" | grep ' -pie'  >/dev/null 2>&1 ; then
		AC_MSG_RESULT([yes])
	else
		AC_MSG_RESULT([no])
		CFLAGS="$SAVED_CFLAGS"
		LDFLAGS="$SAVED_LDFLAGS"
	fi
fi

AC_MSG_CHECKING([whether -fPIC is accepted])
SAVED_CFLAGS="$CFLAGS"
CFLAGS="$CFLAGS -fPIC"
AC_COMPILE_IFELSE(
	[AC_LANG_PROGRAM( [[ #include <stdlib.h> ]], [[ exit(0); ]] )],
   [AC_MSG_RESULT([yes])
    PICFLAG="-fPIC"; ],
   [AC_MSG_RESULT([no])
    PICFLAG=""; ])
CFLAGS="$SAVED_CFLAGS"
AC_SUBST([PICFLAG])

dnl    Checks for library functions. Please keep in alphabetical order
AC_CHECK_FUNCS([ \
	Blowfish_initstate \
	Blowfish_expandstate \
	Blowfish_expand0state \
	Blowfish_stream2word \
	SHA256Update \
	SHA384Update \
	SHA512Update \
	asprintf \
	b64_ntop \
	__b64_ntop \
	b64_pton \
	__b64_pton \
	bcopy \
	bcrypt_pbkdf \
	bindresvport_sa \
	blf_enc \
	bzero \
	cap_rights_limit \
	clock \
	closefrom \
	close_range \
	dirfd \
	endgrent \
	err \
	errx \
	explicit_bzero \
	explicit_memset \
	fchmod \
	fchmodat \
	fchown \
	fchownat \
	flock \
	fnmatch \
	freeaddrinfo \
	freezero \
	fstatfs \
	fstatvfs \
	futimes \
	getaddrinfo \
	getcwd \
	getentropy \
	getgrouplist \
	getline \
	getnameinfo \
	getopt \
	getpagesize \
	getpeereid \
	getpeerucred \
	getpgid \
	_getpty \
	getrlimit \
	getrandom \
	getsid \
	getttyent \
	glob \
	group_from_gid \
	inet_aton \
	inet_ntoa \
	inet_ntop \
	innetgr \
	killpg \
	llabs \
	localtime_r \
	login_getcapbool \
	login_getpwclass \
	memmem \
	memmove \
	memset_s \
	mkdtemp \
	ngetaddrinfo \
	nsleep \
	ogetaddrinfo \
	openlog_r \
	pledge \
	poll \
	ppoll \
	prctl \
	procctl \
	pselect \
	pstat \
	raise \
	readpassphrase \
	reallocarray \
	realpath \
	recvmsg \
	recallocarray \
	rresvport_af \
	sendmsg \
	setdtablesize \
	setegid \
	setenv \
	seteuid \
	setgroupent \
	setgroups \
	setlinebuf \
	setlogin \
	setpassent\
	setpcred \
	setproctitle \
	setregid \
	setreuid \
	setrlimit \
	setsid \
	setvbuf \
	sigaction \
	sigvec \
	snprintf \
	socketpair \
	statfs \
	statvfs \
	strcasestr \
	strdup \
	strerror \
	strlcat \
	strlcpy \
	strmode \
	strndup \
	strnlen \
	strnvis \
	strptime \
	strsignal \
	strtonum \
	strtoll \
	strtoul \
	strtoull \
	swap32 \
	sysconf \
	tcgetpgrp \
	timegm \
	timingsafe_bcmp \
	truncate \
	unsetenv \
	updwtmpx \
	utimensat \
	user_from_uid \
	usleep \
	vasprintf \
	vsnprintf \
	waitpid \
	warn \
])

AC_CHECK_DECLS([bzero, memmem])

dnl Wide character support.
AC_CHECK_FUNCS([mblen mbtowc nl_langinfo wcwidth])

TEST_SSH_UTF8=${TEST_SSH_UTF8:=yes}
AC_MSG_CHECKING([for utf8 locale support])
AC_RUN_IFELSE(
	[AC_LANG_PROGRAM([[
#include <locale.h>
#include <stdlib.h>
	]], [[
	char *loc = setlocale(LC_CTYPE, "en_US.UTF-8");
	if (loc != NULL)
		exit(0);
	exit(1);
	]])],
	AC_MSG_RESULT(yes),
	[AC_MSG_RESULT(no)
	 TEST_SSH_UTF8=no],
	AC_MSG_WARN([cross compiling: assuming yes])
)

AC_LINK_IFELSE(
        [AC_LANG_PROGRAM(
           [[ #include <ctype.h> ]],
           [[ return (isblank('a')); ]])],
	[AC_DEFINE([HAVE_ISBLANK], [1], [Define if you have isblank(3C).])
])

disable_pkcs11=
AC_ARG_ENABLE([pkcs11],
	[  --disable-pkcs11        disable PKCS#11 support code [no]],
	[
		if test "x$enableval" = "xno" ; then
			disable_pkcs11=1
		fi
	]
)

disable_sk=
AC_ARG_ENABLE([security-key],
	[  --disable-security-key  disable U2F/FIDO support code [no]],
	[
		if test "x$enableval" = "xno" ; then
			disable_sk=1
		fi
	]
)
enable_sk_internal=
AC_ARG_WITH([security-key-builtin],
	[  --with-security-key-builtin include builtin U2F/FIDO support],
	[ enable_sk_internal=$withval ]
)

AC_SEARCH_LIBS([dlopen], [dl])
AC_CHECK_FUNCS([dlopen])
AC_CHECK_DECL([RTLD_NOW], [], [], [#include <dlfcn.h>])

# IRIX has a const char return value for gai_strerror()
AC_CHECK_FUNCS([gai_strerror], [
	AC_DEFINE([HAVE_GAI_STRERROR])
	AC_COMPILE_IFELSE([AC_LANG_PROGRAM([[
#include <sys/types.h>
#include <sys/socket.h>
#include <netdb.h>

const char *gai_strerror(int);
			]], [[
	char *str;
	str = gai_strerror(0);
			]])], [
		AC_DEFINE([HAVE_CONST_GAI_STRERROR_PROTO], [1],
		[Define if gai_strerror() returns const char *])], [])])

AC_SEARCH_LIBS([nanosleep], [rt posix4], [AC_DEFINE([HAVE_NANOSLEEP], [1],
	[Some systems put nanosleep outside of libc])])

AC_SEARCH_LIBS([clock_gettime], [rt],
	[AC_DEFINE([HAVE_CLOCK_GETTIME], [1], [Have clock_gettime])])

dnl check if we need -D_REENTRANT for localtime_r declaration.
AC_CHECK_DECL([localtime_r], [],
	[ saved_CPPFLAGS="$CPPFLAGS"
	  CPPFLAGS="$CPPFLAGS -D_REENTRANT"
	  unset ac_cv_have_decl_localtime_r
	  AC_CHECK_DECL([localtime_r], [],
		[ CPPFLAGS="$saved_CPPFLAGS" ],
		[ #include <time.h> ]
	  )
	],
	[ #include <time.h> ]
)

dnl Make sure prototypes are defined for these before using them.
AC_CHECK_DECL([strsep],
	[AC_CHECK_FUNCS([strsep])],
	[],
	[
#ifdef HAVE_STRING_H
# include <string.h>
#endif
	])

dnl tcsendbreak might be a macro
AC_CHECK_DECL([tcsendbreak],
	[AC_DEFINE([HAVE_TCSENDBREAK])],
	[AC_CHECK_FUNCS([tcsendbreak])],
	[#include <termios.h>]
)

AC_CHECK_DECLS([h_errno], , ,[#include <netdb.h>])

AC_CHECK_DECLS([SHUT_RD, getpeereid], , ,
	[
#include <sys/types.h>
#include <sys/socket.h>
#include <unistd.h>
	])

AC_CHECK_DECLS([O_NONBLOCK], , ,
	[
#include <sys/types.h>
#ifdef HAVE_SYS_STAT_H
# include <sys/stat.h>
#endif
#ifdef HAVE_FCNTL_H
# include <fcntl.h>
#endif
	])

AC_CHECK_DECLS([ftruncate, getentropy], , ,
	[
#include <sys/types.h>
#include <unistd.h>
	])

AC_CHECK_DECLS([readv, writev], , , [
#include <sys/types.h>
#include <sys/uio.h>
#include <unistd.h>
	])

AC_CHECK_DECLS([MAXSYMLINKS], , , [
#include <sys/param.h>
	])

AC_CHECK_DECLS([offsetof], , , [
#include <stddef.h>
	])

# extra bits for select(2)
AC_CHECK_DECLS([howmany, NFDBITS], [], [], [[
#include <sys/param.h>
#include <sys/types.h>
#ifdef HAVE_SYS_SYSMACROS_H
#include <sys/sysmacros.h>
#endif
#ifdef HAVE_SYS_SELECT_H
#include <sys/select.h>
#endif
#ifdef HAVE_SYS_TIME_H
#include <sys/time.h>
#endif
#ifdef HAVE_UNISTD_H
#include <unistd.h>
#endif
	]])
AC_CHECK_TYPES([fd_mask], [], [], [[
#include <sys/param.h>
#include <sys/types.h>
#ifdef HAVE_SYS_SELECT_H
#include <sys/select.h>
#endif
#ifdef HAVE_SYS_TIME_H
#include <sys/time.h>
#endif
#ifdef HAVE_UNISTD_H
#include <unistd.h>
#endif
	]])

AC_CHECK_FUNCS([setresuid], [
	dnl Some platorms have setresuid that isn't implemented, test for this
	AC_MSG_CHECKING([if setresuid seems to work])
	AC_RUN_IFELSE(
		[AC_LANG_PROGRAM([[
#include <errno.h>
#include <stdlib.h>
#include <unistd.h>
		]], [[
	errno=0;
	setresuid(0,0,0);
	if (errno==ENOSYS)
		exit(1);
	else
		exit(0);
		]])],
		[AC_MSG_RESULT([yes])],
		[AC_DEFINE([BROKEN_SETRESUID], [1],
			[Define if your setresuid() is broken])
		 AC_MSG_RESULT([not implemented])],
		[AC_MSG_WARN([cross compiling: not checking setresuid])]
	)
])

AC_CHECK_FUNCS([setresgid], [
	dnl Some platorms have setresgid that isn't implemented, test for this
	AC_MSG_CHECKING([if setresgid seems to work])
	AC_RUN_IFELSE(
		[AC_LANG_PROGRAM([[
#include <errno.h>
#include <stdlib.h>
#include <unistd.h>
		]], [[
	errno=0;
	setresgid(0,0,0);
	if (errno==ENOSYS)
		exit(1);
	else
		exit(0);
		]])],
		[AC_MSG_RESULT([yes])],
		[AC_DEFINE([BROKEN_SETRESGID], [1],
			[Define if your setresgid() is broken])
		 AC_MSG_RESULT([not implemented])],
		[AC_MSG_WARN([cross compiling: not checking setresuid])]
	)
])

AC_MSG_CHECKING([for working fflush(NULL)])
AC_RUN_IFELSE(
	[AC_LANG_PROGRAM([[
#include <stdio.h>
#include <stdlib.h>
	]],
	[[fflush(NULL); exit(0);]])],
	AC_MSG_RESULT([yes]),
	[AC_MSG_RESULT([no])
	 AC_DEFINE([FFLUSH_NULL_BUG], [1],
	    [define if fflush(NULL) does not work])],
	AC_MSG_WARN([cross compiling: assuming working])
)

dnl    Checks for time functions
AC_CHECK_FUNCS([gettimeofday time])
dnl    Checks for utmp functions
AC_CHECK_FUNCS([endutent getutent getutid getutline pututline setutent])
AC_CHECK_FUNCS([utmpname])
dnl    Checks for utmpx functions
AC_CHECK_FUNCS([endutxent getutxent getutxid getutxline getutxuser pututxline])
AC_CHECK_FUNCS([setutxdb setutxent utmpxname])
dnl    Checks for lastlog functions
AC_CHECK_FUNCS([getlastlogxbyname])

AC_CHECK_FUNC([daemon],
	[AC_DEFINE([HAVE_DAEMON], [1], [Define if your libraries define daemon()])],
	[AC_CHECK_LIB([bsd], [daemon],
		[LIBS="$LIBS -lbsd"; AC_DEFINE([HAVE_DAEMON])])]
)

AC_CHECK_FUNC([getpagesize],
	[AC_DEFINE([HAVE_GETPAGESIZE], [1],
		[Define if your libraries define getpagesize()])],
	[AC_CHECK_LIB([ucb], [getpagesize],
		[LIBS="$LIBS -lucb"; AC_DEFINE([HAVE_GETPAGESIZE])])]
)

# Check for broken snprintf
if test "x$ac_cv_func_snprintf" = "xyes" ; then
	AC_MSG_CHECKING([whether snprintf correctly terminates long strings])
	AC_RUN_IFELSE(
		[AC_LANG_PROGRAM([[
#include <stdio.h>
#include <stdlib.h>
		]],
		[[
	char b[5];
	snprintf(b,5,"123456789");
	exit(b[4]!='\0');
		]])],
		[AC_MSG_RESULT([yes])],
		[
			AC_MSG_RESULT([no])
			AC_DEFINE([BROKEN_SNPRINTF], [1],
				[Define if your snprintf is busted])
			AC_MSG_WARN([****** Your snprintf() function is broken, complain to your vendor])
		],
		[ AC_MSG_WARN([cross compiling: Assuming working snprintf()]) ]
	)
fi

if test "x$ac_cv_func_snprintf" = "xyes" ; then
	AC_MSG_CHECKING([whether snprintf understands %zu])
	AC_RUN_IFELSE(
		[AC_LANG_PROGRAM([[
#include <sys/types.h>
#include <stdio.h>
#include <stdlib.h>
#include <string.h>
		]],
		[[
	size_t a = 1, b = 2;
	char z[128];
	snprintf(z, sizeof z, "%zu%zu", a, b);
	exit(strcmp(z, "12"));
		]])],
		[AC_MSG_RESULT([yes])],
		[
			AC_MSG_RESULT([no])
			AC_DEFINE([BROKEN_SNPRINTF], [1],
				[snprintf does not understand %zu])
		],
		[ AC_MSG_WARN([cross compiling: Assuming working snprintf()]) ]
	)
fi

# We depend on vsnprintf returning the right thing on overflow: the
# number of characters it tried to create (as per SUSv3)
if test "x$ac_cv_func_vsnprintf" = "xyes" ; then
	AC_MSG_CHECKING([whether vsnprintf returns correct values on overflow])
	AC_RUN_IFELSE(
		[AC_LANG_PROGRAM([[
#include <sys/types.h>
#include <stdio.h>
#include <stdarg.h>

int x_snprintf(char *str, size_t count, const char *fmt, ...)
{
	size_t ret;
	va_list ap;

	va_start(ap, fmt);
	ret = vsnprintf(str, count, fmt, ap);
	va_end(ap);
	return ret;
}
		]], [[
char x[1];
if (x_snprintf(x, 1, "%s %d", "hello", 12345) != 11)
	return 1;
if (x_snprintf(NULL, 0, "%s %d", "hello", 12345) != 11)
	return 1;
return 0;
		]])],
		[AC_MSG_RESULT([yes])],
		[
			AC_MSG_RESULT([no])
			AC_DEFINE([BROKEN_SNPRINTF], [1],
				[Define if your snprintf is busted])
			AC_MSG_WARN([****** Your vsnprintf() function is broken, complain to your vendor])
		],
		[ AC_MSG_WARN([cross compiling: Assuming working vsnprintf()]) ]
	)
fi

# On systems where [v]snprintf is broken, but is declared in stdio,
# check that the fmt argument is const char * or just char *.
# This is only useful for when BROKEN_SNPRINTF
AC_MSG_CHECKING([whether snprintf can declare const char *fmt])
AC_COMPILE_IFELSE([AC_LANG_PROGRAM([[
#include <stdio.h>
int snprintf(char *a, size_t b, const char *c, ...) { return 0; }
		]], [[
	snprintf(0, 0, 0);
		]])],
   [AC_MSG_RESULT([yes])
    AC_DEFINE([SNPRINTF_CONST], [const],
              [Define as const if snprintf() can declare const char *fmt])],
   [AC_MSG_RESULT([no])
    AC_DEFINE([SNPRINTF_CONST], [/* not const */])])

# Check for missing getpeereid (or equiv) support
NO_PEERCHECK=""
if test "x$ac_cv_func_getpeereid" != "xyes" -a "x$ac_cv_func_getpeerucred" != "xyes"; then
	AC_MSG_CHECKING([whether system supports SO_PEERCRED getsockopt])
	AC_COMPILE_IFELSE([AC_LANG_PROGRAM([[
#include <sys/types.h>
#include <sys/socket.h>]], [[int i = SO_PEERCRED;]])],
		[ AC_MSG_RESULT([yes])
		  AC_DEFINE([HAVE_SO_PEERCRED], [1], [Have PEERCRED socket option])
		], [AC_MSG_RESULT([no])
		NO_PEERCHECK=1
        ])
fi

dnl make sure that openpty does not reacquire controlling terminal
if test ! -z "$check_for_openpty_ctty_bug"; then
	AC_MSG_CHECKING([if openpty correctly handles controlling tty])
	AC_RUN_IFELSE(
		[AC_LANG_PROGRAM([[
#include <stdio.h>
#include <stdlib.h>
#include <unistd.h>
#ifdef HAVE_PTY_H
# include <pty.h>
#endif
#include <sys/fcntl.h>
#include <sys/types.h>
#include <sys/wait.h>
		]], [[
	pid_t pid;
	int fd, ptyfd, ttyfd, status;

	pid = fork();
	if (pid < 0) {		/* failed */
		exit(1);
	} else if (pid > 0) {	/* parent */
		waitpid(pid, &status, 0);
		if (WIFEXITED(status))
			exit(WEXITSTATUS(status));
		else
			exit(2);
	} else {		/* child */
		close(0); close(1); close(2);
		setsid();
		openpty(&ptyfd, &ttyfd, NULL, NULL, NULL);
		fd = open("/dev/tty", O_RDWR | O_NOCTTY);
		if (fd >= 0)
			exit(3);	/* Acquired ctty: broken */
		else
			exit(0);	/* Did not acquire ctty: OK */
	}
		]])],
		[
			AC_MSG_RESULT([yes])
		],
		[
			AC_MSG_RESULT([no])
			AC_DEFINE([SSHD_ACQUIRES_CTTY])
		],
		[
			AC_MSG_RESULT([cross-compiling, assuming yes])
		]
	)
fi

if test "x$ac_cv_func_getaddrinfo" = "xyes" && \
    test "x$check_for_hpux_broken_getaddrinfo" = "x1"; then
	AC_MSG_CHECKING([if getaddrinfo seems to work])
	AC_RUN_IFELSE(
		[AC_LANG_PROGRAM([[
#include <stdio.h>
#include <stdlib.h>
#include <sys/socket.h>
#include <netdb.h>
#include <errno.h>
#include <netinet/in.h>

#define TEST_PORT "2222"
		]], [[
	int err, sock;
	struct addrinfo *gai_ai, *ai, hints;
	char ntop[NI_MAXHOST], strport[NI_MAXSERV], *name = NULL;

	memset(&hints, 0, sizeof(hints));
	hints.ai_family = PF_UNSPEC;
	hints.ai_socktype = SOCK_STREAM;
	hints.ai_flags = AI_PASSIVE;

	err = getaddrinfo(name, TEST_PORT, &hints, &gai_ai);
	if (err != 0) {
		fprintf(stderr, "getaddrinfo failed (%s)", gai_strerror(err));
		exit(1);
	}

	for (ai = gai_ai; ai != NULL; ai = ai->ai_next) {
		if (ai->ai_family != AF_INET6)
			continue;

		err = getnameinfo(ai->ai_addr, ai->ai_addrlen, ntop,
		    sizeof(ntop), strport, sizeof(strport),
		    NI_NUMERICHOST|NI_NUMERICSERV);

		if (err != 0) {
			if (err == EAI_SYSTEM)
				perror("getnameinfo EAI_SYSTEM");
			else
				fprintf(stderr, "getnameinfo failed: %s\n",
				    gai_strerror(err));
			exit(2);
		}

		sock = socket(ai->ai_family, ai->ai_socktype, ai->ai_protocol);
		if (sock < 0)
			perror("socket");
		if (bind(sock, ai->ai_addr, ai->ai_addrlen) < 0) {
			if (errno == EBADF)
				exit(3);
		}
	}
	exit(0);
		]])],
		[
			AC_MSG_RESULT([yes])
		],
		[
			AC_MSG_RESULT([no])
			AC_DEFINE([BROKEN_GETADDRINFO])
		],
		[
			AC_MSG_RESULT([cross-compiling, assuming yes])
		]
	)
fi

if test "x$ac_cv_func_getaddrinfo" = "xyes" && \
    test "x$check_for_aix_broken_getaddrinfo" = "x1"; then
	AC_MSG_CHECKING([if getaddrinfo seems to work])
	AC_RUN_IFELSE(
		[AC_LANG_PROGRAM([[
#include <stdio.h>
#include <stdlib.h>
#include <sys/socket.h>
#include <netdb.h>
#include <errno.h>
#include <netinet/in.h>

#define TEST_PORT "2222"
		]], [[
	int err, sock;
	struct addrinfo *gai_ai, *ai, hints;
	char ntop[NI_MAXHOST], strport[NI_MAXSERV], *name = NULL;

	memset(&hints, 0, sizeof(hints));
	hints.ai_family = PF_UNSPEC;
	hints.ai_socktype = SOCK_STREAM;
	hints.ai_flags = AI_PASSIVE;

	err = getaddrinfo(name, TEST_PORT, &hints, &gai_ai);
	if (err != 0) {
		fprintf(stderr, "getaddrinfo failed (%s)", gai_strerror(err));
		exit(1);
	}

	for (ai = gai_ai; ai != NULL; ai = ai->ai_next) {
		if (ai->ai_family != AF_INET && ai->ai_family != AF_INET6)
			continue;

		err = getnameinfo(ai->ai_addr, ai->ai_addrlen, ntop,
		    sizeof(ntop), strport, sizeof(strport),
		    NI_NUMERICHOST|NI_NUMERICSERV);

		if (ai->ai_family == AF_INET && err != 0) {
			perror("getnameinfo");
			exit(2);
		}
	}
	exit(0);
		]])],
		[
			AC_MSG_RESULT([yes])
			AC_DEFINE([AIX_GETNAMEINFO_HACK], [1],
				[Define if you have a getaddrinfo that fails
				for the all-zeros IPv6 address])
		],
		[
			AC_MSG_RESULT([no])
			AC_DEFINE([BROKEN_GETADDRINFO])
		],
		[
			AC_MSG_RESULT([cross-compiling, assuming no])
		]
	)
fi

if test "x$ac_cv_func_getaddrinfo" = "xyes"; then
	AC_CHECK_DECLS(AI_NUMERICSERV, , ,
	    [#include <sys/types.h>
	     #include <sys/socket.h>
	     #include <netdb.h>])
fi

if test "x$check_for_conflicting_getspnam" = "x1"; then
	AC_MSG_CHECKING([for conflicting getspnam in shadow.h])
	AC_COMPILE_IFELSE([AC_LANG_PROGRAM([[
#include <shadow.h>
#include <stdlib.h>
		]],
		[[ exit(0); ]])],
		[
			AC_MSG_RESULT([no])
		],
		[
			AC_MSG_RESULT([yes])
			AC_DEFINE([GETSPNAM_CONFLICTING_DEFS], [1],
			    [Conflicting defs for getspnam])
		]
	)
fi

dnl NetBSD added an strnvis and unfortunately made it incompatible with the
dnl existing one in OpenBSD and Linux's libbsd (the former having existed
dnl for over ten years). Despite this incompatibility being reported during
dnl development (see http://gnats.netbsd.org/44977) they still shipped it.
dnl Even more unfortunately FreeBSD and later MacOS picked up this incompatible
dnl implementation.  Try to detect this mess, and assume the only safe option
dnl if we're cross compiling.
dnl
dnl OpenBSD, 2001: strnvis(char *dst, const char *src, size_t dlen, int flag);
dnl NetBSD: 2012,  strnvis(char *dst, size_t dlen, const char *src, int flag);
if test "x$ac_cv_func_strnvis" = "xyes"; then
	AC_MSG_CHECKING([for working strnvis])
	AC_RUN_IFELSE(
		[AC_LANG_PROGRAM([[
#include <signal.h>
#include <stdlib.h>
#include <string.h>
#include <unistd.h>
#include <vis.h>
static void sighandler(int sig) { _exit(1); }
		]], [[
	char dst[16];

	signal(SIGSEGV, sighandler);
	if (strnvis(dst, "src", 4, 0) && strcmp(dst, "src") == 0)
		exit(0);
	exit(1)
		]])],
		[AC_MSG_RESULT([yes])],
		[AC_MSG_RESULT([no])
		 AC_DEFINE([BROKEN_STRNVIS], [1], [strnvis detected broken])],
		[AC_MSG_WARN([cross compiling: assuming broken])
		 AC_DEFINE([BROKEN_STRNVIS], [1], [strnvis assumed broken])]
	)
fi

AC_MSG_CHECKING([if SA_RESTARTed signals interrupt select()])
AC_RUN_IFELSE(
	[AC_LANG_PROGRAM([[
#ifdef HAVE_SYS_SELECT
# include <sys/select.h>
#endif
#include <sys/types.h>
#include <sys/time.h>
#include <stdlib.h>
#include <signal.h>
#include <unistd.h>
static void sighandler(int sig) { }
		]], [[
	int r;
	pid_t pid;
	struct sigaction sa;

	sa.sa_handler = sighandler;
	sa.sa_flags = SA_RESTART;
	(void)sigaction(SIGTERM, &sa, NULL);
	if ((pid = fork()) == 0) { /* child */
		pid = getppid();
		sleep(1);
		kill(pid, SIGTERM);
		sleep(1);
		if (getppid() == pid) /* if parent did not exit, shoot it */
			kill(pid, SIGKILL);
		exit(0);
	} else { /* parent */
		r = select(0, NULL, NULL, NULL, NULL);
	}
	exit(r == -1 ? 0 : 1);
	]])],
	[AC_MSG_RESULT([yes])],
	[AC_MSG_RESULT([no])
	 AC_DEFINE([NO_SA_RESTART], [1],
	    [SA_RESTARTed signals do no interrupt select])],
	[AC_MSG_WARN([cross compiling: assuming yes])]
)

AC_CHECK_FUNCS([getpgrp],[
	AC_MSG_CHECKING([if getpgrp accepts zero args])
	AC_COMPILE_IFELSE(
		[AC_LANG_PROGRAM([[$ac_includes_default]], [[ getpgrp(); ]])],
		[ AC_MSG_RESULT([yes])
		  AC_DEFINE([GETPGRP_VOID], [1], [getpgrp takes zero args])],
		[ AC_MSG_RESULT([no])
		  AC_DEFINE([GETPGRP_VOID], [0], [getpgrp takes one arg])]
	)
])

# Search for OpenSSL
saved_CPPFLAGS="$CPPFLAGS"
saved_LDFLAGS="$LDFLAGS"
openssl_bin_PATH="$PATH"
AC_ARG_WITH([ssl-dir],
	[  --with-ssl-dir=PATH     Specify path to OpenSSL installation ],
	[
		if test "x$openssl" = "xno" ; then
			AC_MSG_ERROR([cannot use --with-ssl-dir when OpenSSL disabled])
		fi
		if test "x$withval" != "xno" ; then
			case "$withval" in
				# Relative paths
				./*|../*)	withval="`pwd`/$withval"
			esac
			if test -d "$withval/lib"; then
				libcrypto_path="${withval}/lib"
			elif test -d "$withval/lib64"; then
				libcrypto_path="$withval/lib64"
			else
				# Built but not installed
				libcrypto_path="${withval}"
			fi
			if test -n "${rpath_opt}"; then
				LDFLAGS="-L${libcrypto_path} ${rpath_opt}${libcrypto_path} ${LDFLAGS}"
			else
				LDFLAGS="-L${libcrypto_path} ${LDFLAGS}"
			fi
			if test -d "$withval/include"; then
				CPPFLAGS="-I${withval}/include ${CPPFLAGS}"
			else
				CPPFLAGS="-I${withval} ${CPPFLAGS}"
			fi
			openssl_bin_PATH="${PATH}${PATH_SEPARATOR}${withval}/bin${PATH_SEPARATOR}${withval}/apps"
		fi
	]
)
AC_PATH_PROGS([openssl_bin], openssl, [], [$openssl_bin_PATH])
AC_SUBST(OPENSSL_BIN, [${openssl_bin}])

AC_ARG_WITH([openssl-header-check],
	[  --without-openssl-header-check Disable OpenSSL version consistency check],
	[
		if test "x$withval" = "xno" ; then
			openssl_check_nonfatal=1
		fi
	]
)

openssl_engine=no
AC_ARG_WITH([ssl-engine],
	[  --with-ssl-engine       Enable OpenSSL (hardware) ENGINE support ],
	[
		if test "x$withval" != "xno" ; then
			if test "x$openssl" = "xno" ; then
				AC_MSG_ERROR([cannot use --with-ssl-engine when OpenSSL disabled])
			fi
			openssl_engine=yes
		fi
	]
)

nocrypto_saved_LIBS="$LIBS"
if test "x$openssl" = "xyes" ; then
	LIBS="-lcrypto $LIBS"
	CHANNELLIBS="-lcrypto $CHANNELLIBS"
	AC_TRY_LINK_FUNC([RAND_add], ,
	    [AC_MSG_ERROR([*** working libcrypto not found, check config.log])])
	AC_CHECK_HEADER([openssl/opensslv.h], ,
	    [AC_MSG_ERROR([*** OpenSSL headers missing - please install first or check config.log ***])])

	# Determine OpenSSL header version
	AC_MSG_CHECKING([OpenSSL header version])
	AC_RUN_IFELSE(
		[AC_LANG_PROGRAM([[
	#include <stdlib.h>
	#include <stdio.h>
	#include <string.h>
	#include <openssl/opensslv.h>
	#define DATA "conftest.sslincver"
		]], [[
		FILE *fd;
		int rc;

		fd = fopen(DATA,"w");
		if(fd == NULL)
			exit(1);

		if ((rc = fprintf(fd, "%08lx (%s)\n",
		    (unsigned long)OPENSSL_VERSION_NUMBER,
		     OPENSSL_VERSION_TEXT)) < 0)
			exit(1);

		exit(0);
		]])],
		[
			ssl_header_ver=`cat conftest.sslincver`
			AC_MSG_RESULT([$ssl_header_ver])
		],
		[
			AC_MSG_RESULT([not found])
			AC_MSG_ERROR([OpenSSL version header not found.])
		],
		[
			AC_MSG_WARN([cross compiling: not checking])
		]
	)

	# Determining OpenSSL library version is version dependent.
	AC_CHECK_FUNCS([OpenSSL_version OpenSSL_version_num])

	# Determine OpenSSL library version
	AC_MSG_CHECKING([OpenSSL library version])
	AC_RUN_IFELSE(
		[AC_LANG_PROGRAM([[
	#include <stdio.h>
	#include <stdlib.h>
	#include <string.h>
	#include <openssl/opensslv.h>
	#include <openssl/crypto.h>
	#define DATA "conftest.ssllibver"
		]], [[
		FILE *fd;
		int rc;

		fd = fopen(DATA,"w");
		if(fd == NULL)
			exit(1);
#ifndef OPENSSL_VERSION
# define OPENSSL_VERSION SSLEAY_VERSION
#endif
#ifndef HAVE_OPENSSL_VERSION
# define OpenSSL_version	SSLeay_version
#endif
#ifndef HAVE_OPENSSL_VERSION_NUM
# define OpenSSL_version_num	SSLeay
#endif
		if ((rc = fprintf(fd, "%08lx (%s)\n",
		    (unsigned long)OpenSSL_version_num(),
		    OpenSSL_version(OPENSSL_VERSION))) < 0)
			exit(1);

		exit(0);
		]])],
		[
			ssl_library_ver=`cat conftest.ssllibver`
			# Check version is supported.
			case "$ssl_library_ver" in
			10000*|0*)
				AC_MSG_ERROR([OpenSSL >= 1.0.1 required (have "$ssl_library_ver")])
		                ;;
			100*)   ;; # 1.0.x
			101000[[0123456]]*)
				# https://github.com/openssl/openssl/pull/4613
				AC_MSG_ERROR([OpenSSL 1.1.x versions prior to 1.1.0g have a bug that breaks their use with OpenSSH (have "$ssl_library_ver")])
				;;
			101*)   ;; # 1.1.x
			200*)   ;; # LibreSSL
			300*)
				# OpenSSL 3; we use the 1.1x API
				CPPFLAGS="$CPPFLAGS -DOPENSSL_API_COMPAT=0x10100000L"
				;;
<<<<<<< HEAD
			301*)
=======
			301*|302*)
>>>>>>> 6dfb65de
				# OpenSSL development branch; request 1.1x API
				CPPFLAGS="$CPPFLAGS -DOPENSSL_API_COMPAT=0x10100000L"
				;;
		        *)
				AC_MSG_ERROR([Unknown/unsupported OpenSSL version ("$ssl_library_ver")])
		                ;;
			esac
			AC_MSG_RESULT([$ssl_library_ver])
		],
		[
			AC_MSG_RESULT([not found])
			AC_MSG_ERROR([OpenSSL library not found.])
		],
		[
			AC_MSG_WARN([cross compiling: not checking])
		]
	)

	case "$host" in
	x86_64-*)
		case "$ssl_library_ver" in
		3000004*)
			AC_MSG_ERROR([OpenSSL 3.0.4 has a potential RCE in its RSA implementation (CVE-2022-2274)])
			;;
		esac
	esac

	# Sanity check OpenSSL headers
	AC_MSG_CHECKING([whether OpenSSL's headers match the library])
	AC_RUN_IFELSE(
		[AC_LANG_PROGRAM([[
	#include <stdlib.h>
	#include <string.h>
	#include <openssl/opensslv.h>
	#include <openssl/crypto.h>
		]], [[
#ifndef HAVE_OPENSSL_VERSION_NUM
# define OpenSSL_version_num	SSLeay
#endif
		exit(OpenSSL_version_num() == OPENSSL_VERSION_NUMBER ? 0 : 1);
		]])],
		[
			AC_MSG_RESULT([yes])
		],
		[
			AC_MSG_RESULT([no])
			if test "x$openssl_check_nonfatal" = "x"; then
				AC_MSG_ERROR([Your OpenSSL headers do not match your
	library. Check config.log for details.
	If you are sure your installation is consistent, you can disable the check
	by running "./configure --without-openssl-header-check".
	Also see contrib/findssl.sh for help identifying header/library mismatches.
	])
			else
				AC_MSG_WARN([Your OpenSSL headers do not match your
	library. Check config.log for details.
	Also see contrib/findssl.sh for help identifying header/library mismatches.])
			fi
		],
		[
			AC_MSG_WARN([cross compiling: not checking])
		]
	)

	AC_MSG_CHECKING([if programs using OpenSSL functions will link])
	AC_LINK_IFELSE(
		[AC_LANG_PROGRAM([[ #include <openssl/err.h> ]],
		[[ ERR_load_crypto_strings(); ]])],
		[
			AC_MSG_RESULT([yes])
		],
		[
			AC_MSG_RESULT([no])
			LIBS="$LIBS -ldl"
			AC_MSG_CHECKING([if programs using OpenSSL need -ldl])
			AC_LINK_IFELSE(
				[AC_LANG_PROGRAM([[ #include <openssl/err.h> ]],
				[[ ERR_load_crypto_strings(); ]])],
				[
					AC_MSG_RESULT([yes])
					CHANNELLIBS="$CHANNELLIBS -ldl"
				],
				[
					AC_MSG_RESULT([no])
				]
			)
		]
	)

	AC_CHECK_FUNCS([ \
		BN_is_prime_ex \
		DES_crypt \
		DSA_generate_parameters_ex \
		EVP_DigestFinal_ex \
		EVP_DigestInit_ex \
		EVP_MD_CTX_cleanup \
		EVP_MD_CTX_copy_ex \
		EVP_MD_CTX_init \
		HMAC_CTX_init \
		RSA_generate_key_ex \
		RSA_get_default_method \
	])

	# OpenSSL_add_all_algorithms may be a macro.
	AC_CHECK_FUNC(OpenSSL_add_all_algorithms,
	    AC_DEFINE(HAVE_OPENSSL_ADD_ALL_ALGORITHMS, 1, [as a function]),
	    AC_CHECK_DECL(OpenSSL_add_all_algorithms,
		AC_DEFINE(HAVE_OPENSSL_ADD_ALL_ALGORITHMS, 1, [as a macro]), ,
		[[#include <openssl/evp.h>]]
	    )
	)

	# LibreSSL/OpenSSL 1.1x API
	AC_CHECK_FUNCS([ \
		OPENSSL_init_crypto \
		DH_get0_key \
		DH_get0_pqg \
		DH_set0_key \
		DH_set_length \
		DH_set0_pqg \
		DSA_get0_key \
		DSA_get0_pqg \
		DSA_set0_key \
		DSA_set0_pqg \
		DSA_SIG_get0 \
		DSA_SIG_set0 \
		ECDSA_SIG_get0 \
		ECDSA_SIG_set0 \
		EVP_CIPHER_CTX_iv \
		EVP_CIPHER_CTX_iv_noconst \
		EVP_CIPHER_CTX_get_iv \
		EVP_CIPHER_CTX_get_updated_iv \
		EVP_CIPHER_CTX_set_iv \
		RSA_get0_crt_params \
		RSA_get0_factors \
		RSA_get0_key \
		RSA_set0_crt_params \
		RSA_set0_factors \
		RSA_set0_key \
		RSA_meth_free \
		RSA_meth_dup \
		RSA_meth_set1_name \
		RSA_meth_get_finish \
		RSA_meth_set_priv_enc \
		RSA_meth_set_priv_dec \
		RSA_meth_set_finish \
		EVP_PKEY_get0_RSA \
		EVP_MD_CTX_new \
		EVP_MD_CTX_free \
		EVP_chacha20 \
	])

	if test "x$openssl_engine" = "xyes" ; then
		AC_MSG_CHECKING([for OpenSSL ENGINE support])
		AC_COMPILE_IFELSE([AC_LANG_PROGRAM([[
	#include <openssl/engine.h>
			]], [[
				ENGINE_load_builtin_engines();
				ENGINE_register_all_complete();
			]])],
			[ AC_MSG_RESULT([yes])
			  AC_DEFINE([USE_OPENSSL_ENGINE], [1],
			     [Enable OpenSSL engine support])
			], [ AC_MSG_ERROR([OpenSSL ENGINE support not found])
		])
	fi

	# Check for OpenSSL without EVP_aes_{192,256}_cbc
	AC_MSG_CHECKING([whether OpenSSL has crippled AES support])
	AC_LINK_IFELSE(
		[AC_LANG_PROGRAM([[
	#include <stdlib.h>
	#include <string.h>
	#include <openssl/evp.h>
		]], [[
		exit(EVP_aes_192_cbc() == NULL || EVP_aes_256_cbc() == NULL);
		]])],
		[
			AC_MSG_RESULT([no])
		],
		[
			AC_MSG_RESULT([yes])
			AC_DEFINE([OPENSSL_LOBOTOMISED_AES], [1],
			    [libcrypto is missing AES 192 and 256 bit functions])
		]
	)

	AC_MSG_CHECKING([if EVP_DigestUpdate returns an int])
	AC_LINK_IFELSE(
		[AC_LANG_PROGRAM([[
	#include <stdlib.h>
	#include <string.h>
	#include <openssl/evp.h>
		]], [[
		if(EVP_DigestUpdate(NULL, NULL,0))
			exit(0);
		]])],
		[
			AC_MSG_RESULT([yes])
		],
		[
			AC_MSG_RESULT([no])
			AC_DEFINE([OPENSSL_EVP_DIGESTUPDATE_VOID], [1],
			    [Define if EVP_DigestUpdate returns void])
		]
	)

	# Check for SHA256, SHA384 and SHA512 support in OpenSSL
	AC_CHECK_FUNCS([EVP_sha256 EVP_sha384 EVP_sha512])

	# Check complete ECC support in OpenSSL
	AC_MSG_CHECKING([whether OpenSSL has NID_X9_62_prime256v1])
	AC_LINK_IFELSE(
		[AC_LANG_PROGRAM([[
	#include <openssl/ec.h>
	#include <openssl/ecdh.h>
	#include <openssl/ecdsa.h>
	#include <openssl/evp.h>
	#include <openssl/objects.h>
	#include <openssl/opensslv.h>
		]], [[
		EC_KEY *e = EC_KEY_new_by_curve_name(NID_X9_62_prime256v1);
		const EVP_MD *m = EVP_sha256(); /* We need this too */
		]])],
		[ AC_MSG_RESULT([yes])
		  enable_nistp256=1 ],
		[ AC_MSG_RESULT([no]) ]
	)

	AC_MSG_CHECKING([whether OpenSSL has NID_secp384r1])
	AC_LINK_IFELSE(
		[AC_LANG_PROGRAM([[
	#include <openssl/ec.h>
	#include <openssl/ecdh.h>
	#include <openssl/ecdsa.h>
	#include <openssl/evp.h>
	#include <openssl/objects.h>
	#include <openssl/opensslv.h>
		]], [[
		EC_KEY *e = EC_KEY_new_by_curve_name(NID_secp384r1);
		const EVP_MD *m = EVP_sha384(); /* We need this too */
		]])],
		[ AC_MSG_RESULT([yes])
		  enable_nistp384=1 ],
		[ AC_MSG_RESULT([no]) ]
	)

	AC_MSG_CHECKING([whether OpenSSL has NID_secp521r1])
	AC_LINK_IFELSE(
		[AC_LANG_PROGRAM([[
	#include <openssl/ec.h>
	#include <openssl/ecdh.h>
	#include <openssl/ecdsa.h>
	#include <openssl/evp.h>
	#include <openssl/objects.h>
	#include <openssl/opensslv.h>
		]], [[
		EC_KEY *e = EC_KEY_new_by_curve_name(NID_secp521r1);
		const EVP_MD *m = EVP_sha512(); /* We need this too */
		]])],
		[ AC_MSG_RESULT([yes])
		  AC_MSG_CHECKING([if OpenSSL's NID_secp521r1 is functional])
		  AC_RUN_IFELSE(
			[AC_LANG_PROGRAM([[
	#include <stdlib.h>
	#include <openssl/ec.h>
	#include <openssl/ecdh.h>
	#include <openssl/ecdsa.h>
	#include <openssl/evp.h>
	#include <openssl/objects.h>
	#include <openssl/opensslv.h>
			]],[[
			EC_KEY *e = EC_KEY_new_by_curve_name(NID_secp521r1);
			const EVP_MD *m = EVP_sha512(); /* We need this too */
			exit(e == NULL || m == NULL);
			]])],
			[ AC_MSG_RESULT([yes])
			  enable_nistp521=1 ],
			[ AC_MSG_RESULT([no]) ],
			[ AC_MSG_WARN([cross-compiling: assuming yes])
			  enable_nistp521=1 ]
		  )],
		AC_MSG_RESULT([no])
	)

	if test x$enable_nistp256 = x1 || test x$enable_nistp384 = x1 || \
	    test x$enable_nistp521 = x1; then
		AC_DEFINE(OPENSSL_HAS_ECC, [1], [OpenSSL has ECC])
		AC_CHECK_FUNCS([EC_KEY_METHOD_new])
		openssl_ecc=yes
	else
		openssl_ecc=no
	fi
	if test x$enable_nistp256 = x1; then
		AC_DEFINE([OPENSSL_HAS_NISTP256], [1],
		    [libcrypto has NID_X9_62_prime256v1])
	else
		unsupported_algorithms="$unsupported_algorithms \
			ecdsa-sha2-nistp256 \
			ecdh-sha2-nistp256 \
			ecdsa-sha2-nistp256-cert-v01@openssh.com"
	fi
	if test x$enable_nistp384 = x1; then
		AC_DEFINE([OPENSSL_HAS_NISTP384], [1], [libcrypto has NID_secp384r1])
	else
		unsupported_algorithms="$unsupported_algorithms \
			ecdsa-sha2-nistp384 \
			ecdh-sha2-nistp384 \
			ecdsa-sha2-nistp384-cert-v01@openssh.com"
	fi
	if test x$enable_nistp521 = x1; then
		AC_DEFINE([OPENSSL_HAS_NISTP521], [1], [libcrypto has NID_secp521r1])
	else
		unsupported_algorithms="$unsupported_algorithms \
			ecdh-sha2-nistp521 \
			ecdsa-sha2-nistp521 \
			ecdsa-sha2-nistp521-cert-v01@openssh.com"
	fi
fi

# PKCS11/U2F depend on OpenSSL and dlopen().
enable_pkcs11=yes
enable_sk=yes
if test "x$openssl" != "xyes" ; then
	enable_pkcs11="disabled; missing libcrypto"
fi
if test "x$ac_cv_func_dlopen" != "xyes" ; then
	enable_pkcs11="disabled; missing dlopen(3)"
	enable_sk="disabled; missing dlopen(3)"
fi
if test "x$ac_cv_have_decl_RTLD_NOW" != "xyes" ; then
	enable_pkcs11="disabled; missing RTLD_NOW"
	enable_sk="disabled; missing RTLD_NOW"
fi
if test ! -z "$disable_pkcs11" ; then
	enable_pkcs11="disabled by user"
fi
if test ! -z "$disable_sk" ; then
	enable_sk="disabled by user"
fi

AC_MSG_CHECKING([whether to enable PKCS11])
if test "x$enable_pkcs11" = "xyes" ; then
	AC_DEFINE([ENABLE_PKCS11], [], [Enable for PKCS#11 support])
fi
AC_MSG_RESULT([$enable_pkcs11])

AC_MSG_CHECKING([whether to enable U2F])
if test "x$enable_sk" = "xyes" ; then
	AC_DEFINE([ENABLE_SK], [], [Enable for U2F/FIDO support])
	AC_SUBST(SK_DUMMY_LIBRARY, [regress/misc/sk-dummy/sk-dummy.so])
else
	# Do not try to build sk-dummy library.
	AC_SUBST(SK_DUMMY_LIBRARY, [""])
fi
AC_MSG_RESULT([$enable_sk])

# Now check for built-in security key support.
if test "x$enable_sk" = "xyes" -a "x$enable_sk_internal" != "xno" ; then
	use_pkgconfig_for_libfido2=
	if test "x$PKGCONFIG" != "xno"; then
		AC_MSG_CHECKING([if $PKGCONFIG knows about libfido2])
		if "$PKGCONFIG" libfido2; then
			AC_MSG_RESULT([yes])
			use_pkgconfig_for_libfido2=yes
		else
			AC_MSG_RESULT([no])
		fi
	fi
	if test "x$use_pkgconfig_for_libfido2" = "xyes"; then
		LIBFIDO2=`$PKGCONFIG --libs libfido2`
		CPPFLAGS="$CPPFLAGS `$PKGCONFIG --cflags libfido2`"
	else
		LIBFIDO2="-lfido2 -lcbor"
	fi
	OTHERLIBS=`echo $LIBFIDO2 | sed 's/-lfido2//'`
	fido2_error=
	AC_CHECK_LIB([fido2], [fido_init],
		[ ],
		[ fido2_error="missing/unusable libfido2" ],
		[ $OTHERLIBS ]
	)
	AC_CHECK_HEADER([fido.h], [],
		[ fido2_error="missing fido.h from libfido2" ])
	AC_CHECK_HEADER([fido/credman.h], [],
		[ fido2_error="missing fido/credman.h from libfido2" ],
		[ #include <fido.h> ]
	)
	AC_MSG_CHECKING([for usable libfido2 installation])
	if test ! -z "$fido2_error" ; then
		AC_MSG_RESULT([$fido2_error])
		if test "x$enable_sk_internal" = "xyes" ; then
			AC_MSG_ERROR([No usable libfido2 library/headers found])
		fi
		LIBFIDO2=""
	else
		AC_MSG_RESULT([yes])
		AC_SUBST([LIBFIDO2])
		AC_DEFINE([ENABLE_SK_INTERNAL], [],
		    [Enable for built-in U2F/FIDO support])
		enable_sk="built-in"
		saved_LIBS="$LIBS"
<<<<<<< HEAD
		LIBS="$LIBS $LIBFIDO2"
=======
		LIBS="$LIBFIDO2 $LIBS"
>>>>>>> 6dfb65de
		AC_CHECK_FUNCS([ \
			fido_assert_set_clientdata \
			fido_cred_prot \
			fido_cred_set_prot \
			fido_cred_set_clientdata \
			fido_dev_get_touch_begin \
			fido_dev_get_touch_status \
			fido_dev_supports_cred_prot \
			fido_dev_is_winhello \
		])
		LIBS="$saved_LIBS"
	fi
fi

AC_CHECK_FUNCS([ \
	arc4random \
	arc4random_buf \
	arc4random_stir \
	arc4random_uniform \
])
### Configure cryptographic random number support

# Check whether OpenSSL seeds itself
if test "x$openssl" = "xyes" ; then
	AC_MSG_CHECKING([whether OpenSSL's PRNG is internally seeded])
	AC_RUN_IFELSE(
		[AC_LANG_PROGRAM([[
	#include <stdlib.h>
	#include <string.h>
	#include <openssl/rand.h>
		]], [[
		exit(RAND_status() == 1 ? 0 : 1);
		]])],
		[
			OPENSSL_SEEDS_ITSELF=yes
			AC_MSG_RESULT([yes])
		],
		[
			AC_MSG_RESULT([no])
		],
		[
			AC_MSG_WARN([cross compiling: assuming yes])
			# This is safe, since we will fatal() at runtime if
			# OpenSSL is not seeded correctly.
			OPENSSL_SEEDS_ITSELF=yes
		]
	)
fi

# PRNGD TCP socket
AC_ARG_WITH([prngd-port],
	[  --with-prngd-port=PORT  read entropy from PRNGD/EGD TCP localhost:PORT],
	[
		case "$withval" in
		no)
			withval=""
			;;
		[[0-9]]*)
			;;
		*)
			AC_MSG_ERROR([You must specify a numeric port number for --with-prngd-port])
			;;
		esac
		if test ! -z "$withval" ; then
			PRNGD_PORT="$withval"
			AC_DEFINE_UNQUOTED([PRNGD_PORT], [$PRNGD_PORT],
				[Port number of PRNGD/EGD random number socket])
		fi
	]
)

# PRNGD Unix domain socket
AC_ARG_WITH([prngd-socket],
	[  --with-prngd-socket=FILE read entropy from PRNGD/EGD socket FILE (default=/var/run/egd-pool)],
	[
		case "$withval" in
		yes)
			withval="/var/run/egd-pool"
			;;
		no)
			withval=""
			;;
		/*)
			;;
		*)
			AC_MSG_ERROR([You must specify an absolute path to the entropy socket])
			;;
		esac

		if test ! -z "$withval" ; then
			if test ! -z "$PRNGD_PORT" ; then
				AC_MSG_ERROR([You may not specify both a PRNGD/EGD port and socket])
			fi
			if test ! -r "$withval" ; then
				AC_MSG_WARN([Entropy socket is not readable])
			fi
			PRNGD_SOCKET="$withval"
			AC_DEFINE_UNQUOTED([PRNGD_SOCKET], ["$PRNGD_SOCKET"],
				[Location of PRNGD/EGD random number socket])
		fi
	],
	[
		# Check for existing socket only if we don't have a random device already
		if test "x$OPENSSL_SEEDS_ITSELF" != "xyes" ; then
			AC_MSG_CHECKING([for PRNGD/EGD socket])
			# Insert other locations here
			for sock in /var/run/egd-pool /dev/egd-pool /etc/entropy; do
				if test -r $sock && $TEST_MINUS_S_SH -c "test -S $sock -o -p $sock" ; then
					PRNGD_SOCKET="$sock"
					AC_DEFINE_UNQUOTED([PRNGD_SOCKET], ["$PRNGD_SOCKET"])
					break;
				fi
			done
			if test ! -z "$PRNGD_SOCKET" ; then
				AC_MSG_RESULT([$PRNGD_SOCKET])
			else
				AC_MSG_RESULT([not found])
			fi
		fi
	]
)

# Which randomness source do we use?
if test ! -z "$PRNGD_PORT" ; then
	RAND_MSG="PRNGd port $PRNGD_PORT"
elif test ! -z "$PRNGD_SOCKET" ; then
	RAND_MSG="PRNGd socket $PRNGD_SOCKET"
elif test ! -z "$OPENSSL_SEEDS_ITSELF" ; then
	AC_DEFINE([OPENSSL_PRNG_ONLY], [1],
		[Define if you want the OpenSSL internally seeded PRNG only])
	RAND_MSG="OpenSSL internal ONLY"
elif test "x$openssl" = "xno" ; then
	AC_MSG_WARN([OpenSSH will use /dev/urandom as a source of random numbers. It will fail if this device is not supported or accessible])
else
	AC_MSG_ERROR([OpenSSH has no source of random numbers. Please configure OpenSSL with an entropy source or re-run configure using one of the --with-prngd-port or --with-prngd-socket options])
fi
LIBS="$nocrypto_saved_LIBS"

saved_LIBS="$LIBS"
AC_CHECK_LIB([iaf], [ia_openinfo], [
	LIBS="$LIBS -liaf"
	AC_CHECK_FUNCS([set_id], [SSHDLIBS="$SSHDLIBS -liaf"
				AC_DEFINE([HAVE_LIBIAF], [1],
			[Define if system has libiaf that supports set_id])
				])
])
LIBS="$saved_LIBS"

# Check for crypt() in libcrypt.  If we have it, we only need it for sshd.
saved_LIBS="$LIBS"
AC_CHECK_LIB([crypt], [crypt], [
	LIBS="-lcrypt $LIBS"
	SSHDLIBS="-lcrypt $SSHDLIBS"
])
AC_CHECK_FUNCS([crypt])
LIBS="$saved_LIBS"

# Check for PAM libs
PAM_MSG="no"
AC_ARG_WITH([pam],
	[  --with-pam              Enable PAM support ],
	[
		if test "x$withval" != "xno" ; then
			if test "x$ac_cv_header_security_pam_appl_h" != "xyes" && \
			   test "x$ac_cv_header_pam_pam_appl_h" != "xyes" ; then
				AC_MSG_ERROR([PAM headers not found])
			fi

			saved_LIBS="$LIBS"
			AC_CHECK_LIB([dl], [dlopen], , )
			AC_CHECK_LIB([pam], [pam_set_item], , [AC_MSG_ERROR([*** libpam missing])])
			AC_CHECK_FUNCS([pam_getenvlist])
			AC_CHECK_FUNCS([pam_putenv])
			LIBS="$saved_LIBS"

			PAM_MSG="yes"

			SSHDLIBS="$SSHDLIBS -lpam"
			AC_DEFINE([USE_PAM], [1],
				[Define if you want to enable PAM support])

			if test $ac_cv_lib_dl_dlopen = yes; then
				case "$LIBS" in
				*-ldl*)
					# libdl already in LIBS
					;;
				*)
					SSHDLIBS="$SSHDLIBS -ldl"
					;;
				esac
			fi
		fi
	]
)

AC_ARG_WITH([pam-service],
	[  --with-pam-service=name Specify PAM service name ],
	[
		if test "x$withval" != "xno" && \
		   test "x$withval" != "xyes" ; then
			AC_DEFINE_UNQUOTED([SSHD_PAM_SERVICE],
				["$withval"], [sshd PAM service name])
		fi
	]
)

# Check for older PAM
if test "x$PAM_MSG" = "xyes" ; then
	# Check PAM strerror arguments (old PAM)
	AC_MSG_CHECKING([whether pam_strerror takes only one argument])
	AC_COMPILE_IFELSE([AC_LANG_PROGRAM([[
#include <stdlib.h>
#if defined(HAVE_SECURITY_PAM_APPL_H)
#include <security/pam_appl.h>
#elif defined (HAVE_PAM_PAM_APPL_H)
#include <pam/pam_appl.h>
#endif
		]], [[
(void)pam_strerror((pam_handle_t *)NULL, -1);
		]])], [AC_MSG_RESULT([no])], [
			AC_DEFINE([HAVE_OLD_PAM], [1],
				[Define if you have an old version of PAM
				which takes only one argument to pam_strerror])
			AC_MSG_RESULT([yes])
			PAM_MSG="yes (old library)"

	])
fi

case "$host" in
*-*-cygwin*)
	SSH_PRIVSEP_USER=CYGWIN_SSH_PRIVSEP_USER
	;;
*)
	SSH_PRIVSEP_USER=sshd
	;;
esac
AC_ARG_WITH([privsep-user],
	[  --with-privsep-user=user Specify non-privileged user for privilege separation],
	[
		if test -n "$withval"  &&  test "x$withval" != "xno"  &&  \
		    test "x${withval}" != "xyes"; then
			SSH_PRIVSEP_USER=$withval
		fi
	]
)
if test "x$SSH_PRIVSEP_USER" = "xCYGWIN_SSH_PRIVSEP_USER" ; then
	AC_DEFINE_UNQUOTED([SSH_PRIVSEP_USER], [CYGWIN_SSH_PRIVSEP_USER],
		[Cygwin function to fetch non-privileged user for privilege separation])
else
	AC_DEFINE_UNQUOTED([SSH_PRIVSEP_USER], ["$SSH_PRIVSEP_USER"],
		[non-privileged user for privilege separation])
fi
AC_SUBST([SSH_PRIVSEP_USER])

if test "x$have_linux_no_new_privs" = "x1" ; then
AC_CHECK_DECL([SECCOMP_MODE_FILTER], [have_seccomp_filter=1], , [
	#include <sys/types.h>
	#include <linux/seccomp.h>
])
fi
if test "x$have_seccomp_filter" = "x1" ; then
AC_MSG_CHECKING([kernel for seccomp_filter support])
AC_LINK_IFELSE([AC_LANG_PROGRAM([[
		#include <errno.h>
		#include <elf.h>
		#include <linux/audit.h>
		#include <linux/seccomp.h>
		#include <stdlib.h>
		#include <sys/prctl.h>
	]],
	[[ int i = $seccomp_audit_arch;
	   errno = 0;
	   prctl(PR_SET_SECCOMP, SECCOMP_MODE_FILTER, NULL, 0, 0);
	   exit(errno == EFAULT ? 0 : 1); ]])],
	[ AC_MSG_RESULT([yes]) ], [
		AC_MSG_RESULT([no])
		# Disable seccomp filter as a target
		have_seccomp_filter=0
	]
)
fi

AC_CHECK_MEMBERS([struct pollfd.fd], [], [], [[
#include <sys/types.h>
#ifdef HAVE_POLL_H
#include <poll.h>
#endif
#ifdef HAVE_SYS_POLL_H
#include <sys/poll.h>
#endif
]])

AC_CHECK_TYPES([nfds_t], , , [
#include <sys/types.h>
#ifdef HAVE_POLL_H
#include <poll.h>
#endif
#ifdef HAVE_SYS_POLL_H
#include <sys/poll.h>
#endif
])

# Decide which sandbox style to use
sandbox_arg=""
AC_ARG_WITH([sandbox],
	[  --with-sandbox=style    Specify privilege separation sandbox (no, capsicum, darwin, rlimit, seccomp_filter, systrace, pledge)],
	[
		if test "x$withval" = "xyes" ; then
			sandbox_arg=""
		else
			sandbox_arg="$withval"
		fi
	]
)

if test "x$sandbox_arg" != "xno"; then
# POSIX specifies that poll() "shall fail with EINVAL if the nfds argument
# is greater than OPEN_MAX".  On some platforms that includes implementions
# of select in userspace on top of poll() so check both work with rlimit
# NOFILES so check that both work before enabling the rlimit sandbox.
    AC_MSG_CHECKING([if select and/or poll works with descriptor rlimit])
    AC_RUN_IFELSE(
	[AC_LANG_PROGRAM([[
#include <sys/types.h>
#ifdef HAVE_SYS_TIME_H
# include <sys/time.h>
#endif
#include <sys/resource.h>
#ifdef HAVE_SYS_SELECT_H
# include <sys/select.h>
#endif
#ifdef HAVE_POLL_H
# include <poll.h>
#elif HAVE_SYS_POLL_H
# include <sys/poll.h>
#endif
#include <errno.h>
#include <fcntl.h>
#include <stdlib.h>
	]],[[
	struct rlimit rl_zero;
	int fd, r;
	fd_set fds;
	struct timeval tv;
#ifdef HAVE_POLL
	struct pollfd pfd;
#endif

	fd = open("/dev/null", O_RDONLY);
	FD_ZERO(&fds);
	FD_SET(fd, &fds);
	rl_zero.rlim_cur = rl_zero.rlim_max = 0;
	setrlimit(RLIMIT_FSIZE, &rl_zero);
	setrlimit(RLIMIT_NOFILE, &rl_zero);
	tv.tv_sec = 1;
	tv.tv_usec = 0;
	r = select(fd+1, &fds, NULL, NULL, &tv);
	if (r == -1)
		exit(1);
#ifdef HAVE_POLL
	pfd.fd = fd;
	pfd.events = POLLIN;
	r = poll(&pfd, 1, 1);
	if (r == -1)
		exit(2);
#endif
	exit(0);
	]])],
	[AC_MSG_RESULT([yes])
	 select_works_with_rlimit=yes],
	[AC_MSG_RESULT([no])
	 select_works_with_rlimit=no],
	[AC_MSG_WARN([cross compiling: assuming no])
	 select_works_with_rlimit=no]
    )

    AC_MSG_CHECKING([if setrlimit(RLIMIT_NOFILE,{0,0}) works])
    AC_RUN_IFELSE(
	[AC_LANG_PROGRAM([[
#include <sys/types.h>
#ifdef HAVE_SYS_TIME_H
# include <sys/time.h>
#endif
#include <sys/resource.h>
#include <errno.h>
#include <stdlib.h>
	]],[[
	struct rlimit rl_zero;
	int r;

	rl_zero.rlim_cur = rl_zero.rlim_max = 0;
	r = setrlimit(RLIMIT_NOFILE, &rl_zero);
	exit (r == -1 ? 1 : 0);
	]])],
	[AC_MSG_RESULT([yes])
	 rlimit_nofile_zero_works=yes],
	[AC_MSG_RESULT([no])
	 rlimit_nofile_zero_works=no],
	[AC_MSG_WARN([cross compiling: assuming yes])
	 rlimit_nofile_zero_works=yes]
    )

    AC_MSG_CHECKING([if setrlimit RLIMIT_FSIZE works])
    AC_RUN_IFELSE(
	[AC_LANG_PROGRAM([[
#include <sys/types.h>
#include <sys/resource.h>
#include <stdlib.h>
	]],[[
		struct rlimit rl_zero;

		rl_zero.rlim_cur = rl_zero.rlim_max = 0;
		exit(setrlimit(RLIMIT_FSIZE, &rl_zero) != 0);
	]])],
	[AC_MSG_RESULT([yes])],
	[AC_MSG_RESULT([no])
	 AC_DEFINE(SANDBOX_SKIP_RLIMIT_FSIZE, 1,
	    [setrlimit RLIMIT_FSIZE works])],
	[AC_MSG_WARN([cross compiling: assuming yes])]
    )
fi

if test "x$sandbox_arg" = "xpledge" || \
   ( test -z "$sandbox_arg" && test "x$ac_cv_func_pledge" = "xyes" ) ; then
	test "x$ac_cv_func_pledge" != "xyes" && \
		AC_MSG_ERROR([pledge sandbox requires pledge(2) support])
	SANDBOX_STYLE="pledge"
	AC_DEFINE([SANDBOX_PLEDGE], [1], [Sandbox using pledge(2)])
elif test "x$sandbox_arg" = "xsystrace" || \
   ( test -z "$sandbox_arg" && test "x$have_systr_policy_kill" = "x1" ) ; then
	test "x$have_systr_policy_kill" != "x1" && \
		AC_MSG_ERROR([systrace sandbox requires systrace headers and SYSTR_POLICY_KILL support])
	SANDBOX_STYLE="systrace"
	AC_DEFINE([SANDBOX_SYSTRACE], [1], [Sandbox using systrace(4)])
elif test "x$sandbox_arg" = "xdarwin" || \
     ( test -z "$sandbox_arg" && test "x$ac_cv_func_sandbox_init" = "xyes" && \
       test "x$ac_cv_header_sandbox_h" = "xyes") ; then
	test "x$ac_cv_func_sandbox_init" != "xyes" -o \
	     "x$ac_cv_header_sandbox_h" != "xyes" && \
		AC_MSG_ERROR([Darwin seatbelt sandbox requires sandbox.h and sandbox_init function])
	SANDBOX_STYLE="darwin"
	AC_DEFINE([SANDBOX_DARWIN], [1], [Sandbox using Darwin sandbox_init(3)])
elif test "x$sandbox_arg" = "xseccomp_filter" || \
     ( test -z "$sandbox_arg" && \
       test "x$have_seccomp_filter" = "x1" && \
       test "x$ac_cv_header_elf_h" = "xyes" && \
       test "x$ac_cv_header_linux_audit_h" = "xyes" && \
       test "x$ac_cv_header_linux_filter_h" = "xyes" && \
       test "x$seccomp_audit_arch" != "x" && \
       test "x$have_linux_no_new_privs" = "x1" && \
       test "x$ac_cv_func_prctl" = "xyes" ) ; then
	test "x$seccomp_audit_arch" = "x" && \
		AC_MSG_ERROR([seccomp_filter sandbox not supported on $host])
	test "x$have_linux_no_new_privs" != "x1" && \
		AC_MSG_ERROR([seccomp_filter sandbox requires PR_SET_NO_NEW_PRIVS])
	test "x$have_seccomp_filter" != "x1" && \
		AC_MSG_ERROR([seccomp_filter sandbox requires seccomp headers])
	test "x$ac_cv_func_prctl" != "xyes" && \
		AC_MSG_ERROR([seccomp_filter sandbox requires prctl function])
	SANDBOX_STYLE="seccomp_filter"
	AC_DEFINE([SANDBOX_SECCOMP_FILTER], [1], [Sandbox using seccomp filter])
elif test "x$sandbox_arg" = "xcapsicum" || \
     ( test -z "$sandbox_arg" && \
       test "x$disable_capsicum" != "xyes" && \
       test "x$ac_cv_header_sys_capsicum_h" = "xyes" && \
       test "x$ac_cv_func_cap_rights_limit" = "xyes") ; then
       test "x$ac_cv_header_sys_capsicum_h" != "xyes" && \
		AC_MSG_ERROR([capsicum sandbox requires sys/capsicum.h header])
       test "x$ac_cv_func_cap_rights_limit" != "xyes" && \
		AC_MSG_ERROR([capsicum sandbox requires cap_rights_limit function])
       SANDBOX_STYLE="capsicum"
       AC_DEFINE([SANDBOX_CAPSICUM], [1], [Sandbox using capsicum])
elif test "x$sandbox_arg" = "xrlimit" || \
     ( test -z "$sandbox_arg" && test "x$ac_cv_func_setrlimit" = "xyes" && \
       test "x$select_works_with_rlimit" = "xyes" && \
       test "x$rlimit_nofile_zero_works" = "xyes" ) ; then
	test "x$ac_cv_func_setrlimit" != "xyes" && \
		AC_MSG_ERROR([rlimit sandbox requires setrlimit function])
	test "x$select_works_with_rlimit" != "xyes" && \
		AC_MSG_ERROR([rlimit sandbox requires select to work with rlimit])
	SANDBOX_STYLE="rlimit"
	AC_DEFINE([SANDBOX_RLIMIT], [1], [Sandbox using setrlimit(2)])
elif test "x$sandbox_arg" = "xsolaris" || \
   ( test -z "$sandbox_arg" && test "x$SOLARIS_PRIVS" = "xyes" ) ; then
	SANDBOX_STYLE="solaris"
	AC_DEFINE([SANDBOX_SOLARIS], [1], [Sandbox using Solaris/Illumos privileges])
elif test -z "$sandbox_arg" || test "x$sandbox_arg" = "xno" || \
     test "x$sandbox_arg" = "xnone" || test "x$sandbox_arg" = "xnull" ; then
	SANDBOX_STYLE="none"
	AC_DEFINE([SANDBOX_NULL], [1], [no privsep sandboxing])
else
	AC_MSG_ERROR([unsupported --with-sandbox])
fi

# Cheap hack to ensure NEWS-OS libraries are arranged right.
if test ! -z "$SONY" ; then
  LIBS="$LIBS -liberty";
fi

# Check for long long datatypes
AC_CHECK_TYPES([long long, unsigned long long, long double])

# Check datatype sizes
AC_CHECK_SIZEOF([short int])
AC_CHECK_SIZEOF([int])
AC_CHECK_SIZEOF([long int])
AC_CHECK_SIZEOF([long long int])
AC_CHECK_SIZEOF([time_t], [], [[
    #include <sys/types.h>
    #ifdef HAVE_SYS_TIME_H
    # include <sys/time.h>
    #endif
    #ifdef HAVE_TIME_H
    # include <time.h>
    #endif
	]]
)

# Sanity check long long for some platforms (AIX)
if test "x$ac_cv_sizeof_long_long_int" = "x4" ; then
	ac_cv_sizeof_long_long_int=0
fi

# compute LLONG_MIN and LLONG_MAX if we don't know them.
if test -z "$have_llong_max" && test -z "$have_long_long_max"; then
	AC_MSG_CHECKING([for max value of long long])
	AC_RUN_IFELSE(
		[AC_LANG_PROGRAM([[
#include <stdio.h>
#include <stdlib.h>
/* Why is this so damn hard? */
#ifdef __GNUC__
# undef __GNUC__
#endif
#define __USE_ISOC99
#include <limits.h>
#define DATA "conftest.llminmax"
#define my_abs(a) ((a) < 0 ? ((a) * -1) : (a))

/*
 * printf in libc on some platforms (eg old Tru64) does not understand %lld so
 * we do this the hard way.
 */
static int
fprint_ll(FILE *f, long long n)
{
	unsigned int i;
	int l[sizeof(long long) * 8];

	if (n < 0)
		if (fprintf(f, "-") < 0)
			return -1;
	for (i = 0; n != 0; i++) {
		l[i] = my_abs(n % 10);
		n /= 10;
	}
	do {
		if (fprintf(f, "%d", l[--i]) < 0)
			return -1;
	} while (i != 0);
	if (fprintf(f, " ") < 0)
		return -1;
	return 0;
}
		]], [[
	FILE *f;
	long long i, llmin, llmax = 0;

	if((f = fopen(DATA,"w")) == NULL)
		exit(1);

#if defined(LLONG_MIN) && defined(LLONG_MAX)
	fprintf(stderr, "Using system header for LLONG_MIN and LLONG_MAX\n");
	llmin = LLONG_MIN;
	llmax = LLONG_MAX;
#else
	fprintf(stderr, "Calculating  LLONG_MIN and LLONG_MAX\n");
	/* This will work on one's complement and two's complement */
	for (i = 1; i > llmax; i <<= 1, i++)
		llmax = i;
	llmin = llmax + 1LL;	/* wrap */
#endif

	/* Sanity check */
	if (llmin + 1 < llmin || llmin - 1 < llmin || llmax + 1 > llmax
	    || llmax - 1 > llmax || llmin == llmax || llmin == 0
	    || llmax == 0 || llmax < LONG_MAX || llmin > LONG_MIN) {
		fprintf(f, "unknown unknown\n");
		exit(2);
	}

	if (fprint_ll(f, llmin) < 0)
		exit(3);
	if (fprint_ll(f, llmax) < 0)
		exit(4);
	if (fclose(f) < 0)
		exit(5);
	exit(0);
		]])],
		[
			llong_min=`$AWK '{print $1}' conftest.llminmax`
			llong_max=`$AWK '{print $2}' conftest.llminmax`

			AC_MSG_RESULT([$llong_max])
			AC_DEFINE_UNQUOTED([LLONG_MAX], [${llong_max}LL],
			    [max value of long long calculated by configure])
			AC_MSG_CHECKING([for min value of long long])
			AC_MSG_RESULT([$llong_min])
			AC_DEFINE_UNQUOTED([LLONG_MIN], [${llong_min}LL],
			    [min value of long long calculated by configure])
		],
		[
			AC_MSG_RESULT([not found])
		],
		[
			AC_MSG_WARN([cross compiling: not checking])
		]
	)
fi

AC_CHECK_DECLS([UINT32_MAX], , , [[
#ifdef HAVE_SYS_LIMITS_H
# include <sys/limits.h>
#endif
#ifdef HAVE_LIMITS_H
# include <limits.h>
#endif
#ifdef HAVE_STDINT_H
# include <stdint.h>
#endif
]])

# More checks for data types
AC_CACHE_CHECK([for u_int type], ac_cv_have_u_int, [
	AC_COMPILE_IFELSE([AC_LANG_PROGRAM([[ #include <sys/types.h> ]],
	[[ u_int a; a = 1;]])],
	[ ac_cv_have_u_int="yes" ], [ ac_cv_have_u_int="no"
	])
])
if test "x$ac_cv_have_u_int" = "xyes" ; then
	AC_DEFINE([HAVE_U_INT], [1], [define if you have u_int data type])
	have_u_int=1
fi

AC_CACHE_CHECK([for intXX_t types], ac_cv_have_intxx_t, [
	AC_COMPILE_IFELSE([AC_LANG_PROGRAM([[ #include <sys/types.h> ]],
	[[ int8_t a; int16_t b; int32_t c; a = b = c = 1;]])],
	[ ac_cv_have_intxx_t="yes" ], [ ac_cv_have_intxx_t="no"
	])
])
if test "x$ac_cv_have_intxx_t" = "xyes" ; then
	AC_DEFINE([HAVE_INTXX_T], [1], [define if you have intxx_t data type])
	have_intxx_t=1
fi

if (test -z "$have_intxx_t" && \
	   test "x$ac_cv_header_stdint_h" = "xyes")
then
    AC_MSG_CHECKING([for intXX_t types in stdint.h])
	AC_COMPILE_IFELSE([AC_LANG_PROGRAM([[ #include <stdint.h> ]],
	[[ int8_t a; int16_t b; int32_t c; a = b = c = 1;]])],
		[
			AC_DEFINE([HAVE_INTXX_T])
			AC_MSG_RESULT([yes])
		], [ AC_MSG_RESULT([no])
	])
fi

AC_CACHE_CHECK([for int64_t type], ac_cv_have_int64_t, [
	AC_COMPILE_IFELSE([AC_LANG_PROGRAM([[
#include <sys/types.h>
#ifdef HAVE_STDINT_H
# include <stdint.h>
#endif
#include <sys/socket.h>
#ifdef HAVE_SYS_BITYPES_H
# include <sys/bitypes.h>
#endif
		]], [[
int64_t a; a = 1;
		]])],
	[ ac_cv_have_int64_t="yes" ], [ ac_cv_have_int64_t="no"
	])
])
if test "x$ac_cv_have_int64_t" = "xyes" ; then
	AC_DEFINE([HAVE_INT64_T], [1], [define if you have int64_t data type])
fi

AC_CACHE_CHECK([for u_intXX_t types], ac_cv_have_u_intxx_t, [
	AC_COMPILE_IFELSE([AC_LANG_PROGRAM([[ #include <sys/types.h> ]],
	[[ u_int8_t a; u_int16_t b; u_int32_t c; a = b = c = 1;]])],
	[ ac_cv_have_u_intxx_t="yes" ], [ ac_cv_have_u_intxx_t="no"
	])
])
if test "x$ac_cv_have_u_intxx_t" = "xyes" ; then
	AC_DEFINE([HAVE_U_INTXX_T], [1], [define if you have u_intxx_t data type])
	have_u_intxx_t=1
fi

if test -z "$have_u_intxx_t" ; then
    AC_MSG_CHECKING([for u_intXX_t types in sys/socket.h])
	AC_COMPILE_IFELSE([AC_LANG_PROGRAM([[ #include <sys/socket.h> ]],
	[[ u_int8_t a; u_int16_t b; u_int32_t c; a = b = c = 1;]])],
		[
			AC_DEFINE([HAVE_U_INTXX_T])
			AC_MSG_RESULT([yes])
		], [ AC_MSG_RESULT([no])
	])
fi

AC_CACHE_CHECK([for u_int64_t types], ac_cv_have_u_int64_t, [
	AC_COMPILE_IFELSE([AC_LANG_PROGRAM([[ #include <sys/types.h> ]],
	[[ u_int64_t a; a = 1;]])],
	[ ac_cv_have_u_int64_t="yes" ], [ ac_cv_have_u_int64_t="no"
	])
])
if test "x$ac_cv_have_u_int64_t" = "xyes" ; then
	AC_DEFINE([HAVE_U_INT64_T], [1], [define if you have u_int64_t data type])
	have_u_int64_t=1
fi

if (test -z "$have_u_int64_t" && \
	   test "x$ac_cv_header_sys_bitypes_h" = "xyes")
then
    AC_MSG_CHECKING([for u_int64_t type in sys/bitypes.h])
	AC_COMPILE_IFELSE([AC_LANG_PROGRAM([[ #include <sys/bitypes.h> ]],
	[[ u_int64_t a; a = 1]])],
		[
			AC_DEFINE([HAVE_U_INT64_T])
			AC_MSG_RESULT([yes])
		], [ AC_MSG_RESULT([no])
	])
fi

if test -z "$have_u_intxx_t" ; then
	AC_CACHE_CHECK([for uintXX_t types], ac_cv_have_uintxx_t, [
		AC_COMPILE_IFELSE([AC_LANG_PROGRAM([[
#include <sys/types.h>
			]], [[
	uint8_t a;
	uint16_t b;
	uint32_t c;
	a = b = c = 1;
			]])],
		[ ac_cv_have_uintxx_t="yes" ], [ ac_cv_have_uintxx_t="no"
		])
	])
	if test "x$ac_cv_have_uintxx_t" = "xyes" ; then
		AC_DEFINE([HAVE_UINTXX_T], [1],
			[define if you have uintxx_t data type])
	fi
fi

if (test -z "$have_uintxx_t" && \
	   test "x$ac_cv_header_stdint_h" = "xyes")
then
    AC_MSG_CHECKING([for uintXX_t types in stdint.h])
	AC_COMPILE_IFELSE([AC_LANG_PROGRAM([[ #include <stdint.h> ]],
	[[ uint8_t a; uint16_t b; uint32_t c; a = b = c = 1;]])],
		[
			AC_DEFINE([HAVE_UINTXX_T])
			AC_MSG_RESULT([yes])
		], [ AC_MSG_RESULT([no])
	])
fi

if (test -z "$have_uintxx_t" && \
	   test "x$ac_cv_header_inttypes_h" = "xyes")
then
    AC_MSG_CHECKING([for uintXX_t types in inttypes.h])
	AC_COMPILE_IFELSE([AC_LANG_PROGRAM([[ #include <inttypes.h> ]],
	[[ uint8_t a; uint16_t b; uint32_t c; a = b = c = 1;]])],
		[
			AC_DEFINE([HAVE_UINTXX_T])
			AC_MSG_RESULT([yes])
		], [ AC_MSG_RESULT([no])
	])
fi

if (test -z "$have_u_intxx_t" || test -z "$have_intxx_t" && \
	   test "x$ac_cv_header_sys_bitypes_h" = "xyes")
then
	AC_MSG_CHECKING([for intXX_t and u_intXX_t types in sys/bitypes.h])
	AC_COMPILE_IFELSE([AC_LANG_PROGRAM([[
#include <sys/bitypes.h>
		]], [[
			int8_t a; int16_t b; int32_t c;
			u_int8_t e; u_int16_t f; u_int32_t g;
			a = b = c = e = f = g = 1;
		]])],
		[
			AC_DEFINE([HAVE_U_INTXX_T])
			AC_DEFINE([HAVE_INTXX_T])
			AC_MSG_RESULT([yes])
		], [AC_MSG_RESULT([no])
	])
fi


AC_CACHE_CHECK([for u_char], ac_cv_have_u_char, [
	AC_COMPILE_IFELSE([AC_LANG_PROGRAM([[ #include <sys/types.h> ]],
	[[ u_char foo; foo = 125; ]])],
	[ ac_cv_have_u_char="yes" ], [ ac_cv_have_u_char="no"
	])
])
if test "x$ac_cv_have_u_char" = "xyes" ; then
	AC_DEFINE([HAVE_U_CHAR], [1], [define if you have u_char data type])
fi

AC_CHECK_TYPES([intmax_t, uintmax_t], , , [
#include <sys/types.h>
#ifdef HAVE_STDINT_H
# include <stdint.h>
#endif
])

TYPE_SOCKLEN_T

AC_CHECK_TYPES([sig_atomic_t, sighandler_t], , , [#include <signal.h>])
AC_CHECK_TYPES([fsblkcnt_t, fsfilcnt_t], , , [
#include <sys/types.h>
#ifdef HAVE_SYS_BITYPES_H
#include <sys/bitypes.h>
#endif
#ifdef HAVE_SYS_STATFS_H
#include <sys/statfs.h>
#endif
#ifdef HAVE_SYS_STATVFS_H
#include <sys/statvfs.h>
#endif
])

AC_CHECK_MEMBERS([struct statfs.f_files, struct statfs.f_flags], [], [], [[
#include <sys/param.h>
#include <sys/types.h>
#ifdef HAVE_SYS_BITYPES_H
#include <sys/bitypes.h>
#endif
#ifdef HAVE_SYS_STATFS_H
#include <sys/statfs.h>
#endif
#ifdef HAVE_SYS_STATVFS_H
#include <sys/statvfs.h>
#endif
#ifdef HAVE_SYS_VFS_H
#include <sys/vfs.h>
#endif
#ifdef HAVE_SYS_MOUNT_H
#include <sys/mount.h>
#endif
]])


AC_CHECK_TYPES([in_addr_t, in_port_t], , ,
[#include <sys/types.h>
#include <netinet/in.h>])

AC_CACHE_CHECK([for size_t], ac_cv_have_size_t, [
	AC_COMPILE_IFELSE([AC_LANG_PROGRAM([[ #include <sys/types.h> ]],
	[[ size_t foo; foo = 1235; ]])],
	[ ac_cv_have_size_t="yes" ], [ ac_cv_have_size_t="no"
	])
])
if test "x$ac_cv_have_size_t" = "xyes" ; then
	AC_DEFINE([HAVE_SIZE_T], [1], [define if you have size_t data type])
fi

AC_CACHE_CHECK([for ssize_t], ac_cv_have_ssize_t, [
	AC_COMPILE_IFELSE([AC_LANG_PROGRAM([[ #include <sys/types.h> ]],
	[[ ssize_t foo; foo = 1235; ]])],
	[ ac_cv_have_ssize_t="yes" ], [ ac_cv_have_ssize_t="no"
	])
])
if test "x$ac_cv_have_ssize_t" = "xyes" ; then
	AC_DEFINE([HAVE_SSIZE_T], [1], [define if you have ssize_t data type])
fi

AC_CACHE_CHECK([for clock_t], ac_cv_have_clock_t, [
	AC_COMPILE_IFELSE([AC_LANG_PROGRAM([[ #include <time.h> ]],
	[[ clock_t foo; foo = 1235; ]])],
	[ ac_cv_have_clock_t="yes" ], [ ac_cv_have_clock_t="no"
	])
])
if test "x$ac_cv_have_clock_t" = "xyes" ; then
	AC_DEFINE([HAVE_CLOCK_T], [1], [define if you have clock_t data type])
fi

AC_CACHE_CHECK([for sa_family_t], ac_cv_have_sa_family_t, [
	AC_COMPILE_IFELSE([AC_LANG_PROGRAM([[
#include <sys/types.h>
#include <sys/socket.h>
		]], [[ sa_family_t foo; foo = 1235; ]])],
	[ ac_cv_have_sa_family_t="yes" ],
	[ AC_COMPILE_IFELSE([AC_LANG_PROGRAM([[
#include <sys/types.h>
#include <sys/socket.h>
#include <netinet/in.h>
		]], [[ sa_family_t foo; foo = 1235; ]])],
		[ ac_cv_have_sa_family_t="yes" ],
		[ ac_cv_have_sa_family_t="no" ]
	)
	])
])
if test "x$ac_cv_have_sa_family_t" = "xyes" ; then
	AC_DEFINE([HAVE_SA_FAMILY_T], [1],
		[define if you have sa_family_t data type])
fi

AC_CACHE_CHECK([for pid_t], ac_cv_have_pid_t, [
	AC_COMPILE_IFELSE([AC_LANG_PROGRAM([[ #include <sys/types.h> ]],
	[[ pid_t foo; foo = 1235; ]])],
	[ ac_cv_have_pid_t="yes" ], [ ac_cv_have_pid_t="no"
	])
])
if test "x$ac_cv_have_pid_t" = "xyes" ; then
	AC_DEFINE([HAVE_PID_T], [1], [define if you have pid_t data type])
fi

AC_CACHE_CHECK([for mode_t], ac_cv_have_mode_t, [
	AC_COMPILE_IFELSE([AC_LANG_PROGRAM([[ #include <sys/types.h> ]],
	[[ mode_t foo; foo = 1235; ]])],
	[ ac_cv_have_mode_t="yes" ], [ ac_cv_have_mode_t="no"
	])
])
if test "x$ac_cv_have_mode_t" = "xyes" ; then
	AC_DEFINE([HAVE_MODE_T], [1], [define if you have mode_t data type])
fi


AC_CACHE_CHECK([for struct sockaddr_storage], ac_cv_have_struct_sockaddr_storage, [
	AC_COMPILE_IFELSE([AC_LANG_PROGRAM([[
#include <sys/types.h>
#include <sys/socket.h>
		]], [[ struct sockaddr_storage s; ]])],
	[ ac_cv_have_struct_sockaddr_storage="yes" ],
	[ ac_cv_have_struct_sockaddr_storage="no"
	])
])
if test "x$ac_cv_have_struct_sockaddr_storage" = "xyes" ; then
	AC_DEFINE([HAVE_STRUCT_SOCKADDR_STORAGE], [1],
		[define if you have struct sockaddr_storage data type])
fi

AC_CACHE_CHECK([for struct sockaddr_in6], ac_cv_have_struct_sockaddr_in6, [
	AC_COMPILE_IFELSE([AC_LANG_PROGRAM([[
#include <sys/types.h>
#include <netinet/in.h>
		]], [[ struct sockaddr_in6 s; s.sin6_family = 0; ]])],
	[ ac_cv_have_struct_sockaddr_in6="yes" ],
	[ ac_cv_have_struct_sockaddr_in6="no"
	])
])
if test "x$ac_cv_have_struct_sockaddr_in6" = "xyes" ; then
	AC_DEFINE([HAVE_STRUCT_SOCKADDR_IN6], [1],
		[define if you have struct sockaddr_in6 data type])
fi

AC_CACHE_CHECK([for struct in6_addr], ac_cv_have_struct_in6_addr, [
	AC_COMPILE_IFELSE([AC_LANG_PROGRAM([[
#include <sys/types.h>
#include <netinet/in.h>
		]], [[ struct in6_addr s; s.s6_addr[0] = 0; ]])],
	[ ac_cv_have_struct_in6_addr="yes" ],
	[ ac_cv_have_struct_in6_addr="no"
	])
])
if test "x$ac_cv_have_struct_in6_addr" = "xyes" ; then
	AC_DEFINE([HAVE_STRUCT_IN6_ADDR], [1],
		[define if you have struct in6_addr data type])

dnl Now check for sin6_scope_id
	AC_CHECK_MEMBERS([struct sockaddr_in6.sin6_scope_id], , ,
		[
#ifdef HAVE_SYS_TYPES_H
#include <sys/types.h>
#endif
#include <netinet/in.h>
		])
fi

AC_CACHE_CHECK([for struct addrinfo], ac_cv_have_struct_addrinfo, [
	AC_COMPILE_IFELSE([AC_LANG_PROGRAM([[
#include <sys/types.h>
#include <sys/socket.h>
#include <netdb.h>
		]], [[ struct addrinfo s; s.ai_flags = AI_PASSIVE; ]])],
	[ ac_cv_have_struct_addrinfo="yes" ],
	[ ac_cv_have_struct_addrinfo="no"
	])
])
if test "x$ac_cv_have_struct_addrinfo" = "xyes" ; then
	AC_DEFINE([HAVE_STRUCT_ADDRINFO], [1],
		[define if you have struct addrinfo data type])
fi

AC_CACHE_CHECK([for struct timeval], ac_cv_have_struct_timeval, [
	AC_COMPILE_IFELSE([AC_LANG_PROGRAM([[ #include <sys/time.h> ]],
	[[ struct timeval tv; tv.tv_sec = 1;]])],
	[ ac_cv_have_struct_timeval="yes" ],
	[ ac_cv_have_struct_timeval="no"
	])
])
if test "x$ac_cv_have_struct_timeval" = "xyes" ; then
	AC_DEFINE([HAVE_STRUCT_TIMEVAL], [1], [define if you have struct timeval])
	have_struct_timeval=1
fi

AC_CACHE_CHECK([for struct timespec], ac_cv_have_struct_timespec, [
	AC_COMPILE_IFELSE([AC_LANG_PROGRAM([[
    #ifdef HAVE_SYS_TIME_H
    # include <sys/time.h>
    #endif
    #ifdef HAVE_TIME_H
    # include <time.h>
    #endif
	]],
	[[ struct timespec ts; ts.tv_sec = 1;]])],
	[ ac_cv_have_struct_timespec="yes" ],
	[ ac_cv_have_struct_timespec="no"
	])
])
if test "x$ac_cv_have_struct_timespec" = "xyes" ; then
	AC_DEFINE([HAVE_STRUCT_TIMESPEC], [1], [define if you have struct timespec])
	have_struct_timespec=1
fi

# We need int64_t or else certain parts of the compile will fail.
if test "x$ac_cv_have_int64_t" = "xno" && \
	test "x$ac_cv_sizeof_long_int" != "x8" && \
	test "x$ac_cv_sizeof_long_long_int" = "x0" ; then
	echo "OpenSSH requires int64_t support.  Contact your vendor or install"
	echo "an alternative compiler (I.E., GCC) before continuing."
	echo ""
	exit 1;
else
dnl test snprintf (broken on SCO w/gcc)
	AC_RUN_IFELSE(
		[AC_LANG_SOURCE([[
#include <stdio.h>
#include <stdlib.h>
#include <string.h>
#ifdef HAVE_SNPRINTF
int main(void)
{
	char buf[50];
	char expected_out[50];
	int mazsize = 50 ;
#if (SIZEOF_LONG_INT == 8)
	long int num = 0x7fffffffffffffff;
#else
	long long num = 0x7fffffffffffffffll;
#endif
	strcpy(expected_out, "9223372036854775807");
	snprintf(buf, mazsize, "%lld", num);
	if(strcmp(buf, expected_out) != 0)
		exit(1);
	exit(0);
}
#else
int main(void) { exit(0); }
#endif
		]])], [ true ], [ AC_DEFINE([BROKEN_SNPRINTF]) ],
		AC_MSG_WARN([cross compiling: Assuming working snprintf()])
	)
fi

dnl Checks for structure members
OSSH_CHECK_HEADER_FOR_FIELD([ut_host], [utmp.h], [HAVE_HOST_IN_UTMP])
OSSH_CHECK_HEADER_FOR_FIELD([ut_host], [utmpx.h], [HAVE_HOST_IN_UTMPX])
OSSH_CHECK_HEADER_FOR_FIELD([syslen], [utmpx.h], [HAVE_SYSLEN_IN_UTMPX])
OSSH_CHECK_HEADER_FOR_FIELD([ut_pid], [utmp.h], [HAVE_PID_IN_UTMP])
OSSH_CHECK_HEADER_FOR_FIELD([ut_type], [utmp.h], [HAVE_TYPE_IN_UTMP])
OSSH_CHECK_HEADER_FOR_FIELD([ut_type], [utmpx.h], [HAVE_TYPE_IN_UTMPX])
OSSH_CHECK_HEADER_FOR_FIELD([ut_tv], [utmp.h], [HAVE_TV_IN_UTMP])
OSSH_CHECK_HEADER_FOR_FIELD([ut_id], [utmp.h], [HAVE_ID_IN_UTMP])
OSSH_CHECK_HEADER_FOR_FIELD([ut_id], [utmpx.h], [HAVE_ID_IN_UTMPX])
OSSH_CHECK_HEADER_FOR_FIELD([ut_addr], [utmp.h], [HAVE_ADDR_IN_UTMP])
OSSH_CHECK_HEADER_FOR_FIELD([ut_addr], [utmpx.h], [HAVE_ADDR_IN_UTMPX])
OSSH_CHECK_HEADER_FOR_FIELD([ut_addr_v6], [utmp.h], [HAVE_ADDR_V6_IN_UTMP])
OSSH_CHECK_HEADER_FOR_FIELD([ut_addr_v6], [utmpx.h], [HAVE_ADDR_V6_IN_UTMPX])
OSSH_CHECK_HEADER_FOR_FIELD([ut_exit], [utmp.h], [HAVE_EXIT_IN_UTMP])
OSSH_CHECK_HEADER_FOR_FIELD([ut_time], [utmp.h], [HAVE_TIME_IN_UTMP])
OSSH_CHECK_HEADER_FOR_FIELD([ut_time], [utmpx.h], [HAVE_TIME_IN_UTMPX])
OSSH_CHECK_HEADER_FOR_FIELD([ut_tv], [utmpx.h], [HAVE_TV_IN_UTMPX])
OSSH_CHECK_HEADER_FOR_FIELD([ut_ss], [utmpx.h], [HAVE_SS_IN_UTMPX])

AC_CHECK_MEMBERS([struct stat.st_blksize])
AC_CHECK_MEMBERS([struct stat.st_mtim])
AC_CHECK_MEMBERS([struct stat.st_mtime])
AC_CHECK_MEMBERS([struct passwd.pw_gecos, struct passwd.pw_class,
struct passwd.pw_change, struct passwd.pw_expire],
[], [], [[
#include <sys/types.h>
#include <pwd.h>
]])

AC_CHECK_MEMBER([struct __res_state.retrans], [], [AC_DEFINE([__res_state], [state],
	[Define if we don't have struct __res_state in resolv.h])],
[[
#include <stdio.h>
#if HAVE_SYS_TYPES_H
# include <sys/types.h>
#endif
#include <netinet/in.h>
#include <arpa/nameser.h>
#include <resolv.h>
]])

AC_CHECK_MEMBER([struct sockaddr_in.sin_len],
    [AC_DEFINE([SOCK_HAS_LEN], [1], [sockaddr_in has sin_len])],
    [],
    [AC_LANG_SOURCE([[
#include <sys/types.h>
#include <sys/socket.h>
#include <netinet/in.h>
    ]])]
)

AC_CACHE_CHECK([for ss_family field in struct sockaddr_storage],
		ac_cv_have_ss_family_in_struct_ss, [
	AC_COMPILE_IFELSE([AC_LANG_PROGRAM([[
#include <sys/types.h>
#include <sys/socket.h>
		]], [[ struct sockaddr_storage s; s.ss_family = 1; ]])],
	[ ac_cv_have_ss_family_in_struct_ss="yes" ],
	[ ac_cv_have_ss_family_in_struct_ss="no" ])
])
if test "x$ac_cv_have_ss_family_in_struct_ss" = "xyes" ; then
	AC_DEFINE([HAVE_SS_FAMILY_IN_SS], [1], [Fields in struct sockaddr_storage])
fi

AC_CACHE_CHECK([for __ss_family field in struct sockaddr_storage],
		ac_cv_have___ss_family_in_struct_ss, [
	AC_COMPILE_IFELSE([AC_LANG_PROGRAM([[
#include <sys/types.h>
#include <sys/socket.h>
		]], [[ struct sockaddr_storage s; s.__ss_family = 1; ]])],
	[ ac_cv_have___ss_family_in_struct_ss="yes" ],
	[ ac_cv_have___ss_family_in_struct_ss="no"
	])
])
if test "x$ac_cv_have___ss_family_in_struct_ss" = "xyes" ; then
	AC_DEFINE([HAVE___SS_FAMILY_IN_SS], [1],
		[Fields in struct sockaddr_storage])
fi

dnl make sure we're using the real structure members and not defines
AC_CACHE_CHECK([for msg_accrights field in struct msghdr],
		ac_cv_have_accrights_in_msghdr, [
	AC_COMPILE_IFELSE([AC_LANG_PROGRAM([[
#include <sys/types.h>
#include <sys/socket.h>
#include <sys/uio.h>
#include <stdlib.h>
		]], [[
#ifdef msg_accrights
#error "msg_accrights is a macro"
exit(1);
#endif
struct msghdr m;
m.msg_accrights = 0;
exit(0);
		]])],
		[ ac_cv_have_accrights_in_msghdr="yes" ],
		[ ac_cv_have_accrights_in_msghdr="no" ]
	)
])
if test "x$ac_cv_have_accrights_in_msghdr" = "xyes" ; then
	AC_DEFINE([HAVE_ACCRIGHTS_IN_MSGHDR], [1],
		[Define if your system uses access rights style
		file descriptor passing])
fi

AC_MSG_CHECKING([if struct statvfs.f_fsid is integral type])
AC_COMPILE_IFELSE([AC_LANG_PROGRAM([[
#include <sys/param.h>
#include <sys/stat.h>
#ifdef HAVE_SYS_TIME_H
# include <sys/time.h>
#endif
#ifdef HAVE_SYS_MOUNT_H
#include <sys/mount.h>
#endif
#ifdef HAVE_SYS_STATVFS_H
#include <sys/statvfs.h>
#endif
	]], [[ struct statvfs s; s.f_fsid = 0; ]])],
	[ AC_MSG_RESULT([yes]) ],
	[ AC_MSG_RESULT([no])

	AC_MSG_CHECKING([if fsid_t has member val])
	AC_COMPILE_IFELSE([AC_LANG_PROGRAM([[
#include <sys/types.h>
#include <sys/statvfs.h>
	]], [[ fsid_t t; t.val[0] = 0; ]])],
	[ AC_MSG_RESULT([yes])
	  AC_DEFINE([FSID_HAS_VAL], [1], [fsid_t has member val]) ],
	[ AC_MSG_RESULT([no]) ])

	AC_MSG_CHECKING([if f_fsid has member __val])
	AC_COMPILE_IFELSE([AC_LANG_PROGRAM([[
#include <sys/types.h>
#include <sys/statvfs.h>
	]], [[ fsid_t t; t.__val[0] = 0; ]])],
	[ AC_MSG_RESULT([yes])
	  AC_DEFINE([FSID_HAS___VAL], [1], [fsid_t has member __val]) ],
	[ AC_MSG_RESULT([no]) ])
])

AC_CACHE_CHECK([for msg_control field in struct msghdr],
		ac_cv_have_control_in_msghdr, [
	AC_COMPILE_IFELSE([AC_LANG_PROGRAM([[
#include <sys/types.h>
#include <sys/socket.h>
#include <sys/uio.h>
#include <stdlib.h>
		]], [[
#ifdef msg_control
#error "msg_control is a macro"
exit(1);
#endif
struct msghdr m;
m.msg_control = 0;
exit(0);
		]])],
		[ ac_cv_have_control_in_msghdr="yes" ],
		[ ac_cv_have_control_in_msghdr="no" ]
	)
])
if test "x$ac_cv_have_control_in_msghdr" = "xyes" ; then
	AC_DEFINE([HAVE_CONTROL_IN_MSGHDR], [1],
		[Define if your system uses ancillary data style
		file descriptor passing])
fi

AC_CACHE_CHECK([if libc defines __progname], ac_cv_libc_defines___progname, [
	AC_LINK_IFELSE([AC_LANG_PROGRAM([[ #include <stdio.h> ]],
		[[ extern char *__progname; printf("%s", __progname); ]])],
	[ ac_cv_libc_defines___progname="yes" ],
	[ ac_cv_libc_defines___progname="no"
	])
])
if test "x$ac_cv_libc_defines___progname" = "xyes" ; then
	AC_DEFINE([HAVE___PROGNAME], [1], [Define if libc defines __progname])
fi

AC_CACHE_CHECK([whether $CC implements __FUNCTION__], ac_cv_cc_implements___FUNCTION__, [
	AC_LINK_IFELSE([AC_LANG_PROGRAM([[ #include <stdio.h> ]],
		[[ printf("%s", __FUNCTION__); ]])],
	[ ac_cv_cc_implements___FUNCTION__="yes" ],
	[ ac_cv_cc_implements___FUNCTION__="no"
	])
])
if test "x$ac_cv_cc_implements___FUNCTION__" = "xyes" ; then
	AC_DEFINE([HAVE___FUNCTION__], [1],
		[Define if compiler implements __FUNCTION__])
fi

AC_CACHE_CHECK([whether $CC implements __func__], ac_cv_cc_implements___func__, [
	AC_LINK_IFELSE([AC_LANG_PROGRAM([[ #include <stdio.h> ]],
		[[ printf("%s", __func__); ]])],
	[ ac_cv_cc_implements___func__="yes" ],
	[ ac_cv_cc_implements___func__="no"
	])
])
if test "x$ac_cv_cc_implements___func__" = "xyes" ; then
	AC_DEFINE([HAVE___func__], [1], [Define if compiler implements __func__])
fi

AC_CACHE_CHECK([whether va_copy exists], ac_cv_have_va_copy, [
	AC_LINK_IFELSE([AC_LANG_PROGRAM([[
#include <stdarg.h>
va_list x,y;
		]], [[ va_copy(x,y); ]])],
	[ ac_cv_have_va_copy="yes" ],
	[ ac_cv_have_va_copy="no"
	])
])
if test "x$ac_cv_have_va_copy" = "xyes" ; then
	AC_DEFINE([HAVE_VA_COPY], [1], [Define if va_copy exists])
fi

AC_CACHE_CHECK([whether __va_copy exists], ac_cv_have___va_copy, [
	AC_LINK_IFELSE([AC_LANG_PROGRAM([[
#include <stdarg.h>
va_list x,y;
		]], [[ __va_copy(x,y); ]])],
	[ ac_cv_have___va_copy="yes" ], [ ac_cv_have___va_copy="no"
	])
])
if test "x$ac_cv_have___va_copy" = "xyes" ; then
	AC_DEFINE([HAVE___VA_COPY], [1], [Define if __va_copy exists])
fi

AC_CACHE_CHECK([whether getopt has optreset support],
		ac_cv_have_getopt_optreset, [
	AC_LINK_IFELSE([AC_LANG_PROGRAM([[ #include <getopt.h> ]],
		[[ extern int optreset; optreset = 0; ]])],
	[ ac_cv_have_getopt_optreset="yes" ],
	[ ac_cv_have_getopt_optreset="no"
	])
])
if test "x$ac_cv_have_getopt_optreset" = "xyes" ; then
	AC_DEFINE([HAVE_GETOPT_OPTRESET], [1],
		[Define if your getopt(3) defines and uses optreset])
fi

AC_CACHE_CHECK([if libc defines sys_errlist], ac_cv_libc_defines_sys_errlist, [
	AC_LINK_IFELSE([AC_LANG_PROGRAM([[ #include <stdio.h> ]],
[[ extern const char *const sys_errlist[]; printf("%s", sys_errlist[0]);]])],
	[ ac_cv_libc_defines_sys_errlist="yes" ],
	[ ac_cv_libc_defines_sys_errlist="no"
	])
])
if test "x$ac_cv_libc_defines_sys_errlist" = "xyes" ; then
	AC_DEFINE([HAVE_SYS_ERRLIST], [1],
		[Define if your system defines sys_errlist[]])
fi


AC_CACHE_CHECK([if libc defines sys_nerr], ac_cv_libc_defines_sys_nerr, [
	AC_LINK_IFELSE([AC_LANG_PROGRAM([[ #include <stdio.h> ]],
[[ extern int sys_nerr; printf("%i", sys_nerr);]])],
	[ ac_cv_libc_defines_sys_nerr="yes" ],
	[ ac_cv_libc_defines_sys_nerr="no"
	])
])
if test "x$ac_cv_libc_defines_sys_nerr" = "xyes" ; then
	AC_DEFINE([HAVE_SYS_NERR], [1], [Define if your system defines sys_nerr])
fi

# Check libraries needed by DNS fingerprint support
AC_SEARCH_LIBS([getrrsetbyname], [resolv],
	[AC_DEFINE([HAVE_GETRRSETBYNAME], [1],
		[Define if getrrsetbyname() exists])],
	[
		# Needed by our getrrsetbyname()
		AC_SEARCH_LIBS([res_query], [resolv])
		AC_SEARCH_LIBS([dn_expand], [resolv])
		AC_MSG_CHECKING([if res_query will link])
		AC_LINK_IFELSE([AC_LANG_PROGRAM([[
#include <sys/types.h>
#include <netinet/in.h>
#include <arpa/nameser.h>
#include <netdb.h>
#include <resolv.h>
				]], [[
	res_query (0, 0, 0, 0, 0);
				]])],
		    AC_MSG_RESULT([yes]),
		   [AC_MSG_RESULT([no])
		    saved_LIBS="$LIBS"
		    LIBS="$LIBS -lresolv"
		    AC_MSG_CHECKING([for res_query in -lresolv])
		    AC_LINK_IFELSE([AC_LANG_PROGRAM([[
#include <sys/types.h>
#include <netinet/in.h>
#include <arpa/nameser.h>
#include <netdb.h>
#include <resolv.h>
				]], [[
	res_query (0, 0, 0, 0, 0);
				]])],
			[AC_MSG_RESULT([yes])],
			[LIBS="$saved_LIBS"
			 AC_MSG_RESULT([no])])
		    ])
		AC_CHECK_FUNCS([_getshort _getlong])
		AC_CHECK_DECLS([_getshort, _getlong], , ,
		    [#include <sys/types.h>
		    #include <arpa/nameser.h>])
		AC_CHECK_MEMBER([HEADER.ad],
			[AC_DEFINE([HAVE_HEADER_AD], [1],
			    [Define if HEADER.ad exists in arpa/nameser.h])], ,
			[#include <arpa/nameser.h>])
	])

AC_MSG_CHECKING([if struct __res_state _res is an extern])
AC_LINK_IFELSE([AC_LANG_PROGRAM([[
#include <stdio.h>
#if HAVE_SYS_TYPES_H
# include <sys/types.h>
#endif
#include <netinet/in.h>
#include <arpa/nameser.h>
#include <resolv.h>
extern struct __res_state _res;
		]], [[
struct __res_state *volatile p = &_res;  /* force resolution of _res */
return 0;
		]],)],
		[AC_MSG_RESULT([yes])
		 AC_DEFINE([HAVE__RES_EXTERN], [1],
		    [Define if you have struct __res_state _res as an extern])
		],
		[ AC_MSG_RESULT([no]) ]
)

# Check whether user wants SELinux support
SELINUX_MSG="no"
LIBSELINUX=""
AC_ARG_WITH([selinux],
	[  --with-selinux          Enable SELinux support],
	[ if test "x$withval" != "xno" ; then
		save_LIBS="$LIBS"
		AC_DEFINE([WITH_SELINUX], [1],
			[Define if you want SELinux support.])
		SELINUX_MSG="yes"
		AC_CHECK_HEADER([selinux/selinux.h], ,
			AC_MSG_ERROR([SELinux support requires selinux.h header]))
		AC_CHECK_LIB([selinux], [setexeccon],
			[ LIBSELINUX="-lselinux"
			  LIBS="$LIBS -lselinux"
			],
			AC_MSG_ERROR([SELinux support requires libselinux library]))
		AC_CHECK_FUNCS([getseuserbyname get_default_context_with_level])
		LIBS="$save_LIBS $LIBSELINUX"
	fi ]
)
AC_SUBST([SSHDLIBS])

# Check whether user wants Kerberos 5 support
KRB5_MSG="no"
AC_ARG_WITH([kerberos5],
	[  --with-kerberos5=PATH   Enable Kerberos 5 support],
	[ if test "x$withval" != "xno" ; then
		if test "x$withval" = "xyes" ; then
			KRB5ROOT="/usr/local"
		else
			KRB5ROOT=${withval}
		fi

		AC_DEFINE([KRB5], [1], [Define if you want Kerberos 5 support])
		KRB5_MSG="yes"

		use_pkgconfig_for_krb5=
		if test "x$PKGCONFIG" != "xno"; then
			AC_MSG_CHECKING([if $PKGCONFIG knows about kerberos5])
			if "$PKGCONFIG" krb5; then
				AC_MSG_RESULT([yes])
				use_pkgconfig_for_krb5=yes
			else
				AC_MSG_RESULT([no])
			fi
		fi
		if test "x$use_pkgconfig_for_krb5" = "xyes"; then
			K5CFLAGS=`$PKGCONFIG --cflags krb5`
			K5LIBS=`$PKGCONFIG --libs krb5`
			CPPFLAGS="$CPPFLAGS $K5CFLAGS"

			AC_MSG_CHECKING([for gssapi support])
			if "$PKGCONFIG" krb5-gssapi; then
				AC_MSG_RESULT([yes])
				AC_DEFINE([GSSAPI], [1],
					[Define this if you want GSSAPI
					support in the version 2 protocol])
				GSSCFLAGS="`$PKGCONFIG --cflags krb5-gssapi`"
				GSSLIBS="`$PKGCONFIG --libs krb5-gssapi`"
				CPPFLAGS="$CPPFLAGS $GSSCFLAGS"
			else
				AC_MSG_RESULT([no])
			fi
			AC_MSG_CHECKING([whether we are using Heimdal])
			AC_COMPILE_IFELSE([AC_LANG_PROGRAM([[ #include <krb5.h>
				]], [[ char *tmp = heimdal_version; ]])],
				[ AC_MSG_RESULT([yes])
				AC_DEFINE([HEIMDAL], [1],
				[Define this if you are using the Heimdal
				version of Kerberos V5]) ],
				[AC_MSG_RESULT([no])
			])
		else
			AC_PATH_TOOL([KRB5CONF], [krb5-config],
				     [$KRB5ROOT/bin/krb5-config],
				     [$KRB5ROOT/bin:$PATH])
			if test -x $KRB5CONF ; then
				K5CFLAGS="`$KRB5CONF --cflags`"
				K5LIBS="`$KRB5CONF --libs`"
				CPPFLAGS="$CPPFLAGS $K5CFLAGS"

				AC_MSG_CHECKING([for gssapi support])
				if $KRB5CONF | grep gssapi >/dev/null ; then
					AC_MSG_RESULT([yes])
					AC_DEFINE([GSSAPI], [1],
						[Define this if you want GSSAPI
						support in the version 2 protocol])
					GSSCFLAGS="`$KRB5CONF --cflags gssapi`"
					GSSLIBS="`$KRB5CONF --libs gssapi`"
					CPPFLAGS="$CPPFLAGS $GSSCFLAGS"
				else
					AC_MSG_RESULT([no])
				fi
				AC_MSG_CHECKING([whether we are using Heimdal])
				AC_COMPILE_IFELSE([AC_LANG_PROGRAM([[ #include <krb5.h>
					]], [[ char *tmp = heimdal_version; ]])],
					[ AC_MSG_RESULT([yes])
					AC_DEFINE([HEIMDAL], [1],
					[Define this if you are using the Heimdal
					version of Kerberos V5]) ],
					[AC_MSG_RESULT([no])
				])
			else
				CPPFLAGS="$CPPFLAGS -I${KRB5ROOT}/include"
				LDFLAGS="$LDFLAGS -L${KRB5ROOT}/lib"
				AC_MSG_CHECKING([whether we are using Heimdal])
				AC_COMPILE_IFELSE([AC_LANG_PROGRAM([[ #include <krb5.h>
					]], [[ char *tmp = heimdal_version; ]])],
						[ AC_MSG_RESULT([yes])
						 AC_DEFINE([HEIMDAL])
						 K5LIBS="-lkrb5"
						 K5LIBS="$K5LIBS -lcom_err -lasn1"
						 AC_CHECK_LIB([roken], [net_write],
						   [K5LIBS="$K5LIBS -lroken"])
						 AC_CHECK_LIB([des], [des_cbc_encrypt],
						   [K5LIBS="$K5LIBS -ldes"])
					       ], [ AC_MSG_RESULT([no])
						 K5LIBS="-lkrb5 -lk5crypto -lcom_err"
				])
				AC_SEARCH_LIBS([dn_expand], [resolv])

				AC_CHECK_LIB([gssapi_krb5], [gss_init_sec_context],
					[ AC_DEFINE([GSSAPI])
					  GSSLIBS="-lgssapi_krb5" ],
					[ AC_CHECK_LIB([gssapi], [gss_init_sec_context],
						[ AC_DEFINE([GSSAPI])
						  GSSLIBS="-lgssapi" ],
						[ AC_CHECK_LIB([gss], [gss_init_sec_context],
							[ AC_DEFINE([GSSAPI])
							  GSSLIBS="-lgss" ],
							AC_MSG_WARN([Cannot find any suitable gss-api library - build may fail]))
						])
					])

				AC_CHECK_HEADER([gssapi.h], ,
					[ unset ac_cv_header_gssapi_h
					  CPPFLAGS="$CPPFLAGS -I${KRB5ROOT}/include/gssapi"
					  AC_CHECK_HEADERS([gssapi.h], ,
						AC_MSG_WARN([Cannot find any suitable gss-api header - build may fail])
					  )
					]
				)

				oldCPP="$CPPFLAGS"
				CPPFLAGS="$CPPFLAGS -I${KRB5ROOT}/include/gssapi"
				AC_CHECK_HEADER([gssapi_krb5.h], ,
						[ CPPFLAGS="$oldCPP" ])

			fi
		fi
		if test -n "${rpath_opt}" ; then
			LDFLAGS="$LDFLAGS ${rpath_opt}${KRB5ROOT}/lib"
		fi
		if test ! -z "$blibpath" ; then
			blibpath="$blibpath:${KRB5ROOT}/lib"
		fi

		AC_CHECK_HEADERS([gssapi.h gssapi/gssapi.h])
		AC_CHECK_HEADERS([gssapi_krb5.h gssapi/gssapi_krb5.h])
		AC_CHECK_HEADERS([gssapi_generic.h gssapi/gssapi_generic.h])

		AC_SEARCH_LIBS([k_hasafs], [kafs], [AC_DEFINE([USE_AFS], [1],
			[Define this if you want to use libkafs' AFS support])])

		AC_CHECK_DECLS([GSS_C_NT_HOSTBASED_SERVICE], [], [], [[
#ifdef HAVE_GSSAPI_H
# include <gssapi.h>
#elif defined(HAVE_GSSAPI_GSSAPI_H)
# include <gssapi/gssapi.h>
#endif

#ifdef HAVE_GSSAPI_GENERIC_H
# include <gssapi_generic.h>
#elif defined(HAVE_GSSAPI_GSSAPI_GENERIC_H)
# include <gssapi/gssapi_generic.h>
#endif
		]])
		saved_LIBS="$LIBS"
		LIBS="$LIBS $K5LIBS"
		AC_CHECK_FUNCS([krb5_cc_new_unique krb5_get_error_message krb5_free_error_message])
		LIBS="$saved_LIBS"

	fi
	]
)
AC_SUBST([GSSLIBS])
AC_SUBST([K5LIBS])
AC_SUBST([CHANNELLIBS])

# Looking for programs, paths and files

PRIVSEP_PATH=/var/empty
AC_ARG_WITH([privsep-path],
	[  --with-privsep-path=xxx Path for privilege separation chroot (default=/var/empty)],
	[
		if test -n "$withval"  &&  test "x$withval" != "xno"  &&  \
		    test "x${withval}" != "xyes"; then
			PRIVSEP_PATH=$withval
		fi
	]
)
AC_SUBST([PRIVSEP_PATH])

AC_ARG_WITH([xauth],
	[  --with-xauth=PATH       Specify path to xauth program ],
	[
		if test -n "$withval"  &&  test "x$withval" != "xno"  &&  \
		    test "x${withval}" != "xyes"; then
			xauth_path=$withval
		fi
	],
	[
		TestPath="$PATH"
		TestPath="${TestPath}${PATH_SEPARATOR}/usr/X/bin"
		TestPath="${TestPath}${PATH_SEPARATOR}/usr/bin/X11"
		TestPath="${TestPath}${PATH_SEPARATOR}/usr/X11R6/bin"
		TestPath="${TestPath}${PATH_SEPARATOR}/usr/openwin/bin"
		AC_PATH_PROG([xauth_path], [xauth], , [$TestPath])
		if (test ! -z "$xauth_path" && test -x "/usr/openwin/bin/xauth") ; then
			xauth_path="/usr/openwin/bin/xauth"
		fi
	]
)

STRIP_OPT=-s
AC_ARG_ENABLE([strip],
	[  --disable-strip         Disable calling strip(1) on install],
	[
		if test "x$enableval" = "xno" ; then
			STRIP_OPT=
		fi
	]
)
AC_SUBST([STRIP_OPT])

if test -z "$xauth_path" ; then
	XAUTH_PATH="undefined"
	AC_SUBST([XAUTH_PATH])
else
	AC_DEFINE_UNQUOTED([XAUTH_PATH], ["$xauth_path"],
		[Define if xauth is found in your path])
	XAUTH_PATH=$xauth_path
	AC_SUBST([XAUTH_PATH])
fi

dnl # --with-maildir=/path/to/mail gets top priority.
dnl # if maildir is set in the platform case statement above we use that.
dnl # Otherwise we run a program to get the dir from system headers.
dnl # We first look for _PATH_MAILDIR then MAILDIR then _PATH_MAIL
dnl # If we find _PATH_MAILDIR we do nothing because that is what
dnl # session.c expects anyway. Otherwise we set to the value found
dnl # stripping any trailing slash. If for some strage reason our program
dnl # does not find what it needs, we default to /var/spool/mail.
# Check for mail directory
AC_ARG_WITH([maildir],
    [  --with-maildir=/path/to/mail    Specify your system mail directory],
    [
	if test "X$withval" != X  &&  test "x$withval" != xno  &&  \
	    test "x${withval}" != xyes; then
		AC_DEFINE_UNQUOTED([MAIL_DIRECTORY], ["$withval"],
            [Set this to your mail directory if you do not have _PATH_MAILDIR])
	    fi
     ],[
	if test "X$maildir" != "X"; then
	    AC_DEFINE_UNQUOTED([MAIL_DIRECTORY], ["$maildir"])
	else
	    AC_MSG_CHECKING([Discovering system mail directory])
	    AC_RUN_IFELSE(
		[AC_LANG_PROGRAM([[
#include <stdio.h>
#include <stdlib.h>
#include <string.h>
#ifdef HAVE_PATHS_H
#include <paths.h>
#endif
#ifdef HAVE_MAILLOCK_H
#include <maillock.h>
#endif
#define DATA "conftest.maildir"
	]], [[
	FILE *fd;
	int rc;

	fd = fopen(DATA,"w");
	if(fd == NULL)
		exit(1);

#if defined (_PATH_MAILDIR)
	if ((rc = fprintf(fd ,"_PATH_MAILDIR:%s\n", _PATH_MAILDIR)) <0)
		exit(1);
#elif defined (MAILDIR)
	if ((rc = fprintf(fd ,"MAILDIR:%s\n", MAILDIR)) <0)
		exit(1);
#elif defined (_PATH_MAIL)
	if ((rc = fprintf(fd ,"_PATH_MAIL:%s\n", _PATH_MAIL)) <0)
		exit(1);
#else
	exit (2);
#endif

	exit(0);
		]])],
		[
		    maildir_what=`awk -F: '{print $1}' conftest.maildir`
		    maildir=`awk -F: '{print $2}' conftest.maildir \
			| sed 's|/$||'`
		    AC_MSG_RESULT([Using: $maildir from $maildir_what])
		    if test "x$maildir_what" != "x_PATH_MAILDIR"; then
			AC_DEFINE_UNQUOTED([MAIL_DIRECTORY], ["$maildir"])
		    fi
		],
		[
		    if test "X$ac_status" = "X2";then
# our test program didn't find it. Default to /var/spool/mail
			AC_MSG_RESULT([Using: default value of /var/spool/mail])
			AC_DEFINE_UNQUOTED([MAIL_DIRECTORY], ["/var/spool/mail"])
		     else
			AC_MSG_RESULT([*** not found ***])
		     fi
		],
		[
			AC_MSG_WARN([cross compiling: use --with-maildir=/path/to/mail])
		]
	    )
	fi
    ]
) # maildir

if test ! -z "$cross_compiling" && test "x$cross_compiling" = "xyes"; then
	AC_MSG_WARN([cross compiling: Disabling /dev/ptmx test])
	disable_ptmx_check=yes
fi
if test -z "$no_dev_ptmx" ; then
	if test "x$disable_ptmx_check" != "xyes" ; then
		AC_CHECK_FILE(["/dev/ptmx"],
			[
				AC_DEFINE_UNQUOTED([HAVE_DEV_PTMX], [1],
					[Define if you have /dev/ptmx])
				have_dev_ptmx=1
			]
		)
	fi
fi

if test ! -z "$cross_compiling" && test "x$cross_compiling" != "xyes"; then
	AC_CHECK_FILE(["/dev/ptc"],
		[
			AC_DEFINE_UNQUOTED([HAVE_DEV_PTS_AND_PTC], [1],
				[Define if you have /dev/ptc])
			have_dev_ptc=1
		]
	)
else
	AC_MSG_WARN([cross compiling: Disabling /dev/ptc test])
fi

# Options from here on. Some of these are preset by platform above
AC_ARG_WITH([mantype],
	[  --with-mantype=man|cat|doc  Set man page type],
	[
		case "$withval" in
		man|cat|doc)
			MANTYPE=$withval
			;;
		*)
			AC_MSG_ERROR([invalid man type: $withval])
			;;
		esac
	]
)
if test -z "$MANTYPE"; then
	if ${MANDOC} ${srcdir}/ssh.1 >/dev/null 2>&1; then
		MANTYPE=doc
	elif ${NROFF} -mdoc ${srcdir}/ssh.1 >/dev/null 2>&1; then
		MANTYPE=doc
	elif ${NROFF} -man ${srcdir}/ssh.1 >/dev/null 2>&1; then
		MANTYPE=man
	else
		MANTYPE=cat
	fi
fi
AC_SUBST([MANTYPE])
if test "$MANTYPE" = "doc"; then
	mansubdir=man;
else
	mansubdir=$MANTYPE;
fi
AC_SUBST([mansubdir])

# Whether to disable shadow password support
AC_ARG_WITH([shadow],
	[  --without-shadow        Disable shadow password support],
	[
		if test "x$withval" = "xno" ; then
			AC_DEFINE([DISABLE_SHADOW])
			disable_shadow=yes
		fi
	]
)

if test -z "$disable_shadow" ; then
	AC_MSG_CHECKING([if the systems has expire shadow information])
	AC_COMPILE_IFELSE([AC_LANG_PROGRAM([[
#include <sys/types.h>
#include <shadow.h>
struct spwd sp;
		]], [[ sp.sp_expire = sp.sp_lstchg = sp.sp_inact = 0; ]])],
		[ sp_expire_available=yes ], [
	])

	if test "x$sp_expire_available" = "xyes" ; then
		AC_MSG_RESULT([yes])
		AC_DEFINE([HAS_SHADOW_EXPIRE], [1],
		    [Define if you want to use shadow password expire field])
	else
		AC_MSG_RESULT([no])
	fi
fi

# Use ip address instead of hostname in $DISPLAY
if test ! -z "$IPADDR_IN_DISPLAY" ; then
	DISPLAY_HACK_MSG="yes"
	AC_DEFINE([IPADDR_IN_DISPLAY], [1],
		[Define if you need to use IP address
		instead of hostname in $DISPLAY])
else
	DISPLAY_HACK_MSG="no"
	AC_ARG_WITH([ipaddr-display],
		[  --with-ipaddr-display   Use ip address instead of hostname in $DISPLAY],
		[
			if test "x$withval" != "xno" ; then
				AC_DEFINE([IPADDR_IN_DISPLAY])
				DISPLAY_HACK_MSG="yes"
			fi
		]
	)
fi

# check for /etc/default/login and use it if present.
AC_ARG_ENABLE([etc-default-login],
	[  --disable-etc-default-login Disable using PATH from /etc/default/login [no]],
	[ if test "x$enableval" = "xno"; then
		AC_MSG_NOTICE([/etc/default/login handling disabled])
		etc_default_login=no
	  else
		etc_default_login=yes
	  fi ],
	[ if test ! -z "$cross_compiling" && test "x$cross_compiling" = "xyes";
	  then
		AC_MSG_WARN([cross compiling: not checking /etc/default/login])
		etc_default_login=no
	  else
		etc_default_login=yes
	  fi ]
)

if test "x$etc_default_login" != "xno"; then
	AC_CHECK_FILE(["/etc/default/login"],
	    [ external_path_file=/etc/default/login ])
	if test "x$external_path_file" = "x/etc/default/login"; then
		AC_DEFINE([HAVE_ETC_DEFAULT_LOGIN], [1],
			[Define if your system has /etc/default/login])
	fi
fi

dnl BSD systems use /etc/login.conf so --with-default-path= has no effect
if test $ac_cv_func_login_getcapbool = "yes" && \
	test $ac_cv_header_login_cap_h = "yes" ; then
	external_path_file=/etc/login.conf
fi

# Whether to mess with the default path
SERVER_PATH_MSG="(default)"
AC_ARG_WITH([default-path],
	[  --with-default-path=    Specify default $PATH environment for server],
	[
		if test "x$external_path_file" = "x/etc/login.conf" ; then
			AC_MSG_WARN([
--with-default-path=PATH has no effect on this system.
Edit /etc/login.conf instead.])
		elif test "x$withval" != "xno" ; then
			if test ! -z "$external_path_file" ; then
				AC_MSG_WARN([
--with-default-path=PATH will only be used if PATH is not defined in
$external_path_file .])
			fi
			user_path="$withval"
			SERVER_PATH_MSG="$withval"
		fi
	],
	[ if test "x$external_path_file" = "x/etc/login.conf" ; then
		AC_MSG_WARN([Make sure the path to scp is in /etc/login.conf])
	else
		if test ! -z "$external_path_file" ; then
			AC_MSG_WARN([
If PATH is defined in $external_path_file, ensure the path to scp is included,
otherwise scp will not work.])
		fi
		AC_RUN_IFELSE(
			[AC_LANG_PROGRAM([[
/* find out what STDPATH is */
#include <stdio.h>
#include <stdlib.h>
#ifdef HAVE_PATHS_H
# include <paths.h>
#endif
#ifndef _PATH_STDPATH
# ifdef _PATH_USERPATH	/* Irix */
#  define _PATH_STDPATH _PATH_USERPATH
# else
#  define _PATH_STDPATH "/usr/bin:/bin:/usr/sbin:/sbin"
# endif
#endif
#include <sys/types.h>
#include <sys/stat.h>
#include <fcntl.h>
#define DATA "conftest.stdpath"
			]], [[
	FILE *fd;
	int rc;

	fd = fopen(DATA,"w");
	if(fd == NULL)
		exit(1);

	if ((rc = fprintf(fd,"%s", _PATH_STDPATH)) < 0)
		exit(1);

	exit(0);
		]])],
		[ user_path=`cat conftest.stdpath` ],
		[ user_path="/usr/bin:/bin:/usr/sbin:/sbin" ],
		[ user_path="/usr/bin:/bin:/usr/sbin:/sbin" ]
	)
# make sure $bindir is in USER_PATH so scp will work
		t_bindir="${bindir}"
		while echo "${t_bindir}" | egrep '\$\{|NONE/' >/dev/null 2>&1; do
			t_bindir=`eval echo ${t_bindir}`
			case $t_bindir in
				NONE/*) t_bindir=`echo $t_bindir | sed "s~NONE~$prefix~"` ;;
			esac
			case $t_bindir in
				NONE/*) t_bindir=`echo $t_bindir | sed "s~NONE~$ac_default_prefix~"` ;;
			esac
		done
		echo $user_path | grep ":$t_bindir"  > /dev/null 2>&1
		if test $? -ne 0  ; then
			echo $user_path | grep "^$t_bindir"  > /dev/null 2>&1
			if test $? -ne 0  ; then
				user_path=$user_path:$t_bindir
				AC_MSG_RESULT([Adding $t_bindir to USER_PATH so scp will work])
			fi
		fi
	fi ]
)
if test "x$external_path_file" != "x/etc/login.conf" ; then
	AC_DEFINE_UNQUOTED([USER_PATH], ["$user_path"], [Specify default $PATH])
	AC_SUBST([user_path])
fi

# Set superuser path separately to user path
AC_ARG_WITH([superuser-path],
	[  --with-superuser-path=  Specify different path for super-user],
	[
		if test -n "$withval"  &&  test "x$withval" != "xno"  &&  \
		    test "x${withval}" != "xyes"; then
			AC_DEFINE_UNQUOTED([SUPERUSER_PATH], ["$withval"],
				[Define if you want a different $PATH
				for the superuser])
			superuser_path=$withval
		fi
	]
)


AC_MSG_CHECKING([if we need to convert IPv4 in IPv6-mapped addresses])
IPV4_IN6_HACK_MSG="no"
AC_ARG_WITH(4in6,
	[  --with-4in6             Check for and convert IPv4 in IPv6 mapped addresses],
	[
		if test "x$withval" != "xno" ; then
			AC_MSG_RESULT([yes])
			AC_DEFINE([IPV4_IN_IPV6], [1],
				[Detect IPv4 in IPv6 mapped addresses
				and treat as IPv4])
			IPV4_IN6_HACK_MSG="yes"
		else
			AC_MSG_RESULT([no])
		fi
	], [
		if test "x$inet6_default_4in6" = "xyes"; then
			AC_MSG_RESULT([yes (default)])
			AC_DEFINE([IPV4_IN_IPV6])
			IPV4_IN6_HACK_MSG="yes"
		else
			AC_MSG_RESULT([no (default)])
		fi
	]
)

# Whether to enable BSD auth support
BSD_AUTH_MSG=no
AC_ARG_WITH([bsd-auth],
	[  --with-bsd-auth         Enable BSD auth support],
	[
		if test "x$withval" != "xno" ; then
			AC_DEFINE([BSD_AUTH], [1],
				[Define if you have BSD auth support])
			BSD_AUTH_MSG=yes
		fi
	]
)

# Where to place sshd.pid
piddir=/var/run
# make sure the directory exists
if test ! -d $piddir ; then
	piddir=`eval echo ${sysconfdir}`
	case $piddir in
		NONE/*) piddir=`echo $piddir | sed "s~NONE~$ac_default_prefix~"` ;;
	esac
fi

AC_ARG_WITH([pid-dir],
	[  --with-pid-dir=PATH     Specify location of sshd.pid file],
	[
		if test -n "$withval"  &&  test "x$withval" != "xno"  &&  \
		    test "x${withval}" != "xyes"; then
			piddir=$withval
			if test ! -d $piddir ; then
			AC_MSG_WARN([** no $piddir directory on this system **])
			fi
		fi
	]
)

AC_DEFINE_UNQUOTED([_PATH_SSH_PIDDIR], ["$piddir"],
	[Specify location of ssh.pid])
AC_SUBST([piddir])

dnl allow user to disable some login recording features
AC_ARG_ENABLE([lastlog],
	[  --disable-lastlog       disable use of lastlog even if detected [no]],
	[
		if test "x$enableval" = "xno" ; then
			AC_DEFINE([DISABLE_LASTLOG])
		fi
	]
)
AC_ARG_ENABLE([utmp],
	[  --disable-utmp          disable use of utmp even if detected [no]],
	[
		if test "x$enableval" = "xno" ; then
			AC_DEFINE([DISABLE_UTMP])
		fi
	]
)
AC_ARG_ENABLE([utmpx],
	[  --disable-utmpx         disable use of utmpx even if detected [no]],
	[
		if test "x$enableval" = "xno" ; then
			AC_DEFINE([DISABLE_UTMPX], [1],
				[Define if you don't want to use utmpx])
		fi
	]
)
AC_ARG_ENABLE([wtmp],
	[  --disable-wtmp          disable use of wtmp even if detected [no]],
	[
		if test "x$enableval" = "xno" ; then
			AC_DEFINE([DISABLE_WTMP])
		fi
	]
)
AC_ARG_ENABLE([wtmpx],
	[  --disable-wtmpx         disable use of wtmpx even if detected [no]],
	[
		if test "x$enableval" = "xno" ; then
			AC_DEFINE([DISABLE_WTMPX], [1],
				[Define if you don't want to use wtmpx])
		fi
	]
)
AC_ARG_ENABLE([libutil],
	[  --disable-libutil       disable use of libutil (login() etc.) [no]],
	[
		if test "x$enableval" = "xno" ; then
			AC_DEFINE([DISABLE_LOGIN])
		fi
	]
)
AC_ARG_ENABLE([pututline],
	[  --disable-pututline     disable use of pututline() etc. ([uw]tmp) [no]],
	[
		if test "x$enableval" = "xno" ; then
			AC_DEFINE([DISABLE_PUTUTLINE], [1],
				[Define if you don't want to use pututline()
				etc. to write [uw]tmp])
		fi
	]
)
AC_ARG_ENABLE([pututxline],
	[  --disable-pututxline    disable use of pututxline() etc. ([uw]tmpx) [no]],
	[
		if test "x$enableval" = "xno" ; then
			AC_DEFINE([DISABLE_PUTUTXLINE], [1],
				[Define if you don't want to use pututxline()
				etc. to write [uw]tmpx])
		fi
	]
)
AC_ARG_WITH([lastlog],
  [  --with-lastlog=FILE|DIR specify lastlog location [common locations]],
	[
		if test "x$withval" = "xno" ; then
			AC_DEFINE([DISABLE_LASTLOG])
		elif test -n "$withval"  &&  test "x${withval}" != "xyes"; then
			conf_lastlog_location=$withval
		fi
	]
)

dnl lastlog, [uw]tmpx? detection
dnl  NOTE: set the paths in the platform section to avoid the
dnl   need for command-line parameters
dnl lastlog and [uw]tmp are subject to a file search if all else fails

dnl lastlog detection
dnl  NOTE: the code itself will detect if lastlog is a directory
AC_MSG_CHECKING([if your system defines LASTLOG_FILE])
AC_COMPILE_IFELSE([AC_LANG_PROGRAM([[
#include <sys/types.h>
#include <utmp.h>
#ifdef HAVE_LASTLOG_H
#  include <lastlog.h>
#endif
#ifdef HAVE_PATHS_H
#  include <paths.h>
#endif
#ifdef HAVE_LOGIN_H
# include <login.h>
#endif
	]], [[ char *lastlog = LASTLOG_FILE; ]])],
		[ AC_MSG_RESULT([yes]) ],
		[
		AC_MSG_RESULT([no])
		AC_MSG_CHECKING([if your system defines _PATH_LASTLOG])
		AC_COMPILE_IFELSE([AC_LANG_PROGRAM([[
#include <sys/types.h>
#include <utmp.h>
#ifdef HAVE_LASTLOG_H
#  include <lastlog.h>
#endif
#ifdef HAVE_PATHS_H
#  include <paths.h>
#endif
		]], [[ char *lastlog = _PATH_LASTLOG; ]])],
		[ AC_MSG_RESULT([yes]) ],
		[
			AC_MSG_RESULT([no])
			system_lastlog_path=no
		])
])

if test -z "$conf_lastlog_location"; then
	if test x"$system_lastlog_path" = x"no" ; then
		for f in /var/log/lastlog /usr/adm/lastlog /var/adm/lastlog /etc/security/lastlog ; do
				if (test -d "$f" || test -f "$f") ; then
					conf_lastlog_location=$f
				fi
		done
		if test -z "$conf_lastlog_location"; then
			AC_MSG_WARN([** Cannot find lastlog **])
			dnl Don't define DISABLE_LASTLOG - that means we don't try wtmp/wtmpx
		fi
	fi
fi

if test -n "$conf_lastlog_location"; then
	AC_DEFINE_UNQUOTED([CONF_LASTLOG_FILE], ["$conf_lastlog_location"],
		[Define if you want to specify the path to your lastlog file])
fi

dnl utmp detection
AC_MSG_CHECKING([if your system defines UTMP_FILE])
AC_COMPILE_IFELSE([AC_LANG_PROGRAM([[
#include <sys/types.h>
#include <utmp.h>
#ifdef HAVE_PATHS_H
#  include <paths.h>
#endif
	]], [[ char *utmp = UTMP_FILE; ]])],
	[ AC_MSG_RESULT([yes]) ],
	[ AC_MSG_RESULT([no])
	  system_utmp_path=no
])
if test -z "$conf_utmp_location"; then
	if test x"$system_utmp_path" = x"no" ; then
		for f in /etc/utmp /usr/adm/utmp /var/run/utmp; do
			if test -f $f ; then
				conf_utmp_location=$f
			fi
		done
		if test -z "$conf_utmp_location"; then
			AC_DEFINE([DISABLE_UTMP])
		fi
	fi
fi
if test -n "$conf_utmp_location"; then
	AC_DEFINE_UNQUOTED([CONF_UTMP_FILE], ["$conf_utmp_location"],
		[Define if you want to specify the path to your utmp file])
fi

dnl wtmp detection
AC_MSG_CHECKING([if your system defines WTMP_FILE])
AC_COMPILE_IFELSE([AC_LANG_PROGRAM([[
#include <sys/types.h>
#include <utmp.h>
#ifdef HAVE_PATHS_H
#  include <paths.h>
#endif
	]], [[ char *wtmp = WTMP_FILE; ]])],
	[ AC_MSG_RESULT([yes]) ],
	[ AC_MSG_RESULT([no])
	  system_wtmp_path=no
])
if test -z "$conf_wtmp_location"; then
	if test x"$system_wtmp_path" = x"no" ; then
		for f in /usr/adm/wtmp /var/log/wtmp; do
			if test -f $f ; then
				conf_wtmp_location=$f
			fi
		done
		if test -z "$conf_wtmp_location"; then
			AC_DEFINE([DISABLE_WTMP])
		fi
	fi
fi
if test -n "$conf_wtmp_location"; then
	AC_DEFINE_UNQUOTED([CONF_WTMP_FILE], ["$conf_wtmp_location"],
		[Define if you want to specify the path to your wtmp file])
fi

dnl wtmpx detection
AC_MSG_CHECKING([if your system defines WTMPX_FILE])
AC_COMPILE_IFELSE([AC_LANG_PROGRAM([[
#include <sys/types.h>
#include <utmp.h>
#ifdef HAVE_UTMPX_H
#include <utmpx.h>
#endif
#ifdef HAVE_PATHS_H
#  include <paths.h>
#endif
	]], [[ char *wtmpx = WTMPX_FILE; ]])],
	[ AC_MSG_RESULT([yes]) ],
	[ AC_MSG_RESULT([no])
	  system_wtmpx_path=no
])
if test -z "$conf_wtmpx_location"; then
	if test x"$system_wtmpx_path" = x"no" ; then
		AC_DEFINE([DISABLE_WTMPX])
	fi
else
	AC_DEFINE_UNQUOTED([CONF_WTMPX_FILE], ["$conf_wtmpx_location"],
		[Define if you want to specify the path to your wtmpx file])
fi


if test ! -z "$blibpath" ; then
	LDFLAGS="$LDFLAGS $blibflags$blibpath"
	AC_MSG_WARN([Please check and edit blibpath in LDFLAGS in Makefile])
fi

AC_CHECK_MEMBER([struct lastlog.ll_line], [], [
    if test x$SKIP_DISABLE_LASTLOG_DEFINE != "xyes" ; then
	AC_DEFINE([DISABLE_LASTLOG])
    fi
	], [
#ifdef HAVE_SYS_TYPES_H
#include <sys/types.h>
#endif
#ifdef HAVE_UTMP_H
#include <utmp.h>
#endif
#ifdef HAVE_UTMPX_H
#include <utmpx.h>
#endif
#ifdef HAVE_LASTLOG_H
#include <lastlog.h>
#endif
	])

AC_CHECK_MEMBER([struct utmp.ut_line], [], [
	AC_DEFINE([DISABLE_UTMP])
	AC_DEFINE([DISABLE_WTMP])
	], [
#ifdef HAVE_SYS_TYPES_H
#include <sys/types.h>
#endif
#ifdef HAVE_UTMP_H
#include <utmp.h>
#endif
#ifdef HAVE_UTMPX_H
#include <utmpx.h>
#endif
#ifdef HAVE_LASTLOG_H
#include <lastlog.h>
#endif
	])

dnl Adding -Werror to CFLAGS early prevents configure tests from running.
dnl Add now.
CFLAGS="$CFLAGS $werror_flags"

if test "x$ac_cv_func_getaddrinfo" != "xyes" ; then
	TEST_SSH_IPV6=no
else
	TEST_SSH_IPV6=yes
fi
AC_CHECK_DECL([BROKEN_GETADDRINFO],  [TEST_SSH_IPV6=no])
AC_SUBST([TEST_SSH_IPV6], [$TEST_SSH_IPV6])
AC_SUBST([TEST_SSH_UTF8], [$TEST_SSH_UTF8])
AC_SUBST([TEST_MALLOC_OPTIONS], [$TEST_MALLOC_OPTIONS])
AC_SUBST([UNSUPPORTED_ALGORITHMS], [$unsupported_algorithms])
AC_SUBST([DEPEND], [$(cat $srcdir/.depend)])

CFLAGS="${CFLAGS} ${CFLAGS_AFTER}"
LDFLAGS="${LDFLAGS} ${LDFLAGS_AFTER}"

# Make a copy of CFLAGS/LDFLAGS without PIE options.
LDFLAGS_NOPIE=`echo "$LDFLAGS" | sed 's/ -pie//'`
CFLAGS_NOPIE=`echo "$CFLAGS" | sed 's/ -fPIE//'`
AC_SUBST([LDFLAGS_NOPIE])
AC_SUBST([CFLAGS_NOPIE])

AC_EXEEXT
AC_CONFIG_FILES([Makefile buildpkg.sh opensshd.init openssh.xml \
	openbsd-compat/Makefile openbsd-compat/regress/Makefile \
	survey.sh])
AC_OUTPUT

# Print summary of options

# Someone please show me a better way :)
A=`eval echo ${prefix}` ; A=`eval echo ${A}`
B=`eval echo ${bindir}` ; B=`eval echo ${B}`
C=`eval echo ${sbindir}` ; C=`eval echo ${C}`
D=`eval echo ${sysconfdir}` ; D=`eval echo ${D}`
E=`eval echo ${libexecdir}/ssh-askpass` ; E=`eval echo ${E}`
F=`eval echo ${mandir}/${mansubdir}X` ; F=`eval echo ${F}`
G=`eval echo ${piddir}` ; G=`eval echo ${G}`
H=`eval echo ${PRIVSEP_PATH}` ; H=`eval echo ${H}`
I=`eval echo ${user_path}` ; I=`eval echo ${I}`
J=`eval echo ${superuser_path}` ; J=`eval echo ${J}`

echo ""
echo "OpenSSH has been configured with the following options:"
echo "                     User binaries: $B"
echo "                   System binaries: $C"
echo "               Configuration files: $D"
echo "                   Askpass program: $E"
echo "                      Manual pages: $F"
echo "                          PID file: $G"
echo "  Privilege separation chroot path: $H"
if test "x$external_path_file" = "x/etc/login.conf" ; then
echo "   At runtime, sshd will use the path defined in $external_path_file"
echo "   Make sure the path to scp is present, otherwise scp will not work"
else
echo "            sshd default user PATH: $I"
	if test ! -z "$external_path_file"; then
echo "   (If PATH is set in $external_path_file it will be used instead. If"
echo "   used, ensure the path to scp is present, otherwise scp will not work.)"
	fi
fi
if test ! -z "$superuser_path" ; then
echo "          sshd superuser user PATH: $J"
fi
echo "                    Manpage format: $MANTYPE"
echo "                       PAM support: $PAM_MSG"
echo "                   OSF SIA support: $SIA_MSG"
echo "                 KerberosV support: $KRB5_MSG"
echo "                   SELinux support: $SELINUX_MSG"
echo "                   libedit support: $LIBEDIT_MSG"
echo "                   libldns support: $LDNS_MSG"
echo "  Solaris process contract support: $SPC_MSG"
echo "           Solaris project support: $SP_MSG"
echo "         Solaris privilege support: $SPP_MSG"
echo "       IP address in \$DISPLAY hack: $DISPLAY_HACK_MSG"
echo "           Translate v4 in v6 hack: $IPV4_IN6_HACK_MSG"
echo "                  BSD Auth support: $BSD_AUTH_MSG"
echo "              Random number source: $RAND_MSG"
echo "             Privsep sandbox style: $SANDBOX_STYLE"
echo "                   PKCS#11 support: $enable_pkcs11"
echo "                  U2F/FIDO support: $enable_sk"

echo ""

echo "              Host: ${host}"
echo "          Compiler: ${CC}"
echo "    Compiler flags: ${CFLAGS}"
echo "Preprocessor flags: ${CPPFLAGS}"
echo "      Linker flags: ${LDFLAGS}"
echo "         Libraries: ${LIBS}"
if test ! -z "${CHANNELLIBS}"; then
echo "     +for channels: ${CHANNELLIBS}"
fi
if test ! -z "${LIBFIDO2}"; then
echo "        +for FIDO2: ${LIBFIDO2}"
fi
if test ! -z "${SSHDLIBS}"; then
echo "         +for sshd: ${SSHDLIBS}"
fi

echo ""

if test "x$MAKE_PACKAGE_SUPPORTED" = "xyes" ; then
	echo "SVR4 style packages are supported with \"make package\""
	echo ""
fi

if test "x$PAM_MSG" = "xyes" ; then
	echo "PAM is enabled. You may need to install a PAM control file "
	echo "for sshd, otherwise password authentication may fail. "
	echo "Example PAM control files can be found in the contrib/ "
	echo "subdirectory"
	echo ""
fi

if test ! -z "$NO_PEERCHECK" ; then
	echo "WARNING: the operating system that you are using does not"
	echo "appear to support getpeereid(), getpeerucred() or the"
	echo "SO_PEERCRED getsockopt() option. These facilities are used to"
	echo "enforce security checks to prevent unauthorised connections to"
	echo "ssh-agent. Their absence increases the risk that a malicious"
	echo "user can connect to your agent."
	echo ""
fi

if test "$AUDIT_MODULE" = "bsm" ; then
	echo "WARNING: BSM audit support is currently considered EXPERIMENTAL."
	echo "See the Solaris section in README.platform for details."
fi<|MERGE_RESOLUTION|>--- conflicted
+++ resolved
@@ -2842,11 +2842,7 @@
 				# OpenSSL 3; we use the 1.1x API
 				CPPFLAGS="$CPPFLAGS -DOPENSSL_API_COMPAT=0x10100000L"
 				;;
-<<<<<<< HEAD
-			301*)
-=======
 			301*|302*)
->>>>>>> 6dfb65de
 				# OpenSSL development branch; request 1.1x API
 				CPPFLAGS="$CPPFLAGS -DOPENSSL_API_COMPAT=0x10100000L"
 				;;
@@ -3249,11 +3245,7 @@
 		    [Enable for built-in U2F/FIDO support])
 		enable_sk="built-in"
 		saved_LIBS="$LIBS"
-<<<<<<< HEAD
-		LIBS="$LIBS $LIBFIDO2"
-=======
 		LIBS="$LIBFIDO2 $LIBS"
->>>>>>> 6dfb65de
 		AC_CHECK_FUNCS([ \
 			fido_assert_set_clientdata \
 			fido_cred_prot \
