--- conflicted
+++ resolved
@@ -1489,18 +1489,12 @@
 		r = SSH_ERR_CONN_CLOSED; /* XXX */
 		goto out;
 	}
-<<<<<<< HEAD
-	if ((ssh->compat & SSH_BUG_RSASIGMD5) != 0) {
-		logit("Remote version \"%.100s\" uses unsafe RSA signature "
-		    "scheme; disabling use of RSA keys", remote_version);
-	}
 
 #ifdef WINDOWS
 	send_ssh_version_telemetry(our_version_string, 
 		peer_version_string, "none");
 #endif
-=======
->>>>>>> e99a02ec
+
 	/* success */
 	r = 0;
  out:
