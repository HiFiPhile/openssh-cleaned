<<<<<<< HEAD
/* $OpenBSD: sshkey.h,v 1.52 2022/09/17 10:30:45 djm Exp $ */
=======
/* $OpenBSD: sshkey.h,v 1.61 2022/10/28 00:44:44 djm Exp $ */
>>>>>>> 6dfb65de

/*
 * Copyright (c) 2000, 2001 Markus Friedl.  All rights reserved.
 *
 * Redistribution and use in source and binary forms, with or without
 * modification, are permitted provided that the following conditions
 * are met:
 * 1. Redistributions of source code must retain the above copyright
 *    notice, this list of conditions and the following disclaimer.
 * 2. Redistributions in binary form must reproduce the above copyright
 *    notice, this list of conditions and the following disclaimer in the
 *    documentation and/or other materials provided with the distribution.
 *
 * THIS SOFTWARE IS PROVIDED BY THE AUTHOR ``AS IS'' AND ANY EXPRESS OR
 * IMPLIED WARRANTIES, INCLUDING, BUT NOT LIMITED TO, THE IMPLIED WARRANTIES
 * OF MERCHANTABILITY AND FITNESS FOR A PARTICULAR PURPOSE ARE DISCLAIMED.
 * IN NO EVENT SHALL THE AUTHOR BE LIABLE FOR ANY DIRECT, INDIRECT,
 * INCIDENTAL, SPECIAL, EXEMPLARY, OR CONSEQUENTIAL DAMAGES (INCLUDING, BUT
 * NOT LIMITED TO, PROCUREMENT OF SUBSTITUTE GOODS OR SERVICES; LOSS OF USE,
 * DATA, OR PROFITS; OR BUSINESS INTERRUPTION) HOWEVER CAUSED AND ON ANY
 * THEORY OF LIABILITY, WHETHER IN CONTRACT, STRICT LIABILITY, OR TORT
 * (INCLUDING NEGLIGENCE OR OTHERWISE) ARISING IN ANY WAY OUT OF THE USE OF
 * THIS SOFTWARE, EVEN IF ADVISED OF THE POSSIBILITY OF SUCH DAMAGE.
 */
#ifndef SSHKEY_H
#define SSHKEY_H

#include <sys/types.h>

#ifdef WITH_OPENSSL
#include <openssl/rsa.h>
#include <openssl/dsa.h>
# ifdef OPENSSL_HAS_ECC
#  include <openssl/ec.h>
#  include <openssl/ecdsa.h>
# else /* OPENSSL_HAS_ECC */
#  define EC_KEY	void
#  define EC_GROUP	void
#  define EC_POINT	void
# endif /* OPENSSL_HAS_ECC */
#define SSH_OPENSSL_VERSION OpenSSL_version(OPENSSL_VERSION)
#else /* WITH_OPENSSL */
# define BIGNUM		void
# define RSA		void
# define DSA		void
# define EC_KEY		void
# define EC_GROUP	void
# define EC_POINT	void
#define SSH_OPENSSL_VERSION "without OpenSSL"
#endif /* WITH_OPENSSL */

#define SSH_RSA_MINIMUM_MODULUS_SIZE	1024
#define SSH_KEY_MAX_SIGN_DATA_SIZE	(1 << 20)

struct sshbuf;

/* Key types */
enum sshkey_types {
	KEY_RSA,
	KEY_DSA,
	KEY_ECDSA,
	KEY_ED25519,
	KEY_RSA_CERT,
	KEY_DSA_CERT,
	KEY_ECDSA_CERT,
	KEY_ED25519_CERT,
	KEY_XMSS,
	KEY_XMSS_CERT,
	KEY_ECDSA_SK,
	KEY_ECDSA_SK_CERT,
	KEY_ED25519_SK,
	KEY_ED25519_SK_CERT,
	KEY_UNSPEC
};

/* Default fingerprint hash */
#define SSH_FP_HASH_DEFAULT	SSH_DIGEST_SHA256

/* Fingerprint representation formats */
enum sshkey_fp_rep {
	SSH_FP_DEFAULT = 0,
	SSH_FP_HEX,
	SSH_FP_BASE64,
	SSH_FP_BUBBLEBABBLE,
	SSH_FP_RANDOMART
};

/* Private key serialisation formats, used on the wire */
enum sshkey_serialize_rep {
	SSHKEY_SERIALIZE_DEFAULT = 0,
	SSHKEY_SERIALIZE_STATE = 1,	/* only state is serialized */
	SSHKEY_SERIALIZE_FULL = 2,	/* include keys for saving to disk */
	SSHKEY_SERIALIZE_SHIELD = 3,	/* everything, for encrypting in ram */
	SSHKEY_SERIALIZE_INFO = 254,	/* minimal information */
};

/* Private key disk formats */
enum sshkey_private_format {
	SSHKEY_PRIVATE_OPENSSH = 0,
	SSHKEY_PRIVATE_PEM = 1,
	SSHKEY_PRIVATE_PKCS8 = 2,
};

/* key is stored in external hardware */
#define SSHKEY_FLAG_EXT		0x0001

#define SSHKEY_CERT_MAX_PRINCIPALS	256
/* XXX opaquify? */
struct sshkey_cert {
	struct sshbuf	*certblob; /* Kept around for use on wire */
	u_int		 type; /* SSH2_CERT_TYPE_USER or SSH2_CERT_TYPE_HOST */
	u_int64_t	 serial;
	char		*key_id;
	u_int		 nprincipals;
	char		**principals;
	u_int64_t	 valid_after, valid_before;
	struct sshbuf	*critical;
	struct sshbuf	*extensions;
	struct sshkey	*signature_key;
	char		*signature_type;
};

/* XXX opaquify? */
struct sshkey {
	int	 type;
	int	 flags;
	/* KEY_RSA */
	RSA	*rsa;
	/* KEY_DSA */
	DSA	*dsa;
	/* KEY_ECDSA and KEY_ECDSA_SK */
	int	 ecdsa_nid;	/* NID of curve */
	EC_KEY	*ecdsa;
	/* KEY_ED25519 and KEY_ED25519_SK */
	u_char	*ed25519_sk;
	u_char	*ed25519_pk;
	/* KEY_XMSS */
	char	*xmss_name;
	char	*xmss_filename;	/* for state file updates */
	void	*xmss_state;	/* depends on xmss_name, opaque */
	u_char	*xmss_sk;
	u_char	*xmss_pk;
	/* KEY_ECDSA_SK and KEY_ED25519_SK */
	char	*sk_application;
	uint8_t	sk_flags;
	struct sshbuf *sk_key_handle;
	struct sshbuf *sk_reserved;
	/* Certificates */
	struct sshkey_cert *cert;
	/* Private key shielding */
	u_char	*shielded_private;
	size_t	shielded_len;
	u_char	*shield_prekey;
	size_t	shield_prekey_len;
};

#define	ED25519_SK_SZ	crypto_sign_ed25519_SECRETKEYBYTES
#define	ED25519_PK_SZ	crypto_sign_ed25519_PUBLICKEYBYTES

/* Additional fields contained in signature */
struct sshkey_sig_details {
	uint32_t sk_counter;	/* U2F signature counter */
	uint8_t sk_flags;	/* U2F signature flags; see ssh-sk.h */
};

struct sshkey_impl_funcs {
	u_int (*size)(const struct sshkey *);	/* optional */
	int (*alloc)(struct sshkey *);		/* optional */
	void (*cleanup)(struct sshkey *);	/* optional */
	int (*equal)(const struct sshkey *, const struct sshkey *);
	int (*serialize_public)(const struct sshkey *, struct sshbuf *,
	    enum sshkey_serialize_rep);
	int (*deserialize_public)(const char *, struct sshbuf *,
	    struct sshkey *);
	int (*serialize_private)(const struct sshkey *, struct sshbuf *,
	    enum sshkey_serialize_rep);
	int (*deserialize_private)(const char *, struct sshbuf *,
	    struct sshkey *);
	int (*generate)(struct sshkey *, int);	/* optional */
	int (*copy_public)(const struct sshkey *, struct sshkey *);
	int (*sign)(struct sshkey *, u_char **, size_t *,
	    const u_char *, size_t, const char *,
	    const char *, const char *, u_int); /* optional */
	int (*verify)(const struct sshkey *, const u_char *, size_t,
	    const u_char *, size_t, const char *, u_int,
	    struct sshkey_sig_details **);
};

struct sshkey_impl {
	const char *name;
	const char *shortname;
	const char *sigalg;
	int type;
	int nid;
	int cert;
	int sigonly;
	int keybits;
	const struct sshkey_impl_funcs *funcs;
};

struct sshkey	*sshkey_new(int);
void		 sshkey_free(struct sshkey *);
int		 sshkey_equal_public(const struct sshkey *,
    const struct sshkey *);
int		 sshkey_equal(const struct sshkey *, const struct sshkey *);
char		*sshkey_fingerprint(const struct sshkey *,
    int, enum sshkey_fp_rep);
int		 sshkey_fingerprint_raw(const struct sshkey *k,
    int, u_char **retp, size_t *lenp);
const char	*sshkey_type(const struct sshkey *);
const char	*sshkey_cert_type(const struct sshkey *);
int		 sshkey_format_text(const struct sshkey *, struct sshbuf *);
int		 sshkey_write(const struct sshkey *, FILE *);
int		 sshkey_read(struct sshkey *, char **);
u_int		 sshkey_size(const struct sshkey *);

int		 sshkey_generate(int type, u_int bits, struct sshkey **keyp);
int		 sshkey_from_private(const struct sshkey *, struct sshkey **);

int		 sshkey_is_shielded(struct sshkey *);
int		 sshkey_shield_private(struct sshkey *);
int		 sshkey_unshield_private(struct sshkey *);

int	 sshkey_type_from_name(const char *);
int	 sshkey_is_cert(const struct sshkey *);
int	 sshkey_is_sk(const struct sshkey *);
int	 sshkey_type_is_cert(int);
int	 sshkey_type_plain(int);

/* Returns non-zero if key name match sigalgs pattern list. (handles RSA) */
int	 sshkey_match_keyname_to_sigalgs(const char *, const char *);

int	 sshkey_to_certified(struct sshkey *);
int	 sshkey_drop_cert(struct sshkey *);
int	 sshkey_cert_copy(const struct sshkey *, struct sshkey *);
int	 sshkey_cert_check_authority(const struct sshkey *, int, int, int,
    uint64_t, const char *, const char **);
int	 sshkey_cert_check_authority_now(const struct sshkey *, int, int, int,
    const char *, const char **);
int	 sshkey_cert_check_host(const struct sshkey *, const char *,
    int , const char *, const char **);
size_t	 sshkey_format_cert_validity(const struct sshkey_cert *,
    char *, size_t) __attribute__((__bounded__(__string__, 2, 3)));
int	 sshkey_check_cert_sigtype(const struct sshkey *, const char *);

int	 sshkey_certify(struct sshkey *, struct sshkey *,
    const char *, const char *, const char *);
/* Variant allowing use of a custom signature function (e.g. for ssh-agent) */
typedef int sshkey_certify_signer(struct sshkey *, u_char **, size_t *,
    const u_char *, size_t, const char *, const char *, const char *,
    u_int, void *);
int	 sshkey_certify_custom(struct sshkey *, struct sshkey *, const char *,
    const char *, const char *, sshkey_certify_signer *, void *);

int		 sshkey_ecdsa_nid_from_name(const char *);
int		 sshkey_curve_name_to_nid(const char *);
const char *	 sshkey_curve_nid_to_name(int);
u_int		 sshkey_curve_nid_to_bits(int);
int		 sshkey_ecdsa_bits_to_nid(int);
int		 sshkey_ecdsa_key_to_nid(EC_KEY *);
int		 sshkey_ec_nid_to_hash_alg(int nid);
int		 sshkey_ec_validate_public(const EC_GROUP *, const EC_POINT *);
int		 sshkey_ec_validate_private(const EC_KEY *);
const char	*sshkey_ssh_name(const struct sshkey *);
const char	*sshkey_ssh_name_plain(const struct sshkey *);
int		 sshkey_names_valid2(const char *, int);
char		*sshkey_alg_list(int, int, int, char);

int	 sshkey_from_blob(const u_char *, size_t, struct sshkey **);
int	 sshkey_fromb(struct sshbuf *, struct sshkey **);
int	 sshkey_froms(struct sshbuf *, struct sshkey **);
int	 sshkey_to_blob(const struct sshkey *, u_char **, size_t *);
int	 sshkey_to_base64(const struct sshkey *, char **);
int	 sshkey_putb(const struct sshkey *, struct sshbuf *);
int	 sshkey_puts(const struct sshkey *, struct sshbuf *);
int	 sshkey_puts_opts(const struct sshkey *, struct sshbuf *,
    enum sshkey_serialize_rep);
int	 sshkey_plain_to_blob(const struct sshkey *, u_char **, size_t *);
int	 sshkey_putb_plain(const struct sshkey *, struct sshbuf *);

int	 sshkey_sign(struct sshkey *, u_char **, size_t *,
    const u_char *, size_t, const char *, const char *, const char *, u_int);
int	 sshkey_verify(const struct sshkey *, const u_char *, size_t,
    const u_char *, size_t, const char *, u_int, struct sshkey_sig_details **);
int	 sshkey_check_sigtype(const u_char *, size_t, const char *);
const char *sshkey_sigalg_by_name(const char *);
int	 sshkey_get_sigtype(const u_char *, size_t, char **);

/* for debug */
void	sshkey_dump_ec_point(const EC_GROUP *, const EC_POINT *);
void	sshkey_dump_ec_key(const EC_KEY *);

/* private key parsing and serialisation */
int	sshkey_private_serialize(struct sshkey *key, struct sshbuf *buf);
int	sshkey_private_serialize_opt(struct sshkey *key, struct sshbuf *buf,
    enum sshkey_serialize_rep);
int	sshkey_private_deserialize(struct sshbuf *buf,  struct sshkey **keyp);

/* private key file format parsing and serialisation */
int	sshkey_private_to_fileblob(struct sshkey *key, struct sshbuf *blob,
    const char *passphrase, const char *comment,
    int format, const char *openssh_format_cipher, int openssh_format_rounds);
int	sshkey_parse_private_fileblob(struct sshbuf *buffer,
    const char *passphrase, struct sshkey **keyp, char **commentp);
int	sshkey_parse_private_fileblob_type(struct sshbuf *blob, int type,
    const char *passphrase, struct sshkey **keyp, char **commentp);
int	sshkey_parse_pubkey_from_private_fileblob_type(struct sshbuf *blob,
    int type, struct sshkey **pubkeyp);

int sshkey_check_rsa_length(const struct sshkey *, int);
/* XXX should be internal, but used by ssh-keygen */
int ssh_rsa_complete_crt_parameters(struct sshkey *, const BIGNUM *);

/* stateful keys (e.g. XMSS) */
int	 sshkey_set_filename(struct sshkey *, const char *);
int	 sshkey_enable_maxsign(struct sshkey *, u_int32_t);
u_int32_t sshkey_signatures_left(const struct sshkey *);
int	 sshkey_forward_state(const struct sshkey *, u_int32_t, int);
int	 sshkey_private_serialize_maxsign(struct sshkey *key,
    struct sshbuf *buf, u_int32_t maxsign, int);

void	 sshkey_sig_details_free(struct sshkey_sig_details *);

#ifdef SSHKEY_INTERNAL
int	sshkey_sk_fields_equal(const struct sshkey *a, const struct sshkey *b);
void	sshkey_sk_cleanup(struct sshkey *k);
int	sshkey_serialize_sk(const struct sshkey *key, struct sshbuf *b);
int	sshkey_copy_public_sk(const struct sshkey *from, struct sshkey *to);
int	sshkey_deserialize_sk(struct sshbuf *b, struct sshkey *key);
int	sshkey_serialize_private_sk(const struct sshkey *key,
    struct sshbuf *buf);
int	sshkey_private_deserialize_sk(struct sshbuf *buf, struct sshkey *k);
#ifdef WITH_OPENSSL
int	check_rsa_length(const RSA *rsa); /* XXX remove */
#endif
#endif

#if !defined(WITH_OPENSSL)
# undef RSA
# undef DSA
# undef EC_KEY
# undef EC_GROUP
# undef EC_POINT
#elif !defined(OPENSSL_HAS_ECC)
# undef EC_KEY
# undef EC_GROUP
# undef EC_POINT
#endif

#endif /* SSHKEY_H */<|MERGE_RESOLUTION|>--- conflicted
+++ resolved
@@ -1,8 +1,4 @@
-<<<<<<< HEAD
-/* $OpenBSD: sshkey.h,v 1.52 2022/09/17 10:30:45 djm Exp $ */
-=======
 /* $OpenBSD: sshkey.h,v 1.61 2022/10/28 00:44:44 djm Exp $ */
->>>>>>> 6dfb65de
 
 /*
  * Copyright (c) 2000, 2001 Markus Friedl.  All rights reserved.
