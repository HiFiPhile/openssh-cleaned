/* $OpenBSD: monitor.c,v 1.223 2021/01/27 10:05:28 djm Exp $ */
/*
 * Copyright 2002 Niels Provos <provos@citi.umich.edu>
 * Copyright 2002 Markus Friedl <markus@openbsd.org>
 * All rights reserved.
 *
 * Redistribution and use in source and binary forms, with or without
 * modification, are permitted provided that the following conditions
 * are met:
 * 1. Redistributions of source code must retain the above copyright
 *    notice, this list of conditions and the following disclaimer.
 * 2. Redistributions in binary form must reproduce the above copyright
 *    notice, this list of conditions and the following disclaimer in the
 *    documentation and/or other materials provided with the distribution.
 *
 * THIS SOFTWARE IS PROVIDED BY THE AUTHOR ``AS IS'' AND ANY EXPRESS OR
 * IMPLIED WARRANTIES, INCLUDING, BUT NOT LIMITED TO, THE IMPLIED WARRANTIES
 * OF MERCHANTABILITY AND FITNESS FOR A PARTICULAR PURPOSE ARE DISCLAIMED.
 * IN NO EVENT SHALL THE AUTHOR BE LIABLE FOR ANY DIRECT, INDIRECT,
 * INCIDENTAL, SPECIAL, EXEMPLARY, OR CONSEQUENTIAL DAMAGES (INCLUDING, BUT
 * NOT LIMITED TO, PROCUREMENT OF SUBSTITUTE GOODS OR SERVICES; LOSS OF USE,
 * DATA, OR PROFITS; OR BUSINESS INTERRUPTION) HOWEVER CAUSED AND ON ANY
 * THEORY OF LIABILITY, WHETHER IN CONTRACT, STRICT LIABILITY, OR TORT
 * (INCLUDING NEGLIGENCE OR OTHERWISE) ARISING IN ANY WAY OUT OF THE USE OF
 * THIS SOFTWARE, EVEN IF ADVISED OF THE POSSIBILITY OF SUCH DAMAGE.
 */

#include "includes.h"

#include <sys/types.h>
#include <sys/socket.h>
#include <sys/wait.h>

#include <errno.h>
#include <fcntl.h>
#include <limits.h>
#ifdef HAVE_PATHS_H
#include <paths.h>
#endif
#include <pwd.h>
#include <signal.h>
#ifdef HAVE_STDINT_H
# include <stdint.h>
#endif
#include <stdlib.h>
#include <string.h>
#include <stdarg.h>
#include <stdio.h>
#include <unistd.h>
#ifdef HAVE_POLL_H
#include <poll.h>
#else
# ifdef HAVE_SYS_POLL_H
#  include <sys/poll.h>
# endif
#endif

#ifdef WITH_OPENSSL
#include <openssl/dh.h>
#endif

#include "openbsd-compat/sys-tree.h"
#include "openbsd-compat/sys-queue.h"
#include "openbsd-compat/openssl-compat.h"

#include "atomicio.h"
#include "xmalloc.h"
#include "ssh.h"
#include "sshkey.h"
#include "sshbuf.h"
#include "hostfile.h"
#include "auth.h"
#include "cipher.h"
#include "kex.h"
#include "dh.h"
#include "auth-pam.h"
#include "packet.h"
#include "auth-options.h"
#include "sshpty.h"
#include "channels.h"
#include "session.h"
#include "sshlogin.h"
#include "canohost.h"
#include "log.h"
#include "misc.h"
#include "servconf.h"
#include "monitor.h"
#ifdef GSSAPI
#include "ssh-gss.h"
#endif
#include "monitor_wrap.h"
#include "monitor_fdpass.h"
#include "compat.h"
#include "ssh2.h"
#include "authfd.h"
#include "match.h"
#include "ssherr.h"
#include "sk-api.h"

#ifdef GSSAPI
static Gssctxt *gsscontext = NULL;
#endif

/* Imports */
extern ServerOptions options;
extern u_int utmp_len;
extern struct sshbuf *loginmsg;
extern struct sshauthopt *auth_opts; /* XXX move to permanent ssh->authctxt? */

/* State exported from the child */
static struct sshbuf *child_state;

/* Functions on the monitor that answer unprivileged requests */

int mm_answer_moduli(struct ssh *, int, struct sshbuf *);
int mm_answer_sign(struct ssh *, int, struct sshbuf *);
int mm_answer_pwnamallow(struct ssh *, int, struct sshbuf *);
int mm_answer_auth2_read_banner(struct ssh *, int, struct sshbuf *);
int mm_answer_authserv(struct ssh *, int, struct sshbuf *);
int mm_answer_authpassword(struct ssh *, int, struct sshbuf *);
int mm_answer_bsdauthquery(struct ssh *, int, struct sshbuf *);
int mm_answer_bsdauthrespond(struct ssh *, int, struct sshbuf *);
int mm_answer_skeyquery(struct ssh *, int, struct sshbuf *);
int mm_answer_skeyrespond(struct ssh *, int, struct sshbuf *);
int mm_answer_keyallowed(struct ssh *, int, struct sshbuf *);
int mm_answer_keyverify(struct ssh *, int, struct sshbuf *);
int mm_answer_pty(struct ssh *, int, struct sshbuf *);
int mm_answer_pty_cleanup(struct ssh *, int, struct sshbuf *);
int mm_answer_term(struct ssh *, int, struct sshbuf *);
int mm_answer_rsa_keyallowed(struct ssh *, int, struct sshbuf *);
int mm_answer_rsa_challenge(struct ssh *, int, struct sshbuf *);
int mm_answer_rsa_response(struct ssh *, int, struct sshbuf *);
int mm_answer_sesskey(struct ssh *, int, struct sshbuf *);
int mm_answer_sessid(struct ssh *, int, struct sshbuf *);

#ifdef USE_PAM
int mm_answer_pam_start(struct ssh *, int, struct sshbuf *);
int mm_answer_pam_account(struct ssh *, int, struct sshbuf *);
int mm_answer_pam_init_ctx(struct ssh *, int, struct sshbuf *);
int mm_answer_pam_query(struct ssh *, int, struct sshbuf *);
int mm_answer_pam_respond(struct ssh *, int, struct sshbuf *);
int mm_answer_pam_free_ctx(struct ssh *, int, struct sshbuf *);
#endif

#ifdef GSSAPI
int mm_answer_gss_setup_ctx(struct ssh *, int, struct sshbuf *);
int mm_answer_gss_accept_ctx(struct ssh *, int, struct sshbuf *);
int mm_answer_gss_userok(struct ssh *, int, struct sshbuf *);
int mm_answer_gss_checkmic(struct ssh *, int, struct sshbuf *);
#endif

#ifdef SSH_AUDIT_EVENTS
int mm_answer_audit_event(struct ssh *, int, struct sshbuf *);
int mm_answer_audit_command(struct ssh *, int, struct sshbuf *);
#endif

static Authctxt *authctxt;

/* local state for key verify */
static u_char *key_blob = NULL;
static size_t key_bloblen = 0;
static int key_blobtype = MM_NOKEY;
static struct sshauthopt *key_opts = NULL;
static char *hostbased_cuser = NULL;
static char *hostbased_chost = NULL;
static char *auth_method = "unknown";
static char *auth_submethod = NULL;
static u_int session_id2_len = 0;
static u_char *session_id2 = NULL;
static pid_t monitor_child_pid;

struct mon_table {
	enum monitor_reqtype type;
	int flags;
	int (*f)(struct ssh *, int, struct sshbuf *);
};

#define MON_ISAUTH	0x0004	/* Required for Authentication */
#define MON_AUTHDECIDE	0x0008	/* Decides Authentication */
#define MON_ONCE	0x0010	/* Disable after calling */
#define MON_ALOG	0x0020	/* Log auth attempt without authenticating */

#define MON_AUTH	(MON_ISAUTH|MON_AUTHDECIDE)

#define MON_PERMIT	0x1000	/* Request is permitted */

static int monitor_read(struct ssh *, struct monitor *, struct mon_table *,
    struct mon_table **);
static int monitor_read_log(struct monitor *);

struct mon_table mon_dispatch_proto20[] = {
#ifdef WITH_OPENSSL
    {MONITOR_REQ_MODULI, MON_ONCE, mm_answer_moduli},
#endif
    {MONITOR_REQ_SIGN, MON_ONCE, mm_answer_sign},
    {MONITOR_REQ_PWNAM, MON_ONCE, mm_answer_pwnamallow},
    {MONITOR_REQ_AUTHSERV, MON_ONCE, mm_answer_authserv},
    {MONITOR_REQ_AUTH2_READ_BANNER, MON_ONCE, mm_answer_auth2_read_banner},
    {MONITOR_REQ_AUTHPASSWORD, MON_AUTH, mm_answer_authpassword},
#ifdef USE_PAM
    {MONITOR_REQ_PAM_START, MON_ONCE, mm_answer_pam_start},
    {MONITOR_REQ_PAM_ACCOUNT, 0, mm_answer_pam_account},
    {MONITOR_REQ_PAM_INIT_CTX, MON_ONCE, mm_answer_pam_init_ctx},
    {MONITOR_REQ_PAM_QUERY, 0, mm_answer_pam_query},
    {MONITOR_REQ_PAM_RESPOND, MON_ONCE, mm_answer_pam_respond},
    {MONITOR_REQ_PAM_FREE_CTX, MON_ONCE|MON_AUTHDECIDE, mm_answer_pam_free_ctx},
#endif
#ifdef SSH_AUDIT_EVENTS
    {MONITOR_REQ_AUDIT_EVENT, MON_PERMIT, mm_answer_audit_event},
#endif
#ifdef BSD_AUTH
    {MONITOR_REQ_BSDAUTHQUERY, MON_ISAUTH, mm_answer_bsdauthquery},
    {MONITOR_REQ_BSDAUTHRESPOND, MON_AUTH, mm_answer_bsdauthrespond},
#endif
    {MONITOR_REQ_KEYALLOWED, MON_ISAUTH, mm_answer_keyallowed},
    {MONITOR_REQ_KEYVERIFY, MON_AUTH, mm_answer_keyverify},
#ifdef GSSAPI
    {MONITOR_REQ_GSSSETUP, MON_ISAUTH, mm_answer_gss_setup_ctx},
    {MONITOR_REQ_GSSSTEP, 0, mm_answer_gss_accept_ctx},
    {MONITOR_REQ_GSSUSEROK, MON_ONCE|MON_AUTHDECIDE, mm_answer_gss_userok},
    {MONITOR_REQ_GSSCHECKMIC, MON_ONCE, mm_answer_gss_checkmic},
#endif
    {0, 0, NULL}
};

struct mon_table mon_dispatch_postauth20[] = {
#ifdef WITH_OPENSSL
    {MONITOR_REQ_MODULI, 0, mm_answer_moduli},
#endif
    {MONITOR_REQ_SIGN, 0, mm_answer_sign},
    {MONITOR_REQ_PTY, 0, mm_answer_pty},
    {MONITOR_REQ_PTYCLEANUP, 0, mm_answer_pty_cleanup},
    {MONITOR_REQ_TERM, 0, mm_answer_term},
#ifdef SSH_AUDIT_EVENTS
    {MONITOR_REQ_AUDIT_EVENT, MON_PERMIT, mm_answer_audit_event},
    {MONITOR_REQ_AUDIT_COMMAND, MON_PERMIT, mm_answer_audit_command},
#endif
    {0, 0, NULL}
};

struct mon_table *mon_dispatch;

/* Specifies if a certain message is allowed at the moment */
static void
monitor_permit(struct mon_table *ent, enum monitor_reqtype type, int permit)
{
	while (ent->f != NULL) {
		if (ent->type == type) {
			ent->flags &= ~MON_PERMIT;
			ent->flags |= permit ? MON_PERMIT : 0;
			return;
		}
		ent++;
	}
}

static void
monitor_permit_authentications(int permit)
{
	struct mon_table *ent = mon_dispatch;

	while (ent->f != NULL) {
		if (ent->flags & MON_AUTH) {
			ent->flags &= ~MON_PERMIT;
			ent->flags |= permit ? MON_PERMIT : 0;
		}
		ent++;
	}
}

void
monitor_child_preauth(struct ssh *ssh, struct monitor *pmonitor)
{
	struct mon_table *ent;
	int authenticated = 0, partial = 0;

	debug3("preauth child monitor started");

	if (pmonitor->m_recvfd >= 0)
		close(pmonitor->m_recvfd);
	if (pmonitor->m_log_sendfd >= 0)
		close(pmonitor->m_log_sendfd);
	pmonitor->m_log_sendfd = pmonitor->m_recvfd = -1;

	authctxt = (Authctxt *)ssh->authctxt;
	memset(authctxt, 0, sizeof(*authctxt));
	ssh->authctxt = authctxt;

	authctxt->loginmsg = loginmsg;

	mon_dispatch = mon_dispatch_proto20;
	/* Permit requests for moduli and signatures */
	monitor_permit(mon_dispatch, MONITOR_REQ_MODULI, 1);
	monitor_permit(mon_dispatch, MONITOR_REQ_SIGN, 1);

	/* The first few requests do not require asynchronous access */
	while (!authenticated) {
		partial = 0;
		auth_method = "unknown";
		auth_submethod = NULL;
		auth2_authctxt_reset_info(authctxt);

		authenticated = (monitor_read(ssh, pmonitor,
		    mon_dispatch, &ent) == 1);

		/* Special handling for multiple required authentications */
		if (options.num_auth_methods != 0) {
			if (authenticated &&
			    !auth2_update_methods_lists(authctxt,
			    auth_method, auth_submethod)) {
				debug3_f("method %s: partial", auth_method);
				authenticated = 0;
				partial = 1;
			}
		}

		if (authenticated) {
			if (!(ent->flags & MON_AUTHDECIDE))
				fatal_f("unexpected authentication from %d",
				    ent->type);
			if (authctxt->pw->pw_uid == 0 &&
			    !auth_root_allowed(ssh, auth_method))
				authenticated = 0;
#ifdef USE_PAM
			/* PAM needs to perform account checks after auth */
			if (options.use_pam && authenticated) {
				struct sshbuf *m;

				if ((m = sshbuf_new()) == NULL)
					fatal("%s: sshbuf_new failed",
					    __func__);
				mm_request_receive_expect(pmonitor->m_sendfd,
				    MONITOR_REQ_PAM_ACCOUNT, m);
				authenticated = mm_answer_pam_account(
				    ssh, pmonitor->m_sendfd, m);
				sshbuf_free(m);
			}
#endif
		}
		if (ent->flags & (MON_AUTHDECIDE|MON_ALOG)) {
			auth_log(ssh, authenticated, partial,
			    auth_method, auth_submethod);
			if (!partial && !authenticated)
				authctxt->failures++;
			if (authenticated || partial) {
				auth2_update_session_info(authctxt,
				    auth_method, auth_submethod);
			}
		}
	}

	if (!authctxt->valid)
		fatal_f("authenticated invalid user");
	if (strcmp(auth_method, "unknown") == 0)
		fatal_f("authentication method name unknown");

	debug_f("user %s authenticated by privileged process", authctxt->user);
	ssh->authctxt = NULL;
	ssh_packet_set_log_preamble(ssh, "user %s", authctxt->user);

	mm_get_keystate(ssh, pmonitor);

	/* Drain any buffered messages from the child */
	while (pmonitor->m_log_recvfd != -1 && monitor_read_log(pmonitor) == 0)
		;

	if (pmonitor->m_recvfd >= 0)
		close(pmonitor->m_recvfd);
	if (pmonitor->m_log_sendfd >= 0)
		close(pmonitor->m_log_sendfd);
	pmonitor->m_sendfd = pmonitor->m_log_recvfd = -1;
}

static void
monitor_set_child_handler(pid_t pid)
{
	monitor_child_pid = pid;
}

static void
monitor_child_handler(int sig)
{
	kill(monitor_child_pid, sig);
}

void
monitor_child_postauth(struct ssh *ssh, struct monitor *pmonitor)
{
	close(pmonitor->m_recvfd);
	pmonitor->m_recvfd = -1;

	monitor_set_child_handler(pmonitor->m_pid);
	ssh_signal(SIGHUP, &monitor_child_handler);
	ssh_signal(SIGTERM, &monitor_child_handler);
	ssh_signal(SIGINT, &monitor_child_handler);
#ifdef SIGXFSZ
	ssh_signal(SIGXFSZ, SIG_IGN);
#endif

	mon_dispatch = mon_dispatch_postauth20;

	/* Permit requests for moduli and signatures */
	monitor_permit(mon_dispatch, MONITOR_REQ_MODULI, 1);
	monitor_permit(mon_dispatch, MONITOR_REQ_SIGN, 1);
	monitor_permit(mon_dispatch, MONITOR_REQ_TERM, 1);

	if (auth_opts->permit_pty_flag) {
		monitor_permit(mon_dispatch, MONITOR_REQ_PTY, 1);
		monitor_permit(mon_dispatch, MONITOR_REQ_PTYCLEANUP, 1);
	}

	for (;;)
		monitor_read(ssh, pmonitor, mon_dispatch, NULL);
}

static int
monitor_read_log(struct monitor *pmonitor)
{
	struct sshbuf *logmsg;
	u_int len, level, line;
	char *msg, *file, *func;
	u_char *p;
	int r;

	if ((logmsg = sshbuf_new()) == NULL)
		fatal_f("sshbuf_new");

	/* Read length */
	if ((r = sshbuf_reserve(logmsg, 4, &p)) != 0)
		fatal_fr(r, "reserve len");
	if (atomicio(read, pmonitor->m_log_recvfd, p, 4) != 4) {
		if (errno == EPIPE) {
			sshbuf_free(logmsg);
			debug_f("child log fd closed");
			close(pmonitor->m_log_recvfd);
			pmonitor->m_log_recvfd = -1;
			return -1;
		}
		fatal_f("log fd read: %s", strerror(errno));
	}
	if ((r = sshbuf_get_u32(logmsg, &len)) != 0)
		fatal_fr(r, "parse len");
	if (len <= 4 || len > 8192)
		fatal_f("invalid log message length %u", len);

	/* Read severity, message */
	sshbuf_reset(logmsg);
	if ((r = sshbuf_reserve(logmsg, len, &p)) != 0)
		fatal_fr(r, "reserve msg");
	if (atomicio(read, pmonitor->m_log_recvfd, p, len) != len)
		fatal_f("log fd read: %s", strerror(errno));
	if ((r = sshbuf_get_cstring(logmsg, &file, NULL)) != 0 ||
	    (r = sshbuf_get_cstring(logmsg, &func, NULL)) != 0 ||
	    (r = sshbuf_get_u32(logmsg, &line)) != 0 ||
	    (r = sshbuf_get_u32(logmsg, &level)) != 0 ||
	    (r = sshbuf_get_cstring(logmsg, &msg, NULL)) != 0)
		fatal_fr(r, "parse");

	/* Log it */
	if (log_level_name(level) == NULL)
		fatal_f("invalid log level %u (corrupted message?)", level);
	sshlog(file, func, line, 0, level, NULL, "%s [preauth]", msg);

	sshbuf_free(logmsg);
	free(file);
	free(func);
	free(msg);

	return 0;
}

static int
monitor_read(struct ssh *ssh, struct monitor *pmonitor, struct mon_table *ent,
    struct mon_table **pent)
{
	struct sshbuf *m;
	int r, ret;
	u_char type;
	struct pollfd pfd[2];

	for (;;) {
		memset(&pfd, 0, sizeof(pfd));
		pfd[0].fd = pmonitor->m_sendfd;
		pfd[0].events = POLLIN;
		pfd[1].fd = pmonitor->m_log_recvfd;
		pfd[1].events = pfd[1].fd == -1 ? 0 : POLLIN;
		if (poll(pfd, pfd[1].fd == -1 ? 1 : 2, -1) == -1) {
			if (errno == EINTR || errno == EAGAIN)
				continue;
			fatal_f("poll: %s", strerror(errno));
		}
		if (pfd[1].revents) {
			/*
			 * Drain all log messages before processing next
			 * monitor request.
			 */
			monitor_read_log(pmonitor);
			continue;
		}
		if (pfd[0].revents)
			break;  /* Continues below */
	}

	if ((m = sshbuf_new()) == NULL)
		fatal_f("sshbuf_new");

	mm_request_receive(pmonitor->m_sendfd, m);
	if ((r = sshbuf_get_u8(m, &type)) != 0)
		fatal_fr(r, "parse type");

	debug3_f("checking request %d", type);

	while (ent->f != NULL) {
		if (ent->type == type)
			break;
		ent++;
	}

	if (ent->f != NULL) {
		if (!(ent->flags & MON_PERMIT))
			fatal_f("unpermitted request %d", type);
		ret = (*ent->f)(ssh, pmonitor->m_sendfd, m);
		sshbuf_free(m);

		/* The child may use this request only once, disable it */
		if (ent->flags & MON_ONCE) {
			debug2_f("%d used once, disabling now", type);
			ent->flags &= ~MON_PERMIT;
		}

		if (pent != NULL)
			*pent = ent;

		return ret;
	}

	fatal_f("unsupported request: %d", type);

	/* NOTREACHED */
	return (-1);
}

/* allowed key state */
static int
monitor_allowed_key(const u_char *blob, u_int bloblen)
{
	/* make sure key is allowed */
	if (key_blob == NULL || key_bloblen != bloblen ||
	    timingsafe_bcmp(key_blob, blob, key_bloblen))
		return (0);
	return (1);
}

static void
monitor_reset_key_state(void)
{
	/* reset state */
	free(key_blob);
	free(hostbased_cuser);
	free(hostbased_chost);
	sshauthopt_free(key_opts);
	key_blob = NULL;
	key_bloblen = 0;
	key_blobtype = MM_NOKEY;
	key_opts = NULL;
	hostbased_cuser = NULL;
	hostbased_chost = NULL;
}

#ifdef WITH_OPENSSL
int
mm_answer_moduli(struct ssh *ssh, int sock, struct sshbuf *m)
{
	DH *dh;
	const BIGNUM *dh_p, *dh_g;
	int r;
	u_int min, want, max;

	if ((r = sshbuf_get_u32(m, &min)) != 0 ||
	    (r = sshbuf_get_u32(m, &want)) != 0 ||
	    (r = sshbuf_get_u32(m, &max)) != 0)
		fatal_fr(r, "parse");

	debug3_f("got parameters: %d %d %d", min, want, max);
	/* We need to check here, too, in case the child got corrupted */
	if (max < min || want < min || max < want)
		fatal_f("bad parameters: %d %d %d", min, want, max);

	sshbuf_reset(m);

	dh = choose_dh(min, want, max);
	if (dh == NULL) {
		if ((r = sshbuf_put_u8(m, 0)) != 0)
			fatal_fr(r, "assemble empty");
		return (0);
	} else {
		/* Send first bignum */
		DH_get0_pqg(dh, &dh_p, NULL, &dh_g);
		if ((r = sshbuf_put_u8(m, 1)) != 0 ||
		    (r = sshbuf_put_bignum2(m, dh_p)) != 0 ||
		    (r = sshbuf_put_bignum2(m, dh_g)) != 0)
			fatal_fr(r, "assemble");

		DH_free(dh);
	}
	mm_request_send(sock, MONITOR_ANS_MODULI, m);
	return (0);
}
#endif

int
mm_answer_sign(struct ssh *ssh, int sock, struct sshbuf *m)
{
	extern int auth_sock;			/* XXX move to state struct? */
	struct sshkey *key;
	struct sshbuf *sigbuf = NULL;
	u_char *p = NULL, *signature = NULL;
	char *alg = NULL;
	size_t datlen, siglen, alglen;
	int r, is_proof = 0;
	u_int keyid, compat;
	const char proof_req[] = "hostkeys-prove-00@openssh.com";

	debug3_f("entering");

	if ((r = sshbuf_get_u32(m, &keyid)) != 0 ||
	    (r = sshbuf_get_string(m, &p, &datlen)) != 0 ||
	    (r = sshbuf_get_cstring(m, &alg, &alglen)) != 0 ||
	    (r = sshbuf_get_u32(m, &compat)) != 0)
		fatal_fr(r, "parse");
	if (keyid > INT_MAX)
		fatal_f("invalid key ID");

	/*
	 * Supported KEX types use SHA1 (20 bytes), SHA256 (32 bytes),
	 * SHA384 (48 bytes) and SHA512 (64 bytes).
	 *
	 * Otherwise, verify the signature request is for a hostkey
	 * proof.
	 *
	 * XXX perform similar check for KEX signature requests too?
	 * it's not trivial, since what is signed is the hash, rather
	 * than the full kex structure...
	 */
	if (datlen != 20 && datlen != 32 && datlen != 48 && datlen != 64) {
		/*
		 * Construct expected hostkey proof and compare it to what
		 * the client sent us.
		 */
		if (session_id2_len == 0) /* hostkeys is never first */
			fatal_f("bad data length: %zu", datlen);
		if ((key = get_hostkey_public_by_index(keyid, ssh)) == NULL)
			fatal_f("no hostkey for index %d", keyid);
		if ((sigbuf = sshbuf_new()) == NULL)
			fatal_f("sshbuf_new");
		if ((r = sshbuf_put_cstring(sigbuf, proof_req)) != 0 ||
		    (r = sshbuf_put_string(sigbuf, session_id2,
		    session_id2_len)) != 0 ||
		    (r = sshkey_puts(key, sigbuf)) != 0)
			fatal_fr(r, "assemble private key proof");
		if (datlen != sshbuf_len(sigbuf) ||
		    memcmp(p, sshbuf_ptr(sigbuf), sshbuf_len(sigbuf)) != 0)
			fatal_f("bad data length: %zu, hostkey proof len %zu",
			    datlen, sshbuf_len(sigbuf));
		sshbuf_free(sigbuf);
		is_proof = 1;
	}

	/* save session id, it will be passed on the first call */
	if (session_id2_len == 0) {
		session_id2_len = datlen;
		session_id2 = xmalloc(session_id2_len);
		memcpy(session_id2, p, session_id2_len);
	}

	if ((key = get_hostkey_by_index(keyid)) != NULL) {
		if ((r = sshkey_sign(key, &signature, &siglen, p, datlen, alg,
		    options.sk_provider, NULL, compat)) != 0)
			fatal_fr(r, "sign");
	} else if ((key = get_hostkey_public_by_index(keyid, ssh)) != NULL &&
	    auth_sock > 0) {
		if ((r = ssh_agent_sign(auth_sock, key, &signature, &siglen,
		    p, datlen, alg, compat)) != 0)
			fatal_fr(r, "agent sign");
	} else
		fatal_f("no hostkey from index %d", keyid);

	debug3_f("%s signature %p(%zu)", is_proof ? "hostkey proof" : "KEX",
	    signature, siglen);

	sshbuf_reset(m);
	if ((r = sshbuf_put_string(m, signature, siglen)) != 0)
		fatal_fr(r, "assemble");

	free(alg);
	free(p);
	free(signature);

	mm_request_send(sock, MONITOR_ANS_SIGN, m);

	/* Turn on permissions for getpwnam */
	monitor_permit(mon_dispatch, MONITOR_REQ_PWNAM, 1);

	return (0);
}

#define PUTPW(b, id) \
	do { \
		if ((r = sshbuf_put_string(b, \
		    &pwent->id, sizeof(pwent->id))) != 0) \
			fatal_fr(r, "assemble %s", #id); \
	} while (0)

/* Retrieves the password entry and also checks if the user is permitted */
int
mm_answer_pwnamallow(struct ssh *ssh, int sock, struct sshbuf *m)
{
	char *username;
	struct passwd *pwent;
	int r, allowed = 0;
	u_int i;

	debug3_f("entering");

	if (authctxt->attempt++ != 0)
		fatal_f("multiple attempts for getpwnam");

	if ((r = sshbuf_get_cstring(m, &username, NULL)) != 0)
		fatal_fr(r, "parse");

	pwent = getpwnamallow(ssh, username);

	authctxt->user = xstrdup(username);
	setproctitle("%s [priv]", pwent ? username : "unknown");
	free(username);

	sshbuf_reset(m);

	if (pwent == NULL) {
		if ((r = sshbuf_put_u8(m, 0)) != 0)
			fatal_fr(r, "assemble fakepw");
		authctxt->pw = fakepw();
		goto out;
	}

	allowed = 1;
	authctxt->pw = pwent;
	authctxt->valid = 1;

	/* XXX send fake class/dir/shell, etc. */
	if ((r = sshbuf_put_u8(m, 1)) != 0)
		fatal_fr(r, "assemble ok");
	PUTPW(m, pw_uid);
	PUTPW(m, pw_gid);
#ifdef HAVE_STRUCT_PASSWD_PW_CHANGE
	PUTPW(m, pw_change);
#endif
#ifdef HAVE_STRUCT_PASSWD_PW_EXPIRE
	PUTPW(m, pw_expire);
#endif
	if ((r = sshbuf_put_cstring(m, pwent->pw_name)) != 0 ||
	    (r = sshbuf_put_cstring(m, "*")) != 0 ||
#ifdef HAVE_STRUCT_PASSWD_PW_GECOS
	    (r = sshbuf_put_cstring(m, pwent->pw_gecos)) != 0 ||
#endif
#ifdef HAVE_STRUCT_PASSWD_PW_CLASS
	    (r = sshbuf_put_cstring(m, pwent->pw_class)) != 0 ||
#endif
	    (r = sshbuf_put_cstring(m, pwent->pw_dir)) != 0 ||
	    (r = sshbuf_put_cstring(m, pwent->pw_shell)) != 0)
		fatal_fr(r, "assemble pw");

 out:
	ssh_packet_set_log_preamble(ssh, "%suser %s",
	    authctxt->valid ? "authenticating" : "invalid ", authctxt->user);
	if ((r = sshbuf_put_string(m, &options, sizeof(options))) != 0)
		fatal_fr(r, "assemble options");

#define M_CP_STROPT(x) do { \
		if (options.x != NULL && \
		    (r = sshbuf_put_cstring(m, options.x)) != 0) \
			fatal_fr(r, "assemble %s", #x); \
	} while (0)
#define M_CP_STRARRAYOPT(x, nx) do { \
		for (i = 0; i < options.nx; i++) { \
			if ((r = sshbuf_put_cstring(m, options.x[i])) != 0) \
				fatal_fr(r, "assemble %s", #x); \
		} \
	} while (0)
	/* See comment in servconf.h */
	COPY_MATCH_STRING_OPTS();
#undef M_CP_STROPT
#undef M_CP_STRARRAYOPT

	/* Create valid auth method lists */
	if (auth2_setup_methods_lists(authctxt) != 0) {
		/*
		 * The monitor will continue long enough to let the child
		 * run to it's packet_disconnect(), but it must not allow any
		 * authentication to succeed.
		 */
		debug_f("no valid authentication method lists");
	}

	debug3_f("sending MONITOR_ANS_PWNAM: %d", allowed);
	mm_request_send(sock, MONITOR_ANS_PWNAM, m);

	/* Allow service/style information on the auth context */
	monitor_permit(mon_dispatch, MONITOR_REQ_AUTHSERV, 1);
	monitor_permit(mon_dispatch, MONITOR_REQ_AUTH2_READ_BANNER, 1);

#ifdef USE_PAM
	if (options.use_pam)
		monitor_permit(mon_dispatch, MONITOR_REQ_PAM_START, 1);
#endif

	return (0);
}

int mm_answer_auth2_read_banner(struct ssh *ssh, int sock, struct sshbuf *m)
{
	char *banner;
	int r;

	sshbuf_reset(m);
	banner = auth2_read_banner();
	if ((r = sshbuf_put_cstring(m, banner != NULL ? banner : "")) != 0)
		fatal_fr(r, "assemble");
	mm_request_send(sock, MONITOR_ANS_AUTH2_READ_BANNER, m);
	free(banner);

	return (0);
}

int
mm_answer_authserv(struct ssh *ssh, int sock, struct sshbuf *m)
{
	int r;

	monitor_permit_authentications(1);

	if ((r = sshbuf_get_cstring(m, &authctxt->service, NULL)) != 0 ||
	    (r = sshbuf_get_cstring(m, &authctxt->style, NULL)) != 0)
		fatal_fr(r, "parse");
	debug3_f("service=%s, style=%s", authctxt->service, authctxt->style);

	if (strlen(authctxt->style) == 0) {
		free(authctxt->style);
		authctxt->style = NULL;
	}

	return (0);
}

/*
 * Check that the key type appears in the supplied pattern list, ignoring
 * mismatches in the signature algorithm. (Signature algorithm checks are
 * performed in the unprivileged authentication code).
 * Returns 1 on success, 0 otherwise.
 */
static int
key_base_type_match(const char *method, const struct sshkey *key,
    const char *list)
{
	char *s, *l, *ol = xstrdup(list);
	int found = 0;

	l = ol;
	for ((s = strsep(&l, ",")); s && *s != '\0'; (s = strsep(&l, ","))) {
		if (sshkey_type_from_name(s) == key->type) {
			found = 1;
			break;
		}
	}
	if (!found) {
		error("%s key type %s is not in permitted list %s", method,
		    sshkey_ssh_name(key), list);
	}

	free(ol);
	return found;
}

int
mm_answer_authpassword(struct ssh *ssh, int sock, struct sshbuf *m)
{
	static int call_count;
	char *passwd;
	int r, authenticated;
	size_t plen;

	if (!options.password_authentication)
		fatal_f("password authentication not enabled");
	if ((r = sshbuf_get_cstring(m, &passwd, &plen)) != 0)
		fatal_fr(r, "parse");
	/* Only authenticate if the context is valid */
	authenticated = options.password_authentication &&
	    auth_password(ssh, passwd);
	freezero(passwd, plen);

	sshbuf_reset(m);
	if ((r = sshbuf_put_u32(m, authenticated)) != 0)
		fatal_fr(r, "assemble");
#ifdef USE_PAM
	if ((r = sshbuf_put_u32(m, sshpam_get_maxtries_reached())) != 0)
		fatal_fr(r, "assemble PAM");
#endif

	debug3("%s: sending result %d", __func__, authenticated);
	debug3_f("sending result %d", authenticated);
	mm_request_send(sock, MONITOR_ANS_AUTHPASSWORD, m);

	call_count++;
	if (plen == 0 && call_count == 1)
		auth_method = "none";
	else
		auth_method = "password";

	/* Causes monitor loop to terminate if authenticated */
	return (authenticated);
}

#ifdef BSD_AUTH
int
mm_answer_bsdauthquery(struct ssh *ssh, int sock, struct sshbuf *m)
{
	char *name, *infotxt;
	u_int numprompts, *echo_on, success;
	char **prompts;
	int r;

	if (!options.kbd_interactive_authentication)
		fatal_f("kbd-int authentication not enabled");
	success = bsdauth_query(authctxt, &name, &infotxt, &numprompts,
	    &prompts, &echo_on) < 0 ? 0 : 1;

	sshbuf_reset(m);
	if ((r = sshbuf_put_u32(m, success)) != 0)
		fatal_fr(r, "assemble");
	if (success) {
		if ((r = sshbuf_put_cstring(m, prompts[0])) != 0)
			fatal_fr(r, "assemble prompt");
	}

	debug3_f("sending challenge success: %u", success);
	mm_request_send(sock, MONITOR_ANS_BSDAUTHQUERY, m);

	if (success) {
		free(name);
		free(infotxt);
		free(prompts);
		free(echo_on);
	}

	return (0);
}

int
mm_answer_bsdauthrespond(struct ssh *ssh, int sock, struct sshbuf *m)
{
	char *response;
	int r, authok;

	if (!options.kbd_interactive_authentication)
		fatal_f("kbd-int authentication not enabled");
	if (authctxt->as == NULL)
		fatal_f("no bsd auth session");

	if ((r = sshbuf_get_cstring(m, &response, NULL)) != 0)
		fatal_fr(r, "parse");
	authok = options.challenge_response_authentication &&
	    auth_userresponse(authctxt->as, response, 0);
	authctxt->as = NULL;
	debug3_f("<%s> = <%d>", response, authok);
	free(response);

	sshbuf_reset(m);
	if ((r = sshbuf_put_u32(m, authok)) != 0)
		fatal_fr(r, "assemble");

	debug3_f("sending authenticated: %d", authok);
	mm_request_send(sock, MONITOR_ANS_BSDAUTHRESPOND, m);

	auth_method = "keyboard-interactive";
	auth_submethod = "bsdauth";

	return (authok != 0);
}
#endif

#ifdef USE_PAM
int
mm_answer_pam_start(struct ssh *ssh, int sock, struct sshbuf *m)
{
	if (!options.use_pam)
		fatal("UsePAM not set, but ended up in %s anyway", __func__);

	start_pam(ssh);

	monitor_permit(mon_dispatch, MONITOR_REQ_PAM_ACCOUNT, 1);
	if (options.kbd_interactive_authentication)
		monitor_permit(mon_dispatch, MONITOR_REQ_PAM_INIT_CTX, 1);

	return (0);
}

int
mm_answer_pam_account(struct ssh *ssh, int sock, struct sshbuf *m)
{
	u_int ret;
	int r;

	if (!options.use_pam)
		fatal("%s: PAM not enabled", __func__);

	ret = do_pam_account();

	if ((r = sshbuf_put_u32(m, ret)) != 0 ||
	    (r = sshbuf_put_stringb(m, loginmsg)) != 0)
		fatal("%s: buffer error: %s", __func__, ssh_err(r));

	mm_request_send(sock, MONITOR_ANS_PAM_ACCOUNT, m);

	return (ret);
}

static void *sshpam_ctxt, *sshpam_authok;
extern KbdintDevice sshpam_device;

int
mm_answer_pam_init_ctx(struct ssh *ssh, int sock, struct sshbuf *m)
{
	u_int ok = 0;
	int r;

	debug3("%s", __func__);
	if (!options.kbd_interactive_authentication)
		fatal("%s: kbd-int authentication not enabled", __func__);
	if (sshpam_ctxt != NULL)
		fatal("%s: already called", __func__);
	sshpam_ctxt = (sshpam_device.init_ctx)(authctxt);
	sshpam_authok = NULL;
	sshbuf_reset(m);
	if (sshpam_ctxt != NULL) {
		monitor_permit(mon_dispatch, MONITOR_REQ_PAM_FREE_CTX, 1);
		monitor_permit(mon_dispatch, MONITOR_REQ_PAM_QUERY, 1);
		ok = 1;
	}
	if ((r = sshbuf_put_u32(m, ok)) != 0)
		fatal("%s: buffer error: %s", __func__, ssh_err(r));
	mm_request_send(sock, MONITOR_ANS_PAM_INIT_CTX, m);
	return (0);
}

int
mm_answer_pam_query(struct ssh *ssh, int sock, struct sshbuf *m)
{
	char *name = NULL, *info = NULL, **prompts = NULL;
	u_int i, num = 0, *echo_on = 0;
	int r, ret;

	debug3("%s", __func__);
	sshpam_authok = NULL;
	if (sshpam_ctxt == NULL)
		fatal("%s: no context", __func__);
	ret = (sshpam_device.query)(sshpam_ctxt, &name, &info,
	    &num, &prompts, &echo_on);
	if (ret == 0 && num == 0)
		sshpam_authok = sshpam_ctxt;
	if (num > 1 || name == NULL || info == NULL)
		fatal("sshpam_device.query failed");
	monitor_permit(mon_dispatch, MONITOR_REQ_PAM_RESPOND, 1);
	sshbuf_reset(m);
	if ((r = sshbuf_put_u32(m, ret)) != 0 ||
	    (r = sshbuf_put_cstring(m, name)) != 0 ||
	    (r = sshbuf_put_cstring(m, info)) != 0 ||
	    (r = sshbuf_put_u32(m, sshpam_get_maxtries_reached())) != 0 ||
	    (r = sshbuf_put_u32(m, num)) != 0)
		fatal("%s: buffer error: %s", __func__, ssh_err(r));
	free(name);
	free(info);
	for (i = 0; i < num; ++i) {
		if ((r = sshbuf_put_cstring(m, prompts[i])) != 0 ||
		    (r = sshbuf_put_u32(m, echo_on[i])) != 0)
			fatal("%s: buffer error: %s", __func__, ssh_err(r));
		free(prompts[i]);
	}
	free(prompts);
	free(echo_on);
	auth_method = "keyboard-interactive";
	auth_submethod = "pam";
	mm_request_send(sock, MONITOR_ANS_PAM_QUERY, m);
	return (0);
}

int
mm_answer_pam_respond(struct ssh *ssh, int sock, struct sshbuf *m)
{
	char **resp;
	u_int i, num;
	int r, ret;

	debug3("%s", __func__);
	if (sshpam_ctxt == NULL)
		fatal("%s: no context", __func__);
	sshpam_authok = NULL;
	if ((r = sshbuf_get_u32(m, &num)) != 0)
		fatal("%s: buffer error: %s", __func__, ssh_err(r));
	if (num > 0) {
		resp = xcalloc(num, sizeof(char *));
		for (i = 0; i < num; ++i) {
			if ((r = sshbuf_get_cstring(m, &(resp[i]), NULL)) != 0)
				fatal("%s: buffer error: %s",
				    __func__, ssh_err(r));
		}
		ret = (sshpam_device.respond)(sshpam_ctxt, num, resp);
		for (i = 0; i < num; ++i)
			free(resp[i]);
		free(resp);
	} else {
		ret = (sshpam_device.respond)(sshpam_ctxt, num, NULL);
	}
	sshbuf_reset(m);
	if ((r = sshbuf_put_u32(m, ret)) != 0)
		fatal("%s: buffer error: %s", __func__, ssh_err(r));
	mm_request_send(sock, MONITOR_ANS_PAM_RESPOND, m);
	auth_method = "keyboard-interactive";
	auth_submethod = "pam";
	if (ret == 0)
		sshpam_authok = sshpam_ctxt;
	return (0);
}

int
mm_answer_pam_free_ctx(struct ssh *ssh, int sock, struct sshbuf *m)
{
	int r = sshpam_authok != NULL && sshpam_authok == sshpam_ctxt;

	debug3("%s", __func__);
	if (sshpam_ctxt == NULL)
		fatal("%s: no context", __func__);
	(sshpam_device.free_ctx)(sshpam_ctxt);
	sshpam_ctxt = sshpam_authok = NULL;
	sshbuf_reset(m);
	mm_request_send(sock, MONITOR_ANS_PAM_FREE_CTX, m);
	/* Allow another attempt */
	monitor_permit(mon_dispatch, MONITOR_REQ_PAM_INIT_CTX, 1);
	auth_method = "keyboard-interactive";
	auth_submethod = "pam";
	return r;
}
#endif

int
mm_answer_keyallowed(struct ssh *ssh, int sock, struct sshbuf *m)
{
	struct sshkey *key = NULL;
	char *cuser, *chost;
	u_int pubkey_auth_attempt;
	enum mm_keytype type = 0;
	int r, allowed = 0;
	struct sshauthopt *opts = NULL;

<<<<<<< HEAD
	debug3("%s entering", __func__);
	if ((r = sshbuf_get_u32(m, &(u_int32_t)type)) != 0 ||
=======
	debug3_f("entering");
	if ((r = sshbuf_get_u32(m, &type)) != 0 ||
>>>>>>> d2afd717
	    (r = sshbuf_get_cstring(m, &cuser, NULL)) != 0 ||
	    (r = sshbuf_get_cstring(m, &chost, NULL)) != 0 ||
	    (r = sshkey_froms(m, &key)) != 0 ||
	    (r = sshbuf_get_u32(m, &pubkey_auth_attempt)) != 0)
		fatal_fr(r, "parse");

	debug3_f("key_from_blob: %p", key);

	if (key != NULL && authctxt->valid) {
		/* These should not make it past the privsep child */
		if (sshkey_type_plain(key->type) == KEY_RSA &&
		    (ssh->compat & SSH_BUG_RSASIGMD5) != 0)
			fatal_f("passed a SSH_BUG_RSASIGMD5 key");

		switch (type) {
		case MM_USERKEY:
			auth_method = "publickey";
			if (!options.pubkey_authentication)
				break;
			if (auth2_key_already_used(authctxt, key))
				break;
			if (!key_base_type_match(auth_method, key,
			    options.pubkey_accepted_algos))
				break;
			allowed = user_key_allowed(ssh, authctxt->pw, key,
			    pubkey_auth_attempt, &opts);
			break;
		case MM_HOSTKEY:
			auth_method = "hostbased";
			if (!options.hostbased_authentication)
				break;
			if (auth2_key_already_used(authctxt, key))
				break;
			if (!key_base_type_match(auth_method, key,
			    options.hostbased_accepted_algos))
				break;
			allowed = hostbased_key_allowed(ssh, authctxt->pw,
			    cuser, chost, key);
			auth2_record_info(authctxt,
			    "client user \"%.100s\", client host \"%.100s\"",
			    cuser, chost);
			break;
		default:
			fatal_f("unknown key type %d", type);
			break;
		}
	}

	debug3_f("%s authentication%s: %s key is %s", auth_method,
	    pubkey_auth_attempt ? "" : " test",
	    (key == NULL || !authctxt->valid) ? "invalid" : sshkey_type(key),
	    allowed ? "allowed" : "not allowed");

	auth2_record_key(authctxt, 0, key);

	/* clear temporarily storage (used by verify) */
	monitor_reset_key_state();

	if (allowed) {
		/* Save temporarily for comparison in verify */
		if ((r = sshkey_to_blob(key, &key_blob, &key_bloblen)) != 0)
			fatal_fr(r, "sshkey_to_blob");
		key_blobtype = type;
		key_opts = opts;
		hostbased_cuser = cuser;
		hostbased_chost = chost;
	} else {
		/* Log failed attempt */
		auth_log(ssh, 0, 0, auth_method, NULL);
		free(cuser);
		free(chost);
	}
	sshkey_free(key);

	sshbuf_reset(m);
	if ((r = sshbuf_put_u32(m, allowed)) != 0)
		fatal_fr(r, "assemble");
	if (opts != NULL && (r = sshauthopt_serialise(opts, m, 1)) != 0)
		fatal_fr(r, "sshauthopt_serialise");
	mm_request_send(sock, MONITOR_ANS_KEYALLOWED, m);

	if (!allowed)
		sshauthopt_free(opts);

	return (0);
}

static int
monitor_valid_userblob(struct ssh *ssh, const u_char *data, u_int datalen)
{
	struct sshbuf *b;
	const u_char *p;
	char *userstyle, *cp;
	size_t len;
	u_char type;
	int r, fail = 0;

	if ((b = sshbuf_from(data, datalen)) == NULL)
		fatal_f("sshbuf_from");

	if (ssh->compat & SSH_OLD_SESSIONID) {
		p = sshbuf_ptr(b);
		len = sshbuf_len(b);
		if ((session_id2 == NULL) ||
		    (len < session_id2_len) ||
		    (timingsafe_bcmp(p, session_id2, session_id2_len) != 0))
			fail++;
		if ((r = sshbuf_consume(b, session_id2_len)) != 0)
			fatal_fr(r, "consume");
	} else {
		if ((r = sshbuf_get_string_direct(b, &p, &len)) != 0)
			fatal_fr(r, "parse sessionid");
		if ((session_id2 == NULL) ||
		    (len != session_id2_len) ||
		    (timingsafe_bcmp(p, session_id2, session_id2_len) != 0))
			fail++;
	}
	if ((r = sshbuf_get_u8(b, &type)) != 0)
		fatal_fr(r, "parse type");
	if (type != SSH2_MSG_USERAUTH_REQUEST)
		fail++;
	if ((r = sshbuf_get_cstring(b, &cp, NULL)) != 0)
		fatal_fr(r, "parse userstyle");
	xasprintf(&userstyle, "%s%s%s", authctxt->user,
	    authctxt->style ? ":" : "",
	    authctxt->style ? authctxt->style : "");
	if (strcmp(userstyle, cp) != 0) {
		logit("wrong user name passed to monitor: "
		    "expected %s != %.100s", userstyle, cp);
		fail++;
	}
	free(userstyle);
	free(cp);
	if ((r = sshbuf_skip_string(b)) != 0 ||	/* service */
	    (r = sshbuf_get_cstring(b, &cp, NULL)) != 0)
		fatal_fr(r, "parse method");
	if (strcmp("publickey", cp) != 0)
		fail++;
	free(cp);
	if ((r = sshbuf_get_u8(b, &type)) != 0)
		fatal_fr(r, "parse pktype");
	if (type == 0)
		fail++;
	if ((r = sshbuf_skip_string(b)) != 0 ||	/* pkalg */
	    (r = sshbuf_skip_string(b)) != 0)	/* pkblob */
		fatal_fr(r, "parse pk");
	if (sshbuf_len(b) != 0)
		fail++;
	sshbuf_free(b);
	return (fail == 0);
}

static int
monitor_valid_hostbasedblob(const u_char *data, u_int datalen,
    const char *cuser, const char *chost)
{
	struct sshbuf *b;
	const u_char *p;
	char *cp, *userstyle;
	size_t len;
	int r, fail = 0;
	u_char type;

	if ((b = sshbuf_from(data, datalen)) == NULL)
		fatal_f("sshbuf_new");
	if ((r = sshbuf_get_string_direct(b, &p, &len)) != 0)
		fatal_fr(r, "parse sessionid");

	if ((session_id2 == NULL) ||
	    (len != session_id2_len) ||
	    (timingsafe_bcmp(p, session_id2, session_id2_len) != 0))
		fail++;

	if ((r = sshbuf_get_u8(b, &type)) != 0)
		fatal_fr(r, "parse type");
	if (type != SSH2_MSG_USERAUTH_REQUEST)
		fail++;
	if ((r = sshbuf_get_cstring(b, &cp, NULL)) != 0)
		fatal_fr(r, "parse userstyle");
	xasprintf(&userstyle, "%s%s%s", authctxt->user,
	    authctxt->style ? ":" : "",
	    authctxt->style ? authctxt->style : "");
	if (strcmp(userstyle, cp) != 0) {
		logit("wrong user name passed to monitor: "
		    "expected %s != %.100s", userstyle, cp);
		fail++;
	}
	free(userstyle);
	free(cp);
	if ((r = sshbuf_skip_string(b)) != 0 ||	/* service */
	    (r = sshbuf_get_cstring(b, &cp, NULL)) != 0)
		fatal_fr(r, "parse method");
	if (strcmp(cp, "hostbased") != 0)
		fail++;
	free(cp);
	if ((r = sshbuf_skip_string(b)) != 0 ||	/* pkalg */
	    (r = sshbuf_skip_string(b)) != 0)	/* pkblob */
		fatal_fr(r, "parse pk");

	/* verify client host, strip trailing dot if necessary */
	if ((r = sshbuf_get_cstring(b, &cp, NULL)) != 0)
		fatal_fr(r, "parse host");
	if (((len = strlen(cp)) > 0) && cp[len - 1] == '.')
		cp[len - 1] = '\0';
	if (strcmp(cp, chost) != 0)
		fail++;
	free(cp);

	/* verify client user */
	if ((r = sshbuf_get_cstring(b, &cp, NULL)) != 0)
		fatal_fr(r, "parse ruser");
	if (strcmp(cp, cuser) != 0)
		fail++;
	free(cp);

	if (sshbuf_len(b) != 0)
		fail++;
	sshbuf_free(b);
	return (fail == 0);
}

int
mm_answer_keyverify(struct ssh *ssh, int sock, struct sshbuf *m)
{
	struct sshkey *key;
	const u_char *signature, *data, *blob;
	char *sigalg = NULL, *fp = NULL;
	size_t signaturelen, datalen, bloblen;
	int r, ret, req_presence = 0, req_verify = 0, valid_data = 0;
	int encoded_ret;
	struct sshkey_sig_details *sig_details = NULL;

	if ((r = sshbuf_get_string_direct(m, &blob, &bloblen)) != 0 ||
	    (r = sshbuf_get_string_direct(m, &signature, &signaturelen)) != 0 ||
	    (r = sshbuf_get_string_direct(m, &data, &datalen)) != 0 ||
	    (r = sshbuf_get_cstring(m, &sigalg, NULL)) != 0)
		fatal_fr(r, "parse");

	if (hostbased_cuser == NULL || hostbased_chost == NULL ||
	  !monitor_allowed_key(blob, bloblen))
		fatal_f("bad key, not previously allowed");

	/* Empty signature algorithm means NULL. */
	if (*sigalg == '\0') {
		free(sigalg);
		sigalg = NULL;
	}

	/* XXX use sshkey_froms here; need to change key_blob, etc. */
	if ((r = sshkey_from_blob(blob, bloblen, &key)) != 0)
		fatal_fr(r, "parse key");

	switch (key_blobtype) {
	case MM_USERKEY:
		valid_data = monitor_valid_userblob(ssh, data, datalen);
		auth_method = "publickey";
		break;
	case MM_HOSTKEY:
		valid_data = monitor_valid_hostbasedblob(data, datalen,
		    hostbased_cuser, hostbased_chost);
		auth_method = "hostbased";
		break;
	default:
		valid_data = 0;
		break;
	}
	if (!valid_data)
		fatal_f("bad %s signature data blob",
		    key_blobtype == MM_USERKEY ? "userkey" :
		    (key_blobtype == MM_HOSTKEY ? "hostkey" : "unknown"));

	if ((fp = sshkey_fingerprint(key, options.fingerprint_hash,
	    SSH_FP_DEFAULT)) == NULL)
		fatal_f("sshkey_fingerprint failed");

	ret = sshkey_verify(key, signature, signaturelen, data, datalen,
	    sigalg, ssh->compat, &sig_details);
	debug3_f("%s %p signature %s%s%s", auth_method, key,
	    (ret == 0) ? "verified" : "unverified",
	    (ret != 0) ? ": " : "", (ret != 0) ? ssh_err(ret) : "");

	if (ret == 0 && key_blobtype == MM_USERKEY && sig_details != NULL) {
		req_presence = (options.pubkey_auth_options &
		    PUBKEYAUTH_TOUCH_REQUIRED) ||
		    !key_opts->no_require_user_presence;
		if (req_presence &&
		    (sig_details->sk_flags & SSH_SK_USER_PRESENCE_REQD) == 0) {
			error("public key %s %s signature for %s%s from %.128s "
			    "port %d rejected: user presence "
			    "(authenticator touch) requirement not met ",
			    sshkey_type(key), fp,
			    authctxt->valid ? "" : "invalid user ",
			    authctxt->user, ssh_remote_ipaddr(ssh),
			    ssh_remote_port(ssh));
			ret = SSH_ERR_SIGNATURE_INVALID;
		}
		req_verify = (options.pubkey_auth_options &
		    PUBKEYAUTH_VERIFY_REQUIRED) || key_opts->require_verify;
		if (req_verify &&
		    (sig_details->sk_flags & SSH_SK_USER_VERIFICATION_REQD) == 0) {
			error("public key %s %s signature for %s%s from %.128s "
			    "port %d rejected: user verification requirement "
			    "not met ", sshkey_type(key), fp,
			    authctxt->valid ? "" : "invalid user ",
			    authctxt->user, ssh_remote_ipaddr(ssh),
			    ssh_remote_port(ssh));
			ret = SSH_ERR_SIGNATURE_INVALID;
		}
	}
	auth2_record_key(authctxt, ret == 0, key);

	if (key_blobtype == MM_USERKEY)
		auth_activate_options(ssh, key_opts);
	monitor_reset_key_state();

	sshbuf_reset(m);

	/* encode ret != 0 as positive integer, since we're sending u32 */
	encoded_ret = (ret != 0);
	if ((r = sshbuf_put_u32(m, encoded_ret)) != 0 ||
	    (r = sshbuf_put_u8(m, sig_details != NULL)) != 0)
		fatal_fr(r, "assemble");
	if (sig_details != NULL) {
		if ((r = sshbuf_put_u32(m, sig_details->sk_counter)) != 0 ||
		    (r = sshbuf_put_u8(m, sig_details->sk_flags)) != 0)
			fatal_fr(r, "assemble sk");
	}
	sshkey_sig_details_free(sig_details);
	mm_request_send(sock, MONITOR_ANS_KEYVERIFY, m);

	free(sigalg);
	free(fp);
	sshkey_free(key);

	return ret == 0;
}

static void
mm_record_login(struct ssh *ssh, Session *s, struct passwd *pw)
{
	socklen_t fromlen;
	struct sockaddr_storage from;

	/*
	 * Get IP address of client. If the connection is not a socket, let
	 * the address be 0.0.0.0.
	 */
	memset(&from, 0, sizeof(from));
	fromlen = sizeof(from);
	if (ssh_packet_connection_is_on_socket(ssh)) {
		if (getpeername(ssh_packet_get_connection_in(ssh),
		    (struct sockaddr *)&from, &fromlen) == -1) {
			debug("getpeername: %.100s", strerror(errno));
			cleanup_exit(255);
		}
	}
	/* Record that there was a login on that tty from the remote host. */
	record_login(s->pid, s->tty, pw->pw_name, pw->pw_uid,
	    session_get_remote_name_or_ip(ssh, utmp_len, options.use_dns),
	    (struct sockaddr *)&from, fromlen);
}

static void
mm_session_close(Session *s)
{
	debug3_f("session %d pid %ld", s->self, (long)s->pid);
	if (s->ttyfd != -1) {
		debug3_f("tty %s ptyfd %d", s->tty, s->ptyfd);
		session_pty_cleanup2(s);
	}
	session_unused(s->self);
}

int
mm_answer_pty(struct ssh *ssh, int sock, struct sshbuf *m)
{
	extern struct monitor *pmonitor;
	Session *s;
	int r, res, fd0;

	debug3_f("entering");

	sshbuf_reset(m);
	s = session_new();
	if (s == NULL)
		goto error;
	s->authctxt = authctxt;
	s->pw = authctxt->pw;
	s->pid = pmonitor->m_pid;
	res = pty_allocate(&s->ptyfd, &s->ttyfd, s->tty, sizeof(s->tty));
	if (res == 0)
		goto error;
	pty_setowner(authctxt->pw, s->tty);

	if ((r = sshbuf_put_u32(m, 1)) != 0 ||
	    (r = sshbuf_put_cstring(m, s->tty)) != 0)
		fatal_fr(r, "assemble");

	/* We need to trick ttyslot */
	if (dup2(s->ttyfd, 0) == -1)
		fatal_f("dup2");

	mm_record_login(ssh, s, authctxt->pw);

	/* Now we can close the file descriptor again */
	close(0);

	/* send messages generated by record_login */
	if ((r = sshbuf_put_stringb(m, loginmsg)) != 0)
		fatal_fr(r, "assemble loginmsg");
	sshbuf_reset(loginmsg);

	mm_request_send(sock, MONITOR_ANS_PTY, m);

	if (mm_send_fd(sock, s->ptyfd) == -1 ||
	    mm_send_fd(sock, s->ttyfd) == -1)
		fatal_f("send fds failed");

	/* make sure nothing uses fd 0 */
	if ((fd0 = open(_PATH_DEVNULL, O_RDONLY)) == -1)
		fatal_f("open(/dev/null): %s", strerror(errno));
	if (fd0 != 0)
		error_f("fd0 %d != 0", fd0);

	/* slave side of pty is not needed */
	close(s->ttyfd);
	s->ttyfd = s->ptyfd;
	/* no need to dup() because nobody closes ptyfd */
	s->ptymaster = s->ptyfd;

	debug3_f("tty %s ptyfd %d", s->tty, s->ttyfd);

	return (0);

 error:
	if (s != NULL)
		mm_session_close(s);
	if ((r = sshbuf_put_u32(m, 0)) != 0)
		fatal_fr(r, "assemble 0");
	mm_request_send(sock, MONITOR_ANS_PTY, m);
	return (0);
}

int
mm_answer_pty_cleanup(struct ssh *ssh, int sock, struct sshbuf *m)
{
	Session *s;
	char *tty;
	int r;

	debug3_f("entering");

	if ((r = sshbuf_get_cstring(m, &tty, NULL)) != 0)
		fatal_fr(r, "parse tty");
	if ((s = session_by_tty(tty)) != NULL)
		mm_session_close(s);
	sshbuf_reset(m);
	free(tty);
	return (0);
}

int
mm_answer_term(struct ssh *ssh, int sock, struct sshbuf *req)
{
	extern struct monitor *pmonitor;
	int res, status;

	debug3_f("tearing down sessions");

	/* The child is terminating */
	session_destroy_all(ssh, &mm_session_close);

#ifdef USE_PAM
	if (options.use_pam)
		sshpam_cleanup();
#endif

	while (waitpid(pmonitor->m_pid, &status, 0) == -1)
		if (errno != EINTR)
			exit(1);

	res = WIFEXITED(status) ? WEXITSTATUS(status) : 1;

	/* Terminate process */
	exit(res);
}

#ifdef SSH_AUDIT_EVENTS
/* Report that an audit event occurred */
int
mm_answer_audit_event(struct ssh *ssh, int socket, struct sshbuf *m)
{
	u_int n;
	ssh_audit_event_t event;
	int r;

	debug3("%s entering", __func__);

	if ((r = sshbuf_get_u32(m, &n)) != 0)
		fatal("%s: buffer error: %s", __func__, ssh_err(r));
	event = (ssh_audit_event_t)n;
	switch (event) {
	case SSH_AUTH_FAIL_PUBKEY:
	case SSH_AUTH_FAIL_HOSTBASED:
	case SSH_AUTH_FAIL_GSSAPI:
	case SSH_LOGIN_EXCEED_MAXTRIES:
	case SSH_LOGIN_ROOT_DENIED:
	case SSH_CONNECTION_CLOSE:
	case SSH_INVALID_USER:
		audit_event(ssh, event);
		break;
	default:
		fatal("Audit event type %d not permitted", event);
	}

	return (0);
}

int
mm_answer_audit_command(struct ssh *ssh, int socket, struct sshbuf *m)
{
	char *cmd;
	int r;

	debug3("%s entering", __func__);
	if ((r = sshbuf_get_cstring(m, &cmd, NULL)) != 0)
		fatal("%s: buffer error: %s", __func__, ssh_err(r));
	/* sanity check command, if so how? */
	audit_run_command(cmd);
	free(cmd);
	return (0);
}
#endif /* SSH_AUDIT_EVENTS */

void
monitor_send_keystate(struct monitor *pmonitor) {
	struct sshbuf *m;
	int r;

	if ((m = sshbuf_new()) == NULL)
		fatal("%s: sshbuf_new failed", __func__);
	if ((r = sshbuf_put_stringb(m, child_state)) != 0)
		fatal("%s: buffer error: %s", __func__, ssh_err(r));

	if (ssh_msg_send(pmonitor->m_sendfd, 0, m) == -1)
		fatal("%s: ssh_msg_send failed", __func__);

	sshbuf_free(m);
}

void 
monitor_recv_keystate(struct monitor*pmonitor) {
	struct sshbuf *m;
	u_char *cp, ver;
	size_t len;
	int r;

	debug3("%s: entering ", __func__);

	if ((m = sshbuf_new()) == NULL)
		fatal("%s: sshbuf_new failed", __func__);
	if (ssh_msg_recv(pmonitor->m_recvfd, m) == -1)
		fatal("%s: ssh_msg_recv failed", __func__);
	if ((r = sshbuf_get_u8(m, &ver)) != 0)
		fatal("%s: buffer error: %s", __func__, ssh_err(r));
	if (ver != 0)
		fatal("%s: rexec version mismatch", __func__);

	if ((r = sshbuf_get_string_direct(m, &cp, &len)) != 0)
		fatal("%s: buffer error: %s", __func__, ssh_err(r));

	child_state = sshbuf_new();
	if ((r = sshbuf_put(child_state, cp, len)) != 0)
		fatal("%s: buffer error: %s", __func__, ssh_err(r));

	debug3("%s: done", __func__);
	sshbuf_free(m);
}


void
monitor_clear_keystate(struct ssh *ssh, struct monitor *pmonitor)
{
	ssh_clear_newkeys(ssh, MODE_IN);
	ssh_clear_newkeys(ssh, MODE_OUT);
	sshbuf_free(child_state);
	child_state = NULL;
}

void
monitor_send_authopt(struct monitor *pmonitor, int untrusted) {
	struct sshbuf *m = NULL;
	int r = 0;

	if ((m = sshbuf_new()) == NULL)
		fatal("%s: sshbuf_new failed", __func__);
	
	if (auth_opts != NULL && (r = sshauthopt_serialise(auth_opts, m, untrusted)) != 0)
		fatal("%s: sshauthopt_serialise: %s", __func__, ssh_err(r));

	if (ssh_msg_send(pmonitor->m_sendfd, 0, m) == -1)
		fatal("%s: ssh_msg_send failed", __func__);

	sshbuf_free(m);
}

void
monitor_recv_authopt(struct monitor*pmonitor) {
	struct sshbuf *m;
	u_char *cp, ver;
	int r = 0;

	debug3("%s: entering ", __func__);

	if ((m = sshbuf_new()) == NULL)
		fatal("%s: sshbuf_new failed", __func__);
	if (ssh_msg_recv(pmonitor->m_recvfd, m) == -1)
		fatal("%s: ssh_msg_recv failed", __func__);
	if ((r = sshbuf_get_u8(m, &ver)) != 0)
		fatal("%s: buffer error: %s", __func__, ssh_err(r));
	if (ver != 0)
		fatal("%s: rexec version mismatch", __func__);

	if ((r = sshauthopt_deserialise(m, &auth_opts)) != 0)
		fatal("%s: sshauthopt_deserialise: %s",
			__func__, ssh_err(r));
	
	debug3("%s: done", __func__);
	sshbuf_free(m);
}

void
monitor_apply_keystate(struct ssh *ssh, struct monitor *pmonitor)
{
	struct kex *kex;
	int r;

	debug3_f("packet_set_state");
	if ((r = ssh_packet_set_state(ssh, child_state)) != 0)
		fatal_fr(r, "packet_set_state");
	sshbuf_free(child_state);
	child_state = NULL;
	if ((kex = ssh->kex) == NULL)
		fatal_f("internal error: ssh->kex == NULL");
	if (session_id2_len != sshbuf_len(ssh->kex->session_id)) {
		fatal_f("incorrect session id length %zu (expected %u)",
		    sshbuf_len(ssh->kex->session_id), session_id2_len);
	}
	if (memcmp(sshbuf_ptr(ssh->kex->session_id), session_id2,
	    session_id2_len) != 0)
		fatal_f("session ID mismatch");
	/* XXX set callbacks */
#ifdef WITH_OPENSSL
	kex->kex[KEX_DH_GRP1_SHA1] = kex_gen_server;
	kex->kex[KEX_DH_GRP14_SHA1] = kex_gen_server;
	kex->kex[KEX_DH_GRP14_SHA256] = kex_gen_server;
	kex->kex[KEX_DH_GRP16_SHA512] = kex_gen_server;
	kex->kex[KEX_DH_GRP18_SHA512] = kex_gen_server;
	kex->kex[KEX_DH_GEX_SHA1] = kexgex_server;
	kex->kex[KEX_DH_GEX_SHA256] = kexgex_server;
# ifdef OPENSSL_HAS_ECC
	kex->kex[KEX_ECDH_SHA2] = kex_gen_server;
# endif
#endif /* WITH_OPENSSL */
	kex->kex[KEX_C25519_SHA256] = kex_gen_server;
	kex->kex[KEX_KEM_SNTRUP761X25519_SHA512] = kex_gen_server;
	kex->load_host_public_key=&get_hostkey_public_by_type;
	kex->load_host_private_key=&get_hostkey_private_by_type;
	kex->host_key_index=&get_hostkey_index;
	kex->sign = sshd_hostkey_sign;
}

/* This function requires careful sanity checking */

void
mm_get_keystate(struct ssh *ssh, struct monitor *pmonitor)
{
	debug3_f("Waiting for new keys");

	if ((child_state = sshbuf_new()) == NULL)
		fatal_f("sshbuf_new failed");
	mm_request_receive_expect(pmonitor->m_sendfd, MONITOR_REQ_KEYEXPORT,
	    child_state);
	debug3_f("GOT new keys");
}


/* XXX */

#define FD_CLOSEONEXEC(x) do { \
	if (fcntl(x, F_SETFD, FD_CLOEXEC) == -1) \
		fatal("fcntl(%d, F_SETFD)", x); \
} while (0)

static void
monitor_openfds(struct monitor *mon, int do_logfds)
{
	int pair[2];
#ifdef SO_ZEROIZE
	int on = 1;
#endif

	if (socketpair(AF_UNIX, SOCK_STREAM, 0, pair) == -1)
		fatal_f("socketpair: %s", strerror(errno));
#ifdef SO_ZEROIZE
	if (setsockopt(pair[0], SOL_SOCKET, SO_ZEROIZE, &on, sizeof(on)) == -1)
		error("setsockopt SO_ZEROIZE(0): %.100s", strerror(errno));
	if (setsockopt(pair[1], SOL_SOCKET, SO_ZEROIZE, &on, sizeof(on)) == -1)
		error("setsockopt SO_ZEROIZE(1): %.100s", strerror(errno));
#endif
	FD_CLOSEONEXEC(pair[0]);
	FD_CLOSEONEXEC(pair[1]);
	mon->m_recvfd = pair[0];
	mon->m_sendfd = pair[1];

	if (do_logfds) {
		if (pipe(pair) == -1)
			fatal_f("pipe: %s", strerror(errno));
		FD_CLOSEONEXEC(pair[0]);
		FD_CLOSEONEXEC(pair[1]);
		mon->m_log_recvfd = pair[0];
		mon->m_log_sendfd = pair[1];
	} else
		mon->m_log_recvfd = mon->m_log_sendfd = -1;
}

#define MM_MEMSIZE	65536

struct monitor *
monitor_init(void)
{
	struct monitor *mon;

	mon = xcalloc(1, sizeof(*mon));
	monitor_openfds(mon, 1);

	return mon;
}

void
monitor_reinit(struct monitor *mon)
{
	monitor_openfds(mon, 0);
}

#ifdef GSSAPI
int
mm_answer_gss_setup_ctx(struct ssh *ssh, int sock, struct sshbuf *m)
{
	gss_OID_desc goid;
	OM_uint32 major;
	size_t len;
	u_char *p;
	int r;

	if (!options.gss_authentication)
		fatal_f("GSSAPI authentication not enabled");

	if ((r = sshbuf_get_string(m, &p, &len)) != 0)
		fatal_fr(r, "parse");
	goid.elements = p;
	goid.length = len;

	major = ssh_gssapi_server_ctx(&gsscontext, &goid);

	free(goid.elements);

	sshbuf_reset(m);
	if ((r = sshbuf_put_u32(m, major)) != 0)
		fatal_fr(r, "assemble");

	mm_request_send(sock, MONITOR_ANS_GSSSETUP, m);

	/* Now we have a context, enable the step */
	monitor_permit(mon_dispatch, MONITOR_REQ_GSSSTEP, 1);

	return (0);
}

int
mm_answer_gss_accept_ctx(struct ssh *ssh, int sock, struct sshbuf *m)
{
	gss_buffer_desc in;
	gss_buffer_desc out = GSS_C_EMPTY_BUFFER;
	OM_uint32 major, minor;
	OM_uint32 flags = 0; /* GSI needs this */
	int r;

	if (!options.gss_authentication)
		fatal_f("GSSAPI authentication not enabled");

	if ((r = ssh_gssapi_get_buffer_desc(m, &in)) != 0)
		fatal_fr(r, "ssh_gssapi_get_buffer_desc");
	major = ssh_gssapi_accept_ctx(gsscontext, &in, &out, &flags);
	free(in.value);

	sshbuf_reset(m);
	if ((r = sshbuf_put_u32(m, major)) != 0 ||
	    (r = sshbuf_put_string(m, out.value, out.length)) != 0 ||
	    (r = sshbuf_put_u32(m, flags)) != 0)
		fatal_fr(r, "assemble");
	mm_request_send(sock, MONITOR_ANS_GSSSTEP, m);

	gss_release_buffer(&minor, &out);

	if (major == GSS_S_COMPLETE) {
		monitor_permit(mon_dispatch, MONITOR_REQ_GSSSTEP, 0);
		monitor_permit(mon_dispatch, MONITOR_REQ_GSSUSEROK, 1);
		monitor_permit(mon_dispatch, MONITOR_REQ_GSSCHECKMIC, 1);
	}
	return (0);
}

int
mm_answer_gss_checkmic(struct ssh *ssh, int sock, struct sshbuf *m)
{
	gss_buffer_desc gssbuf, mic;
	OM_uint32 ret;
	int r;

	if (!options.gss_authentication)
		fatal_f("GSSAPI authentication not enabled");

	if ((r = ssh_gssapi_get_buffer_desc(m, &gssbuf)) != 0 ||
	    (r = ssh_gssapi_get_buffer_desc(m, &mic)) != 0)
		fatal_fr(r, "ssh_gssapi_get_buffer_desc");

	ret = ssh_gssapi_checkmic(gsscontext, &gssbuf, &mic);

	free(gssbuf.value);
	free(mic.value);

	sshbuf_reset(m);
	if ((r = sshbuf_put_u32(m, ret)) != 0)
		fatal_fr(r, "assemble");

	mm_request_send(sock, MONITOR_ANS_GSSCHECKMIC, m);

	if (!GSS_ERROR(ret))
		monitor_permit(mon_dispatch, MONITOR_REQ_GSSUSEROK, 1);

	return (0);
}

int
mm_answer_gss_userok(struct ssh *ssh, int sock, struct sshbuf *m)
{
	int r, authenticated;
	const char *displayname;

	if (!options.gss_authentication)
		fatal_f("GSSAPI authentication not enabled");

	authenticated = authctxt->valid && ssh_gssapi_userok(authctxt->user);

	sshbuf_reset(m);
	if ((r = sshbuf_put_u32(m, authenticated)) != 0)
		fatal_fr(r, "assemble");

	debug3_f("sending result %d", authenticated);
	mm_request_send(sock, MONITOR_ANS_GSSUSEROK, m);

	auth_method = "gssapi-with-mic";

	if ((displayname = ssh_gssapi_displayname()) != NULL)
		auth2_record_info(authctxt, "%s", displayname);

	/* Monitor loop will terminate if authenticated */
	return (authenticated);
}
#endif /* GSSAPI */


<|MERGE_RESOLUTION|>--- conflicted
+++ resolved
@@ -1161,13 +1161,8 @@
 	int r, allowed = 0;
 	struct sshauthopt *opts = NULL;
 
-<<<<<<< HEAD
-	debug3("%s entering", __func__);
-	if ((r = sshbuf_get_u32(m, &(u_int32_t)type)) != 0 ||
-=======
 	debug3_f("entering");
 	if ((r = sshbuf_get_u32(m, &type)) != 0 ||
->>>>>>> d2afd717
 	    (r = sshbuf_get_cstring(m, &cuser, NULL)) != 0 ||
 	    (r = sshbuf_get_cstring(m, &chost, NULL)) != 0 ||
 	    (r = sshkey_froms(m, &key)) != 0 ||
@@ -2040,4 +2035,3 @@
 }
 #endif /* GSSAPI */
 
-
