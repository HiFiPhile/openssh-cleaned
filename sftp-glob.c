--- conflicted
+++ resolved
@@ -1,8 +1,4 @@
-<<<<<<< HEAD
-/* $OpenBSD: sftp-glob.c,v 1.30 2022/02/25 09:46:24 dtucker Exp $ */
-=======
 /* $OpenBSD: sftp-glob.c,v 1.31 2022/10/24 21:51:55 djm Exp $ */
->>>>>>> 6dfb65de
 /*
  * Copyright (c) 2001-2004 Damien Miller <djm@openbsd.org>
  *
