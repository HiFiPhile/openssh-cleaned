--- conflicted
+++ resolved
@@ -780,14 +780,10 @@
 key_lookup(fido_dev_t *dev, const char *application, const uint8_t *user_id,
     size_t user_id_len, const char *pin)
 {
-<<<<<<< HEAD
 #ifdef HAVE_FIDO_DEV_IS_WINHELLO
 	return FIDO_OK;
 #else
 	fido_assert_t* assert = NULL;
-=======
-	fido_assert_t *assert = NULL;
->>>>>>> 6dfb65de
 	uint8_t message[32];
 	int r = FIDO_ERR_INTERNAL;
 	int sk_supports_uv, uv;
@@ -798,20 +794,11 @@
 		skdebug(__func__, "fido_assert_new failed");
 		goto out;
 	}
-<<<<<<< HEAD
-
-	/* generate an invalid signature on FIDO2 tokens */
-	if ((r = fido_assert_set_clientdata(assert, message,
-		sizeof(message))) != FIDO_OK) {
-		skdebug(__func__, "fido_assert_set_clientdata: %s",
-			fido_strerr(r));
-=======
 	/* generate an invalid signature on FIDO2 tokens */
 	if ((r = fido_assert_set_clientdata(assert, message,
 	    sizeof(message))) != FIDO_OK) {
 		skdebug(__func__, "fido_assert_set_clientdata: %s",
 		    fido_strerr(r));
->>>>>>> 6dfb65de
 		goto out;
 	}
 	if ((r = fido_assert_set_rp(assert, application)) != FIDO_OK) {
@@ -824,11 +811,7 @@
 	}
 	uv = FIDO_OPT_OMIT;
 	if (pin == NULL && check_sk_options(dev, "uv", &sk_supports_uv) == 0 &&
-<<<<<<< HEAD
-		sk_supports_uv != -1)
-=======
 	    sk_supports_uv != -1)
->>>>>>> 6dfb65de
 		uv = FIDO_OPT_TRUE;
 	if ((r = fido_assert_set_uv(assert, uv)) != FIDO_OK) {
 		skdebug(__func__, "fido_assert_set_uv: %s", fido_strerr(r));
@@ -842,30 +825,18 @@
 	skdebug(__func__, "%zu signatures returned", fido_assert_count(assert));
 	for (i = 0; i < fido_assert_count(assert); i++) {
 		if (fido_assert_user_id_len(assert, i) == user_id_len &&
-<<<<<<< HEAD
-			memcmp(fido_assert_user_id_ptr(assert, i), user_id,
-				user_id_len) == 0) {
-=======
 		    memcmp(fido_assert_user_id_ptr(assert, i), user_id,
 		    user_id_len) == 0) {
->>>>>>> 6dfb65de
 			skdebug(__func__, "credential exists");
 			r = FIDO_OK;
 			goto out;
 		}
 	}
-<<<<<<< HEAD
 out:
 	fido_assert_free(&assert);
 
 	return r;
 #endif  /* HAVE_FIDO_DEV_IS_WINHELLO */
-=======
- out:
-	fido_assert_free(&assert);
-
-	return r;
->>>>>>> 6dfb65de
 }
 
 int
@@ -917,7 +888,6 @@
 	}
 	if (device != NULL)
 		sk = sk_open(device);
-<<<<<<< HEAD
 	else {
 #ifdef WINDOWS
 		if ((sk = sk_open("windows://hello")) == NULL)
@@ -927,10 +897,6 @@
 #endif
 	}
 	
-=======
-	else
-		sk = sk_probe(NULL, NULL, 0, 0);
->>>>>>> 6dfb65de
 	if (sk == NULL) {
 		ret = SSH_SK_ERR_DEVICE_NOT_FOUND;
 		skdebug(__func__, "failed to find sk");
@@ -1257,10 +1223,7 @@
 		sk = sk_probe(NULL, NULL, 0, 0);
 	else
 		sk = sk_probe(application, key_handle, key_handle_len, 0);
-<<<<<<< HEAD
-#endif
-=======
->>>>>>> 6dfb65de
+#endif
 	if (sk == NULL) {
 		ret = SSH_SK_ERR_DEVICE_NOT_FOUND;
 		skdebug(__func__, "failed to find sk");
