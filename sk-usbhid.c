/* $OpenBSD: sk-usbhid.c,v 1.45 2022/09/14 00:14:37 djm Exp $ */
/*
 * Copyright (c) 2019 Markus Friedl
 * Copyright (c) 2020 Pedro Martelletto
 *
 * Permission to use, copy, modify, and distribute this software for any
 * purpose with or without fee is hereby granted, provided that the above
 * copyright notice and this permission notice appear in all copies.
 *
 * THE SOFTWARE IS PROVIDED "AS IS" AND THE AUTHOR DISCLAIMS ALL WARRANTIES
 * WITH REGARD TO THIS SOFTWARE INCLUDING ALL IMPLIED WARRANTIES OF
 * MERCHANTABILITY AND FITNESS. IN NO EVENT SHALL THE AUTHOR BE LIABLE FOR
 * ANY SPECIAL, DIRECT, INDIRECT, OR CONSEQUENTIAL DAMAGES OR ANY DAMAGES
 * WHATSOEVER RESULTING FROM LOSS OF USE, DATA OR PROFITS, WHETHER IN AN
 * ACTION OF CONTRACT, NEGLIGENCE OR OTHER TORTIOUS ACTION, ARISING OUT OF
 * OR IN CONNECTION WITH THE USE OR PERFORMANCE OF THIS SOFTWARE.
 */

#include "includes.h"

#ifdef ENABLE_SK_INTERNAL

#include <stdint.h>
#include <stdlib.h>
#include <string.h>
#include <stdio.h>
#include <stddef.h>
#include <stdarg.h>
#include <time.h>
#ifdef HAVE_SHA2_H
#include <sha2.h>
#endif

/*
 * Almost every use of OpenSSL in this file is for ECDSA-NISTP256.
 * This is strictly a larger hammer than necessary, but it reduces changes
 * with upstream.
 */
#ifndef OPENSSL_HAS_ECC
# undef WITH_OPENSSL
#endif

#ifdef WITH_OPENSSL
#include <openssl/opensslv.h>
#include <openssl/crypto.h>
#include <openssl/bn.h>
#include <openssl/ec.h>
#include <openssl/ecdsa.h>
#include <openssl/evp.h>
#endif /* WITH_OPENSSL */

#include <fido.h>
#include <fido/credman.h>

/* backwards compat for libfido2 */
#ifndef HAVE_FIDO_CRED_PROT
#define fido_cred_prot(x) (0)
#endif
#ifndef HAVE_FIDO_CRED_SET_PROT
#define fido_cred_set_prot(x, y) (FIDO_ERR_UNSUPPORTED_OPTION)
#endif
#ifndef HAVE_FIDO_DEV_SUPPORTS_CRED_PROT
#define fido_dev_supports_cred_prot(x) (0)
#endif
#ifndef HAVE_FIDO_DEV_GET_TOUCH_BEGIN
#define fido_dev_get_touch_begin(x) (FIDO_ERR_UNSUPPORTED_OPTION)
#endif
#ifndef HAVE_FIDO_DEV_GET_TOUCH_STATUS
#define fido_dev_get_touch_status(x, y, z) (FIDO_ERR_UNSUPPORTED_OPTION)
#endif
#ifndef FIDO_CRED_PROT_UV_REQUIRED
#define FIDO_CRED_PROT_UV_REQUIRED 0
#endif
#ifndef FIDO_CRED_PROT_UV_OPTIONAL_WITH_ID
#define FIDO_CRED_PROT_UV_OPTIONAL_WITH_ID 0
#endif

#ifndef SK_STANDALONE
# include "log.h"
# include "xmalloc.h"
# include "misc.h"
/*
 * If building as part of OpenSSH, then rename exported functions.
 * This must be done before including sk-api.h.
 */
# define sk_api_version		ssh_sk_api_version
# define sk_enroll		ssh_sk_enroll
# define sk_sign		ssh_sk_sign
# define sk_load_resident_keys	ssh_sk_load_resident_keys
#endif /* !SK_STANDALONE */

#include "sk-api.h"

/* #define SK_DEBUG 1 */

#ifdef SK_DEBUG
#define SSH_FIDO_INIT_ARG	FIDO_DEBUG
#else
#define SSH_FIDO_INIT_ARG	0
#endif

#define MAX_FIDO_DEVICES	8
#define FIDO_POLL_MS		50
#define SELECT_MS		15000
#define POLL_SLEEP_NS		200000000

/* Compatibility with OpenSSH 1.0.x */
#if (OPENSSL_VERSION_NUMBER < 0x10100000L)
#define ECDSA_SIG_get0(sig, pr, ps) \
	do { \
		(*pr) = sig->r; \
		(*ps) = sig->s; \
	} while (0)
#endif
#ifndef FIDO_ERR_OPERATION_DENIED
#define FIDO_ERR_OPERATION_DENIED 0x27
#endif

struct sk_usbhid {
	fido_dev_t *dev;
	char *path;
};

/* Return the version of the middleware API */
uint32_t sk_api_version(void);

/* Enroll a U2F key (private key generation) */
int sk_enroll(uint32_t alg, const uint8_t *challenge, size_t challenge_len,
    const char *application, uint8_t flags, const char *pin,
    struct sk_option **options, struct sk_enroll_response **enroll_response);

/* Sign a challenge */
int sk_sign(uint32_t alg, const uint8_t *data, size_t data_len,
    const char *application, const uint8_t *key_handle, size_t key_handle_len,
    uint8_t flags, const char *pin, struct sk_option **options,
    struct sk_sign_response **sign_response);

/* Load resident keys */
int sk_load_resident_keys(const char *pin, struct sk_option **options,
    struct sk_resident_key ***rks, size_t *nrks);

static void skdebug(const char *func, const char *fmt, ...)
    __attribute__((__format__ (printf, 2, 3)));

static void
skdebug(const char *func, const char *fmt, ...)
{
#if !defined(SK_STANDALONE)
	char *msg;
	va_list ap;

	va_start(ap, fmt);
	xvasprintf(&msg, fmt, ap);
	va_end(ap);
	debug("%s: %s", func, msg);
	free(msg);
#elif defined(SK_DEBUG)
	va_list ap;

	va_start(ap, fmt);
	fprintf(stderr, "%s: ", func);
	vfprintf(stderr, fmt, ap);
	fputc('\n', stderr);
	va_end(ap);
#else
	(void)func; /* XXX */
	(void)fmt; /* XXX */
#endif
}

uint32_t
sk_api_version(void)
{
	return SSH_SK_VERSION_MAJOR;
}

static struct sk_usbhid *
sk_open(const char *path)
{
	struct sk_usbhid *sk;
	int r;

	if (path == NULL) {
		skdebug(__func__, "path == NULL");
		return NULL;
	}
	if ((sk = calloc(1, sizeof(*sk))) == NULL) {
		skdebug(__func__, "calloc sk failed");
		return NULL;
	}
	if ((sk->path = strdup(path)) == NULL) {
		skdebug(__func__, "strdup path failed");
		free(sk);
		return NULL;
	}
	if ((sk->dev = fido_dev_new()) == NULL) {
		skdebug(__func__, "fido_dev_new failed");
		free(sk->path);
		free(sk);
		return NULL;
	}
	if ((r = fido_dev_open(sk->dev, sk->path)) != FIDO_OK) {
		skdebug(__func__, "fido_dev_open %s failed: %s", sk->path,
		    fido_strerr(r));
		fido_dev_free(&sk->dev);
		free(sk->path);
		free(sk);
		return NULL;
	}
	return sk;
}

static void
sk_close(struct sk_usbhid *sk)
{
	if (sk == NULL)
		return;
	fido_dev_cancel(sk->dev); /* cancel any pending operation */
	fido_dev_close(sk->dev);
	fido_dev_free(&sk->dev);
	free(sk->path);
	free(sk);
}

static struct sk_usbhid **
sk_openv(const fido_dev_info_t *devlist, size_t ndevs, size_t *nopen)
{
	const fido_dev_info_t *di;
	struct sk_usbhid **skv;
	size_t i;

	*nopen = 0;
	if ((skv = calloc(ndevs, sizeof(*skv))) == NULL) {
		skdebug(__func__, "calloc skv failed");
		return NULL;
	}
	for (i = 0; i < ndevs; i++) {
		if ((di = fido_dev_info_ptr(devlist, i)) == NULL)
			skdebug(__func__, "fido_dev_info_ptr failed");
		else if ((skv[*nopen] = sk_open(fido_dev_info_path(di))) == NULL)
			skdebug(__func__, "sk_open failed");
		else
			(*nopen)++;
	}
	if (*nopen == 0) {
		for (i = 0; i < ndevs; i++)
			sk_close(skv[i]);
		free(skv);
		skv = NULL;
	}

	return skv;
}

static void
sk_closev(struct sk_usbhid **skv, size_t nsk)
{
	size_t i;

	for (i = 0; i < nsk; i++)
		sk_close(skv[i]);
	free(skv);
}

static int
sk_touch_begin(struct sk_usbhid **skv, size_t nsk)
{
	size_t i, ok = 0;
	int r;

	for (i = 0; i < nsk; i++)
		if ((r = fido_dev_get_touch_begin(skv[i]->dev)) != FIDO_OK)
			skdebug(__func__, "fido_dev_get_touch_begin %s failed:"
			    " %s", skv[i]->path, fido_strerr(r));
		else
			ok++;

	return ok ? 0 : -1;
}

static int
sk_touch_poll(struct sk_usbhid **skv, size_t nsk, int *touch, size_t *idx)
{
	struct timespec ts_pause;
	size_t npoll, i;
	int r;

	ts_pause.tv_sec = 0;
	ts_pause.tv_nsec = POLL_SLEEP_NS;
	nanosleep(&ts_pause, NULL);
	npoll = nsk;
	for (i = 0; i < nsk; i++) {
		if (skv[i] == NULL)
			continue; /* device discarded */
		skdebug(__func__, "polling %s", skv[i]->path);
		if ((r = fido_dev_get_touch_status(skv[i]->dev, touch,
		    FIDO_POLL_MS)) != FIDO_OK) {
			skdebug(__func__, "fido_dev_get_touch_status %s: %s",
			    skv[i]->path, fido_strerr(r));
			sk_close(skv[i]); /* discard device */
			skv[i] = NULL;
			if (--npoll == 0) {
				skdebug(__func__, "no device left to poll");
				return -1;
			}
		} else if (*touch) {
			*idx = i;
			return 0;
		}
	}
	*touch = 0;
	return 0;
}

#if !defined(HAVE_FIDO_ASSERT_SET_CLIENTDATA) || \
    !defined(HAVE_FIDO_CRED_SET_CLIENTDATA)
/* Calculate SHA256(m) */
static int
sha256_mem(const void *m, size_t mlen, u_char *d, size_t dlen)
{
#ifdef WITH_OPENSSL
	u_int mdlen;
#else
	SHA2_CTX ctx;
#endif

	if (dlen != 32)
		return -1;
#ifdef WITH_OPENSSL
	mdlen = dlen;
	if (!EVP_Digest(m, mlen, d, &mdlen, EVP_sha256(), NULL))
		return -1;
#else
	SHA256Init(&ctx);
	SHA256Update(&ctx, (const uint8_t *)m, mlen);
	SHA256Final(d, &ctx);
#endif
	return 0;
}
#endif /* !HAVE_FIDO_ASSERT_SET_CLIENTDATA || !HAVE_FIDO_CRED_SET_CLIENTDATA */

#ifndef HAVE_FIDO_CRED_SET_CLIENTDATA
static int
fido_cred_set_clientdata(fido_cred_t *cred, const u_char *ptr, size_t len)
{
	uint8_t d[32];
	int r;

	if (sha256_mem(ptr, len, d, sizeof(d)) != 0) {
		skdebug(__func__, "hash challenge failed");
		return FIDO_ERR_INTERNAL;
	}
	r = fido_cred_set_clientdata_hash(cred, d, sizeof(d));
	explicit_bzero(d, sizeof(d));
	if (r != FIDO_OK) {
		skdebug(__func__, "fido_cred_set_clientdata_hash failed: %s",
		    fido_strerr(r));
	}
	return r;
}
#endif /* HAVE_FIDO_CRED_SET_CLIENTDATA */

#ifndef HAVE_FIDO_ASSERT_SET_CLIENTDATA
static int
fido_assert_set_clientdata(fido_assert_t *assert, const u_char *ptr, size_t len)
{
	uint8_t d[32];
	int r;

	if (sha256_mem(ptr, len, d, sizeof(d)) != 0) {
		skdebug(__func__, "hash challenge failed");
		return FIDO_ERR_INTERNAL;
	}
	r = fido_assert_set_clientdata_hash(assert, d, sizeof(d));
	explicit_bzero(d, sizeof(d));
	if (r != FIDO_OK) {
		skdebug(__func__, "fido_assert_set_clientdata_hash failed: %s",
		    fido_strerr(r));
	}
	return r;
}
#endif /* HAVE_FIDO_ASSERT_SET_CLIENTDATA */

#ifndef HAVE_FIDO_DEV_IS_WINHELLO
static bool
fido_dev_is_winhello(const fido_dev_t *fdev)
{
	return 0;
}
#endif /* HAVE_FIDO_DEV_IS_WINHELLO */

/* Check if the specified key handle exists on a given sk. */
static int
sk_try(const struct sk_usbhid *sk, const char *application,
    const uint8_t *key_handle, size_t key_handle_len)
{
	fido_assert_t *assert = NULL;
	int r = FIDO_ERR_INTERNAL;
	uint8_t message[32];

	memset(message, '\0', sizeof(message));
	if ((assert = fido_assert_new()) == NULL) {
		skdebug(__func__, "fido_assert_new failed");
		goto out;
	}
	/* generate an invalid signature on FIDO2 tokens */
	if ((r = fido_assert_set_clientdata(assert, message,
	    sizeof(message))) != FIDO_OK) {
		skdebug(__func__, "fido_assert_set_clientdata: %s",
		    fido_strerr(r));
		goto out;
	}
	if ((r = fido_assert_set_rp(assert, application)) != FIDO_OK) {
		skdebug(__func__, "fido_assert_set_rp: %s", fido_strerr(r));
		goto out;
	}
	if ((r = fido_assert_allow_cred(assert, key_handle,
	    key_handle_len)) != FIDO_OK) {
		skdebug(__func__, "fido_assert_allow_cred: %s", fido_strerr(r));
		goto out;
	}
	if ((r = fido_assert_set_up(assert, FIDO_OPT_FALSE)) != FIDO_OK) {
		skdebug(__func__, "fido_assert_up: %s", fido_strerr(r));
		goto out;
	}
	r = fido_dev_get_assert(sk->dev, assert, NULL);
	skdebug(__func__, "fido_dev_get_assert: %s", fido_strerr(r));
	if (r == FIDO_ERR_USER_PRESENCE_REQUIRED) {
		/* U2F tokens may return this */
		r = FIDO_OK;
	}
 out:
	fido_assert_free(&assert);

	return r != FIDO_OK ? -1 : 0;
}

static int
check_sk_options(fido_dev_t *dev, const char *opt, int *ret)
{
	fido_cbor_info_t *info;
	char * const *name;
	const bool *value;
	size_t len, i;
	int r;

	*ret = -1;

	if (!fido_dev_is_fido2(dev)) {
		skdebug(__func__, "device is not fido2");
		return 0;
	}
	if ((info = fido_cbor_info_new()) == NULL) {
		skdebug(__func__, "fido_cbor_info_new failed");
		return -1;
	}
	if ((r = fido_dev_get_cbor_info(dev, info)) != FIDO_OK) {
		skdebug(__func__, "fido_dev_get_cbor_info: %s", fido_strerr(r));
		fido_cbor_info_free(&info);
		return -1;
	}
	name = fido_cbor_info_options_name_ptr(info);
	value = fido_cbor_info_options_value_ptr(info);
	len = fido_cbor_info_options_len(info);
	for (i = 0; i < len; i++) {
		if (!strcmp(name[i], opt)) {
			*ret = value[i];
			break;
		}
	}
	fido_cbor_info_free(&info);
	if (*ret == -1)
		skdebug(__func__, "option %s is unknown", opt);
	else
		skdebug(__func__, "option %s is %s", opt, *ret ? "on" : "off");

	return 0;
}

static struct sk_usbhid *
sk_select_by_cred(const fido_dev_info_t *devlist, size_t ndevs,
    const char *application, const uint8_t *key_handle, size_t key_handle_len)
{
	struct sk_usbhid **skv, *sk;
	size_t skvcnt, i;
	int internal_uv;

	if ((skv = sk_openv(devlist, ndevs, &skvcnt)) == NULL) {
		skdebug(__func__, "sk_openv failed");
		return NULL;
	}
	if (skvcnt == 1 && check_sk_options(skv[0]->dev, "uv",
	    &internal_uv) == 0 && internal_uv != -1) {
		sk = skv[0];
		skv[0] = NULL;
		goto out;
	}
	sk = NULL;
	for (i = 0; i < skvcnt; i++) {
		if (sk_try(skv[i], application, key_handle,
		    key_handle_len) == 0) {
			sk = skv[i];
			skv[i] = NULL;
			skdebug(__func__, "found key in %s", sk->path);
			break;
		}
	}
 out:
	sk_closev(skv, skvcnt);
	return sk;
}

static struct sk_usbhid *
sk_select_by_touch(const fido_dev_info_t *devlist, size_t ndevs)
{
	struct sk_usbhid **skv, *sk;
	struct timeval tv_start, tv_now, tv_delta;
	size_t skvcnt, idx;
	int touch, ms_remain;

	if ((skv = sk_openv(devlist, ndevs, &skvcnt)) == NULL) {
		skdebug(__func__, "sk_openv failed");
		return NULL;
	}
	sk = NULL;
	if (skvcnt < 2) {
		if (skvcnt == 1) {
			/* single candidate */
			sk = skv[0];
			skv[0] = NULL;
		}
		goto out;
	}
#ifndef HAVE_FIDO_DEV_GET_TOUCH_STATUS
	skdebug(__func__, "libfido2 version does not support a feature needed for multiple tokens. Please upgrade to >=1.5.0");
	goto out;
#endif

	if (sk_touch_begin(skv, skvcnt) == -1) {
		skdebug(__func__, "sk_touch_begin failed");
		goto out;
	}
	monotime_tv(&tv_start);
	do {
		if (sk_touch_poll(skv, skvcnt, &touch, &idx) == -1) {
			skdebug(__func__, "sk_touch_poll failed");
			goto out;
		}
		if (touch) {
			sk = skv[idx];
			skv[idx] = NULL;
			goto out;
		}
		monotime_tv(&tv_now);
		timersub(&tv_now, &tv_start, &tv_delta);
		ms_remain = SELECT_MS - tv_delta.tv_sec * 1000 -
		    tv_delta.tv_usec / 1000;
	} while (ms_remain >= FIDO_POLL_MS);
	skdebug(__func__, "timeout");
out:
	sk_closev(skv, skvcnt);
	return sk;
}

static struct sk_usbhid *
sk_probe(const char *application, const uint8_t *key_handle,
    size_t key_handle_len, int probe_resident)
{
	struct sk_usbhid *sk;
	fido_dev_info_t *devlist;
	size_t ndevs;
	int r;

#ifdef HAVE_CYGWIN
	if (!probe_resident && (sk = sk_open("windows://hello")) != NULL)
		return sk;
#endif /* HAVE_CYGWIN */
	if ((devlist = fido_dev_info_new(MAX_FIDO_DEVICES)) == NULL) {
		skdebug(__func__, "fido_dev_info_new failed");
		return NULL;
	}
	if ((r = fido_dev_info_manifest(devlist, MAX_FIDO_DEVICES,
	    &ndevs)) != FIDO_OK) {
		skdebug(__func__, "fido_dev_info_manifest failed: %s",
		    fido_strerr(r));
		fido_dev_info_free(&devlist, MAX_FIDO_DEVICES);
		return NULL;
	}
	skdebug(__func__, "%zu device(s) detected", ndevs);
	if (ndevs == 0) {
		sk = NULL;
	} else if (application != NULL && key_handle != NULL) {
		skdebug(__func__, "selecting sk by cred");
		sk = sk_select_by_cred(devlist, ndevs, application, key_handle,
		    key_handle_len);
	} else {
		skdebug(__func__, "selecting sk by touch");
		sk = sk_select_by_touch(devlist, ndevs);
	}
	fido_dev_info_free(&devlist, MAX_FIDO_DEVICES);
	return sk;
}

#ifdef WITH_OPENSSL
/*
 * The key returned via fido_cred_pubkey_ptr() is in affine coordinates,
 * but the API expects a SEC1 octet string.
 */
static int
pack_public_key_ecdsa(const fido_cred_t *cred,
    struct sk_enroll_response *response)
{
	const uint8_t *ptr;
	BIGNUM *x = NULL, *y = NULL;
	EC_POINT *q = NULL;
	EC_GROUP *g = NULL;
	int ret = -1;

	response->public_key = NULL;
	response->public_key_len = 0;

	if ((x = BN_new()) == NULL ||
	    (y = BN_new()) == NULL ||
	    (g = EC_GROUP_new_by_curve_name(NID_X9_62_prime256v1)) == NULL ||
	    (q = EC_POINT_new(g)) == NULL) {
		skdebug(__func__, "libcrypto setup failed");
		goto out;
	}
	if ((ptr = fido_cred_pubkey_ptr(cred)) == NULL) {
		skdebug(__func__, "fido_cred_pubkey_ptr failed");
		goto out;
	}
	if (fido_cred_pubkey_len(cred) != 64) {
		skdebug(__func__, "bad fido_cred_pubkey_len %zu",
		    fido_cred_pubkey_len(cred));
		goto out;
	}

	if (BN_bin2bn(ptr, 32, x) == NULL ||
	    BN_bin2bn(ptr + 32, 32, y) == NULL) {
		skdebug(__func__, "BN_bin2bn failed");
		goto out;
	}
	if (EC_POINT_set_affine_coordinates_GFp(g, q, x, y, NULL) != 1) {
		skdebug(__func__, "EC_POINT_set_affine_coordinates_GFp failed");
		goto out;
	}
	response->public_key_len = EC_POINT_point2oct(g, q,
	    POINT_CONVERSION_UNCOMPRESSED, NULL, 0, NULL);
	if (response->public_key_len == 0 || response->public_key_len > 2048) {
		skdebug(__func__, "bad pubkey length %zu",
		    response->public_key_len);
		goto out;
	}
	if ((response->public_key = malloc(response->public_key_len)) == NULL) {
		skdebug(__func__, "malloc pubkey failed");
		goto out;
	}
	if (EC_POINT_point2oct(g, q, POINT_CONVERSION_UNCOMPRESSED,
	    response->public_key, response->public_key_len, NULL) == 0) {
		skdebug(__func__, "EC_POINT_point2oct failed");
		goto out;
	}
	/* success */
	ret = 0;
 out:
	if (ret != 0 && response->public_key != NULL) {
		memset(response->public_key, 0, response->public_key_len);
		free(response->public_key);
		response->public_key = NULL;
	}
	EC_POINT_free(q);
	EC_GROUP_free(g);
	BN_clear_free(x);
	BN_clear_free(y);
	return ret;
}
#endif /* WITH_OPENSSL */

static int
pack_public_key_ed25519(const fido_cred_t *cred,
    struct sk_enroll_response *response)
{
	const uint8_t *ptr;
	size_t len;
	int ret = -1;

	response->public_key = NULL;
	response->public_key_len = 0;

	if ((len = fido_cred_pubkey_len(cred)) != 32) {
		skdebug(__func__, "bad fido_cred_pubkey_len len %zu", len);
		goto out;
	}
	if ((ptr = fido_cred_pubkey_ptr(cred)) == NULL) {
		skdebug(__func__, "fido_cred_pubkey_ptr failed");
		goto out;
	}
	response->public_key_len = len;
	if ((response->public_key = malloc(response->public_key_len)) == NULL) {
		skdebug(__func__, "malloc pubkey failed");
		goto out;
	}
	memcpy(response->public_key, ptr, len);
	ret = 0;
 out:
	if (ret != 0)
		free(response->public_key);
	return ret;
}

static int
pack_public_key(uint32_t alg, const fido_cred_t *cred,
    struct sk_enroll_response *response)
{
	switch(alg) {
#ifdef WITH_OPENSSL
	case SSH_SK_ECDSA:
		return pack_public_key_ecdsa(cred, response);
#endif /* WITH_OPENSSL */
	case SSH_SK_ED25519:
		return pack_public_key_ed25519(cred, response);
	default:
		return -1;
	}
}

static int
fidoerr_to_skerr(int fidoerr)
{
	switch (fidoerr) {
	case FIDO_ERR_UNSUPPORTED_OPTION:
	case FIDO_ERR_UNSUPPORTED_ALGORITHM:
		return SSH_SK_ERR_UNSUPPORTED;
	case FIDO_ERR_PIN_REQUIRED:
	case FIDO_ERR_PIN_INVALID:
	case FIDO_ERR_OPERATION_DENIED:
		return SSH_SK_ERR_PIN_REQUIRED;
	default:
		return -1;
	}
}

static int
check_enroll_options(struct sk_option **options, char **devicep,
    uint8_t *user_id, size_t user_id_len)
{
	size_t i;

	if (options == NULL)
		return 0;
	for (i = 0; options[i] != NULL; i++) {
		if (strcmp(options[i]->name, "device") == 0) {
			if ((*devicep = strdup(options[i]->value)) == NULL) {
				skdebug(__func__, "strdup device failed");
				return -1;
			}
			skdebug(__func__, "requested device %s", *devicep);
		} else if (strcmp(options[i]->name, "user") == 0) {
			if (strlcpy(user_id, options[i]->value, user_id_len) >=
			    user_id_len) {
				skdebug(__func__, "user too long");
				return -1;
			}
			skdebug(__func__, "requested user %s",
			    (char *)user_id);
		} else {
			skdebug(__func__, "requested unsupported option %s",
			    options[i]->name);
			if (options[i]->required) {
				skdebug(__func__, "unknown required option");
				return -1;
			}
		}
	}
	return 0;
}

static int
key_lookup(fido_dev_t *dev, const char *application, const uint8_t *user_id,
    size_t user_id_len, const char *pin)
{
	fido_assert_t *assert = NULL;
	uint8_t message[32];
	int r = FIDO_ERR_INTERNAL;
	int sk_supports_uv, uv;
	size_t i;

	memset(message, '\0', sizeof(message));
	if ((assert = fido_assert_new()) == NULL) {
		skdebug(__func__, "fido_assert_new failed");
		goto out;
	}
	/* generate an invalid signature on FIDO2 tokens */
	if ((r = fido_assert_set_clientdata(assert, message,
	    sizeof(message))) != FIDO_OK) {
		skdebug(__func__, "fido_assert_set_clientdata: %s",
		    fido_strerr(r));
		goto out;
	}
	if ((r = fido_assert_set_rp(assert, application)) != FIDO_OK) {
		skdebug(__func__, "fido_assert_set_rp: %s", fido_strerr(r));
		goto out;
	}
	if ((r = fido_assert_set_up(assert, FIDO_OPT_FALSE)) != FIDO_OK) {
		skdebug(__func__, "fido_assert_set_up: %s", fido_strerr(r));
		goto out;
	}
	uv = FIDO_OPT_OMIT;
	if (pin == NULL && check_sk_options(dev, "uv", &sk_supports_uv) == 0 &&
	    sk_supports_uv != -1)
		uv = FIDO_OPT_TRUE;
	if ((r = fido_assert_set_uv(assert, uv)) != FIDO_OK) {
		skdebug(__func__, "fido_assert_set_uv: %s", fido_strerr(r));
		goto out;
	}
	if ((r = fido_dev_get_assert(dev, assert, pin)) != FIDO_OK) {
		skdebug(__func__, "fido_dev_get_assert: %s", fido_strerr(r));
		goto out;
	}
	r = FIDO_ERR_NO_CREDENTIALS;
	skdebug(__func__, "%zu signatures returned", fido_assert_count(assert));
	for (i = 0; i < fido_assert_count(assert); i++) {
		if (fido_assert_user_id_len(assert, i) == user_id_len &&
		    memcmp(fido_assert_user_id_ptr(assert, i), user_id,
		    user_id_len) == 0) {
			skdebug(__func__, "credential exists");
			r = FIDO_OK;
			goto out;
		}
	}
 out:
	fido_assert_free(&assert);

	return r;
}

int
sk_enroll(uint32_t alg, const uint8_t *challenge, size_t challenge_len,
    const char *application, uint8_t flags, const char *pin,
    struct sk_option **options, struct sk_enroll_response **enroll_response)
{
	fido_cred_t *cred = NULL;
	const uint8_t *ptr;
	uint8_t user_id[32];
	struct sk_usbhid *sk = NULL;
	struct sk_enroll_response *response = NULL;
	size_t len;
	int credprot;
	int cose_alg;
	int ret = SSH_SK_ERR_GENERAL;
	int r;
	char *device = NULL;

	fido_init(SSH_FIDO_INIT_ARG);

	if (enroll_response == NULL) {
		skdebug(__func__, "enroll_response == NULL");
		goto out;
	}
	*enroll_response = NULL;
#ifdef WINDOWS
	/* Don't overwrite existing credentials on FIDO authenticators. */
	arc4random_buf(user_id, sizeof(user_id));
#else
	memset(user_id, 0, sizeof(user_id));
#endif
	if (check_enroll_options(options, &device, user_id,
	    sizeof(user_id)) != 0)
		goto out; /* error already logged */

	switch(alg) {
#ifdef WITH_OPENSSL
	case SSH_SK_ECDSA:
		cose_alg = COSE_ES256;
		break;
#endif /* WITH_OPENSSL */
	case SSH_SK_ED25519:
		cose_alg = COSE_EDDSA;
		break;
	default:
		skdebug(__func__, "unsupported key type %d", alg);
		goto out;
	}
	if (device != NULL)
		sk = sk_open(device);
<<<<<<< HEAD
	else {
#ifdef WINDOWS
		if ((sk = sk_open("windows://hello")) == NULL)
			sk = sk_probe(NULL, NULL, 0);
#else
		sk = sk_probe(NULL, NULL, 0);
#endif
	}
	
=======
	else
		sk = sk_probe(NULL, NULL, 0, 0);
>>>>>>> 0ffb46f2
	if (sk == NULL) {
		ret = SSH_SK_ERR_DEVICE_NOT_FOUND;
		skdebug(__func__, "failed to find sk");
		goto out;
	}
	skdebug(__func__, "using device %s", sk->path);
	if ((flags & SSH_SK_RESIDENT_KEY) != 0 &&
	    (flags & SSH_SK_FORCE_OPERATION) == 0 &&
	    (r = key_lookup(sk->dev, application, user_id, sizeof(user_id),
	    pin)) != FIDO_ERR_NO_CREDENTIALS) {
		if (r != FIDO_OK) {
			ret = fidoerr_to_skerr(r);
			skdebug(__func__, "key_lookup failed");
		} else {
			ret = SSH_SK_ERR_CREDENTIAL_EXISTS;
			skdebug(__func__, "key exists");
		}
		goto out;
	}
	if ((cred = fido_cred_new()) == NULL) {
		skdebug(__func__, "fido_cred_new failed");
		goto out;
	}
	if ((r = fido_cred_set_type(cred, cose_alg)) != FIDO_OK) {
		skdebug(__func__, "fido_cred_set_type: %s", fido_strerr(r));
		goto out;
	}
#ifndef WINDOWS
	if ((r = fido_cred_set_clientdata(cred,
	    challenge, challenge_len)) != FIDO_OK) {
		skdebug(__func__, "fido_cred_set_clientdata: %s",
		    fido_strerr(r));
		goto out;
	}
#else
	/*
	 * webauthn.dll (windows://hello in libfido2) requires the unhashed
	 * clientdata body, so we use fido_cred_set_clientdata() instead of
	 * fido_cred_set_clientdata_hash().
	 */
	if ((r = fido_cred_set_clientdata(cred, challenge,
	    challenge_len)) != FIDO_OK) {
		skdebug(__func__, "fido_cred_set_clientdata: %s",
		    fido_strerr(r));
		goto out;
	}
#endif
	if ((r = fido_cred_set_rk(cred, (flags & SSH_SK_RESIDENT_KEY) != 0 ?
	    FIDO_OPT_TRUE : FIDO_OPT_OMIT)) != FIDO_OK) {
		skdebug(__func__, "fido_cred_set_rk: %s", fido_strerr(r));
		goto out;
	}
	if ((r = fido_cred_set_user(cred, user_id, sizeof(user_id),
	    "openssh", "openssh", NULL)) != FIDO_OK) {
		skdebug(__func__, "fido_cred_set_user: %s", fido_strerr(r));
		goto out;
	}
	if ((r = fido_cred_set_rp(cred, application, NULL)) != FIDO_OK) {
		skdebug(__func__, "fido_cred_set_rp: %s", fido_strerr(r));
		goto out;
	}
	if ((flags & (SSH_SK_RESIDENT_KEY|SSH_SK_USER_VERIFICATION_REQD)) != 0) {
#if !defined(HAVE_FIDO_DEV_SUPPORTS_CRED_PROT) || \
    !defined(HAVE_FIDO_CRED_SET_PROT)
		skdebug(__func__, "libfido2 version does not support a feature required for this operation. Please upgrade to >=1.5.0");
		ret = SSH_SK_ERR_UNSUPPORTED;
		goto out;
		credprot = 0; (void)credprot; /* avoid warning */
#endif
		if (!fido_dev_supports_cred_prot(sk->dev)) {
			skdebug(__func__, "%s does not support credprot, "
			    "refusing to create unprotected "
			    "resident/verify-required key", sk->path);
			ret = SSH_SK_ERR_UNSUPPORTED;
			goto out;
		}
		if ((flags & SSH_SK_USER_VERIFICATION_REQD))
			credprot = FIDO_CRED_PROT_UV_REQUIRED;
		else
			credprot = FIDO_CRED_PROT_UV_OPTIONAL_WITH_ID;

		if ((r = fido_cred_set_prot(cred, credprot)) != FIDO_OK) {
			skdebug(__func__, "fido_cred_set_prot: %s",
			    fido_strerr(r));
			ret = fidoerr_to_skerr(r);
			goto out;
		}
	}
	if ((r = fido_dev_make_cred(sk->dev, cred, pin)) != FIDO_OK) {
		skdebug(__func__, "fido_dev_make_cred: %s", fido_strerr(r));
		ret = fidoerr_to_skerr(r);
		goto out;
	}
	if (fido_cred_x5c_ptr(cred) != NULL) {
		if ((r = fido_cred_verify(cred)) != FIDO_OK) {
			skdebug(__func__, "fido_cred_verify: %s",
			    fido_strerr(r));
			goto out;
		}
	} else {
		skdebug(__func__, "self-attested credential");
		if ((r = fido_cred_verify_self(cred)) != FIDO_OK) {
			skdebug(__func__, "fido_cred_verify_self: %s",
			    fido_strerr(r));
			goto out;
		}
	}
	if ((response = calloc(1, sizeof(*response))) == NULL) {
		skdebug(__func__, "calloc response failed");
		goto out;
	}
	response->flags = flags;
	if (pack_public_key(alg, cred, response) != 0) {
		skdebug(__func__, "pack_public_key failed");
		goto out;
	}
	if ((ptr = fido_cred_id_ptr(cred)) != NULL) {
		len = fido_cred_id_len(cred);
		if ((response->key_handle = calloc(1, len)) == NULL) {
			skdebug(__func__, "calloc key handle failed");
			goto out;
		}
		memcpy(response->key_handle, ptr, len);
		response->key_handle_len = len;
	}
	if ((ptr = fido_cred_sig_ptr(cred)) != NULL) {
		len = fido_cred_sig_len(cred);
		if ((response->signature = calloc(1, len)) == NULL) {
			skdebug(__func__, "calloc signature failed");
			goto out;
		}
		memcpy(response->signature, ptr, len);
		response->signature_len = len;
	}
	if ((ptr = fido_cred_x5c_ptr(cred)) != NULL) {
		len = fido_cred_x5c_len(cred);
		skdebug(__func__, "attestation cert len=%zu", len);
		if ((response->attestation_cert = calloc(1, len)) == NULL) {
			skdebug(__func__, "calloc attestation cert failed");
			goto out;
		}
		memcpy(response->attestation_cert, ptr, len);
		response->attestation_cert_len = len;
	}
	if ((ptr = fido_cred_authdata_ptr(cred)) != NULL) {
		len = fido_cred_authdata_len(cred);
		skdebug(__func__, "authdata len=%zu", len);
		if ((response->authdata = calloc(1, len)) == NULL) {
			skdebug(__func__, "calloc authdata failed");
			goto out;
		}
		memcpy(response->authdata, ptr, len);
		response->authdata_len = len;
	}
	*enroll_response = response;
	response = NULL;
	ret = 0;
 out:
	free(device);
	if (response != NULL) {
		free(response->public_key);
		free(response->key_handle);
		free(response->signature);
		free(response->attestation_cert);
		free(response->authdata);
		free(response);
	}
	sk_close(sk);
	fido_cred_free(&cred);
	return ret;
}

#ifdef WITH_OPENSSL
static int
pack_sig_ecdsa(fido_assert_t *assert, struct sk_sign_response *response)
{
	ECDSA_SIG *sig = NULL;
	const BIGNUM *sig_r, *sig_s;
	const unsigned char *cp;
	size_t sig_len;
	int ret = -1;

	cp = fido_assert_sig_ptr(assert, 0);
	sig_len = fido_assert_sig_len(assert, 0);
	if ((sig = d2i_ECDSA_SIG(NULL, &cp, sig_len)) == NULL) {
		skdebug(__func__, "d2i_ECDSA_SIG failed");
		goto out;
	}
	ECDSA_SIG_get0(sig, &sig_r, &sig_s);
	response->sig_r_len = BN_num_bytes(sig_r);
	response->sig_s_len = BN_num_bytes(sig_s);
	if ((response->sig_r = calloc(1, response->sig_r_len)) == NULL ||
	    (response->sig_s = calloc(1, response->sig_s_len)) == NULL) {
		skdebug(__func__, "calloc signature failed");
		goto out;
	}
	BN_bn2bin(sig_r, response->sig_r);
	BN_bn2bin(sig_s, response->sig_s);
	ret = 0;
 out:
	ECDSA_SIG_free(sig);
	if (ret != 0) {
		free(response->sig_r);
		free(response->sig_s);
		response->sig_r = NULL;
		response->sig_s = NULL;
	}
	return ret;
}
#endif /* WITH_OPENSSL */

static int
pack_sig_ed25519(fido_assert_t *assert, struct sk_sign_response *response)
{
	const unsigned char *ptr;
	size_t len;
	int ret = -1;

	ptr = fido_assert_sig_ptr(assert, 0);
	len = fido_assert_sig_len(assert, 0);
	if (len != 64) {
		skdebug(__func__, "bad length %zu", len);
		goto out;
	}
	response->sig_r_len = len;
	if ((response->sig_r = calloc(1, response->sig_r_len)) == NULL) {
		skdebug(__func__, "calloc signature failed");
		goto out;
	}
	memcpy(response->sig_r, ptr, len);
	ret = 0;
 out:
	if (ret != 0) {
		free(response->sig_r);
		response->sig_r = NULL;
	}
	return ret;
}

static int
pack_sig(uint32_t  alg, fido_assert_t *assert,
    struct sk_sign_response *response)
{
	switch(alg) {
#ifdef WITH_OPENSSL
	case SSH_SK_ECDSA:
		return pack_sig_ecdsa(assert, response);
#endif /* WITH_OPENSSL */
	case SSH_SK_ED25519:
		return pack_sig_ed25519(assert, response);
	default:
		return -1;
	}
}

/* Checks sk_options for sk_sign() and sk_load_resident_keys() */
static int
check_sign_load_resident_options(struct sk_option **options, char **devicep)
{
	size_t i;

	if (options == NULL)
		return 0;
	for (i = 0; options[i] != NULL; i++) {
		if (strcmp(options[i]->name, "device") == 0) {
			if ((*devicep = strdup(options[i]->value)) == NULL) {
				skdebug(__func__, "strdup device failed");
				return -1;
			}
			skdebug(__func__, "requested device %s", *devicep);
		} else {
			skdebug(__func__, "requested unsupported option %s",
			    options[i]->name);
			if (options[i]->required) {
				skdebug(__func__, "unknown required option");
				return -1;
			}
		}
	}
	return 0;
}

int
sk_sign(uint32_t alg, const uint8_t *data, size_t datalen,
    const char *application,
    const uint8_t *key_handle, size_t key_handle_len,
    uint8_t flags, const char *pin, struct sk_option **options,
    struct sk_sign_response **sign_response)
{
	fido_assert_t *assert = NULL;
	char *device = NULL;
	struct sk_usbhid *sk = NULL;
	struct sk_sign_response *response = NULL;
#ifndef WINDOWS
	uint8_t message[32];
#endif
	int ret = SSH_SK_ERR_GENERAL, internal_uv;
	int r;

	fido_init(SSH_FIDO_INIT_ARG);

	if (sign_response == NULL) {
		skdebug(__func__, "sign_response == NULL");
		goto out;
	}
	*sign_response = NULL;
	if (check_sign_load_resident_options(options, &device) != 0)
		goto out; /* error already logged */
	if (device != NULL)
		sk = sk_open(device);
#ifdef WINDOWS
	else {
		if ((sk = sk_open("windows://hello")) == NULL) {
			if (pin != NULL ||
			    (flags & SSH_SK_USER_VERIFICATION_REQD))
				sk = sk_probe(NULL, NULL, 0);
			else
				sk = sk_probe(application, key_handle,
				    key_handle_len);
		}
	}
#else
	else if (pin != NULL || (flags & SSH_SK_USER_VERIFICATION_REQD))
		sk = sk_probe(NULL, NULL, 0, 0);
	else
<<<<<<< HEAD
		sk = sk_probe(application, key_handle, key_handle_len);
#endif
=======
		sk = sk_probe(application, key_handle, key_handle_len, 0);
>>>>>>> 0ffb46f2
	if (sk == NULL) {
		ret = SSH_SK_ERR_DEVICE_NOT_FOUND;
		skdebug(__func__, "failed to find sk");
		goto out;
	}
	if ((assert = fido_assert_new()) == NULL) {
		skdebug(__func__, "fido_assert_new failed");
		goto out;
	}
#ifndef WINDOWS
	if ((r = fido_assert_set_clientdata(assert,
	    data, datalen)) != FIDO_OK)  {
		skdebug(__func__, "fido_assert_set_clientdata: %s",
		    fido_strerr(r));
		goto out;
	}
#else
	/*
	 * webauthn.dll (windows://hello in libfido2) requires the unhashed
	 * clientdata body, so we use fido_assert_set_clientdata() instead of
	 * fido_assert_set_clientdata_hash().
	 */
	if ((r = fido_assert_set_clientdata(assert, data,
	    datalen)) != FIDO_OK) {
		skdebug(__func__, "fido_assert_set_clientdata: %s",
		    fido_strerr(r));
		goto out;
	}
#endif
	if ((r = fido_assert_set_rp(assert, application)) != FIDO_OK) {
		skdebug(__func__, "fido_assert_set_rp: %s", fido_strerr(r));
		goto out;
	}
	if ((r = fido_assert_allow_cred(assert, key_handle,
	    key_handle_len)) != FIDO_OK) {
		skdebug(__func__, "fido_assert_allow_cred: %s", fido_strerr(r));
		goto out;
	}
	if ((r = fido_assert_set_up(assert,
	    (flags & SSH_SK_USER_PRESENCE_REQD) ?
	    FIDO_OPT_TRUE : FIDO_OPT_FALSE)) != FIDO_OK) {
		skdebug(__func__, "fido_assert_set_up: %s", fido_strerr(r));
		goto out;
	}
	/*
	 * WinHello requests the PIN by default.  Make "uv" request explicit
	 * to allow keys with and without -O verify-required to make sense.
	 */
	if (pin == NULL && fido_dev_is_winhello (sk->dev) &&
	    (r = fido_assert_set_uv(assert, FIDO_OPT_FALSE)) != FIDO_OK) {
		skdebug(__func__, "fido_assert_set_uv: %s", fido_strerr(r));
	}
	if (pin == NULL && (flags & SSH_SK_USER_VERIFICATION_REQD)) {
		if (fido_dev_is_winhello(sk->dev) == false &&
		    (check_sk_options(sk->dev, "uv", &internal_uv) < 0 ||
		    internal_uv != 1)) {
			skdebug(__func__, "check_sk_options uv");
			ret = SSH_SK_ERR_PIN_REQUIRED;
			goto out;
		}
		if ((r = fido_assert_set_uv(assert,
		    FIDO_OPT_TRUE)) != FIDO_OK) {
			skdebug(__func__, "fido_assert_set_uv: %s",
			    fido_strerr(r));
			ret = fidoerr_to_skerr(r);
			goto out;
		}
	}
	if ((r = fido_dev_get_assert(sk->dev, assert, pin)) != FIDO_OK) {
		skdebug(__func__, "fido_dev_get_assert: %s", fido_strerr(r));
		ret = fidoerr_to_skerr(r);
		goto out;
	}
	if ((response = calloc(1, sizeof(*response))) == NULL) {
		skdebug(__func__, "calloc response failed");
		goto out;
	}
	response->flags = fido_assert_flags(assert, 0);
	response->counter = fido_assert_sigcount(assert, 0);
	if (pack_sig(alg, assert, response) != 0) {
		skdebug(__func__, "pack_sig failed");
		goto out;
	}
	*sign_response = response;
	response = NULL;
	ret = 0;
 out:
	free(device);
	if (response != NULL) {
		free(response->sig_r);
		free(response->sig_s);
		free(response);
	}
	sk_close(sk);
	fido_assert_free(&assert);
	return ret;
}

static int
read_rks(struct sk_usbhid *sk, const char *pin,
    struct sk_resident_key ***rksp, size_t *nrksp)
{
	int ret = SSH_SK_ERR_GENERAL, r = -1, internal_uv;
	fido_credman_metadata_t *metadata = NULL;
	fido_credman_rp_t *rp = NULL;
	fido_credman_rk_t *rk = NULL;
	size_t i, j, nrp, nrk, user_id_len;
	const fido_cred_t *cred;
	const char *rp_id, *rp_name, *user_name;
	struct sk_resident_key *srk = NULL, **tmp;
	const u_char *user_id;

	if (pin == NULL) {
		skdebug(__func__, "no PIN specified");
		ret = SSH_SK_ERR_PIN_REQUIRED;
		goto out;
	}
	if ((metadata = fido_credman_metadata_new()) == NULL) {
		skdebug(__func__, "alloc failed");
		goto out;
	}
	if (check_sk_options(sk->dev, "uv", &internal_uv) != 0) {
		skdebug(__func__, "check_sk_options failed");
		goto out;
	}

	if ((r = fido_credman_get_dev_metadata(sk->dev, metadata, pin)) != 0) {
		if (r == FIDO_ERR_INVALID_COMMAND) {
			skdebug(__func__, "device %s does not support "
			    "resident keys", sk->path);
			ret = 0;
			goto out;
		}
		skdebug(__func__, "get metadata for %s failed: %s",
		    sk->path, fido_strerr(r));
		ret = fidoerr_to_skerr(r);
		goto out;
	}
	skdebug(__func__, "existing %llu, remaining %llu",
	    (unsigned long long)fido_credman_rk_existing(metadata),
	    (unsigned long long)fido_credman_rk_remaining(metadata));
	if ((rp = fido_credman_rp_new()) == NULL) {
		skdebug(__func__, "alloc rp failed");
		goto out;
	}
	if ((r = fido_credman_get_dev_rp(sk->dev, rp, pin)) != 0) {
		skdebug(__func__, "get RPs for %s failed: %s",
		    sk->path, fido_strerr(r));
		goto out;
	}
	nrp = fido_credman_rp_count(rp);
	skdebug(__func__, "Device %s has resident keys for %zu RPs",
	    sk->path, nrp);

	/* Iterate over RP IDs that have resident keys */
	for (i = 0; i < nrp; i++) {
		rp_id = fido_credman_rp_id(rp, i);
		rp_name = fido_credman_rp_name(rp, i);
		skdebug(__func__, "rp %zu: name=\"%s\" id=\"%s\" hashlen=%zu",
		    i, rp_name == NULL ? "(none)" : rp_name,
		    rp_id == NULL ? "(none)" : rp_id,
		    fido_credman_rp_id_hash_len(rp, i));

		/* Skip non-SSH RP IDs */
		if (rp_id == NULL ||
		    strncasecmp(fido_credman_rp_id(rp, i), "ssh:", 4) != 0)
			continue;

		fido_credman_rk_free(&rk);
		if ((rk = fido_credman_rk_new()) == NULL) {
			skdebug(__func__, "alloc rk failed");
			goto out;
		}
		if ((r = fido_credman_get_dev_rk(sk->dev,
		    fido_credman_rp_id(rp, i), rk, pin)) != 0) {
			skdebug(__func__, "get RKs for %s slot %zu failed: %s",
			    sk->path, i, fido_strerr(r));
			goto out;
		}
		nrk = fido_credman_rk_count(rk);
		skdebug(__func__, "RP \"%s\" has %zu resident keys",
		    fido_credman_rp_id(rp, i), nrk);

		/* Iterate over resident keys for this RP ID */
		for (j = 0; j < nrk; j++) {
			if ((cred = fido_credman_rk(rk, j)) == NULL) {
				skdebug(__func__, "no RK in slot %zu", j);
				continue;
			}
			if ((user_name = fido_cred_user_name(cred)) == NULL)
				user_name = "";
			user_id = fido_cred_user_id_ptr(cred);
			user_id_len = fido_cred_user_id_len(cred);
			skdebug(__func__, "Device %s RP \"%s\" user \"%s\" "
			    "uidlen %zu slot %zu: type %d flags 0x%02x "
			    "prot 0x%02x", sk->path, rp_id, user_name,
			    user_id_len, j, fido_cred_type(cred),
			    fido_cred_flags(cred), fido_cred_prot(cred));

			/* build response entry */
			if ((srk = calloc(1, sizeof(*srk))) == NULL ||
			    (srk->key.key_handle = calloc(1,
			    fido_cred_id_len(cred))) == NULL ||
			    (srk->application = strdup(rp_id)) == NULL ||
			    (user_id_len > 0 &&
			     (srk->user_id = calloc(1, user_id_len)) == NULL)) {
				skdebug(__func__, "alloc sk_resident_key");
				goto out;
			}

			srk->key.key_handle_len = fido_cred_id_len(cred);
			memcpy(srk->key.key_handle, fido_cred_id_ptr(cred),
			    srk->key.key_handle_len);
			srk->user_id_len = user_id_len;
			if (srk->user_id_len != 0)
				memcpy(srk->user_id, user_id, srk->user_id_len);

			switch (fido_cred_type(cred)) {
			case COSE_ES256:
				srk->alg = SSH_SK_ECDSA;
				break;
			case COSE_EDDSA:
				srk->alg = SSH_SK_ED25519;
				break;
			default:
				skdebug(__func__, "unsupported key type %d",
				    fido_cred_type(cred));
				goto out; /* XXX free rk and continue */
			}

			if (fido_cred_prot(cred) == FIDO_CRED_PROT_UV_REQUIRED
			    && internal_uv == -1)
				srk->flags |=  SSH_SK_USER_VERIFICATION_REQD;

			if ((r = pack_public_key(srk->alg, cred,
			    &srk->key)) != 0) {
				skdebug(__func__, "pack public key failed");
				goto out;
			}
			/* append */
			if ((tmp = recallocarray(*rksp, *nrksp, (*nrksp) + 1,
			    sizeof(**rksp))) == NULL) {
				skdebug(__func__, "alloc rksp");
				goto out;
			}
			*rksp = tmp;
			(*rksp)[(*nrksp)++] = srk;
			srk = NULL;
		}
	}
	/* Success */
	ret = 0;
 out:
	if (srk != NULL) {
		free(srk->application);
		freezero(srk->key.public_key, srk->key.public_key_len);
		freezero(srk->key.key_handle, srk->key.key_handle_len);
		freezero(srk->user_id, srk->user_id_len);
		freezero(srk, sizeof(*srk));
	}
	fido_credman_rp_free(&rp);
	fido_credman_rk_free(&rk);
	fido_credman_metadata_free(&metadata);
	return ret;
}

int
sk_load_resident_keys(const char *pin, struct sk_option **options,
    struct sk_resident_key ***rksp, size_t *nrksp)
{
	int ret = SSH_SK_ERR_GENERAL, r = -1;
	size_t i, nrks = 0;
	struct sk_resident_key **rks = NULL;
	struct sk_usbhid *sk = NULL;
	char *device = NULL;

	*rksp = NULL;
	*nrksp = 0;

	fido_init(SSH_FIDO_INIT_ARG);

	if (check_sign_load_resident_options(options, &device) != 0)
		goto out; /* error already logged */
	if (device != NULL)
		sk = sk_open(device);
	else
		sk = sk_probe(NULL, NULL, 0, 1);
	if (sk == NULL) {
		ret = SSH_SK_ERR_DEVICE_NOT_FOUND;
		skdebug(__func__, "failed to find sk");
		goto out;
	}
	skdebug(__func__, "trying %s", sk->path);
	if ((r = read_rks(sk, pin, &rks, &nrks)) != 0) {
		skdebug(__func__, "read_rks failed for %s", sk->path);
		ret = r;
		goto out;
	}
	/* success, unless we have no keys but a specific error */
	if (nrks > 0 || ret == SSH_SK_ERR_GENERAL)
		ret = 0;
	*rksp = rks;
	*nrksp = nrks;
	rks = NULL;
	nrks = 0;
 out:
	sk_close(sk);
	for (i = 0; i < nrks; i++) {
		free(rks[i]->application);
		freezero(rks[i]->key.public_key, rks[i]->key.public_key_len);
		freezero(rks[i]->key.key_handle, rks[i]->key.key_handle_len);
		freezero(rks[i]->user_id, rks[i]->user_id_len);
		freezero(rks[i], sizeof(*rks[i]));
	}
	free(device);
	free(rks);
	return ret;
}

#endif /* ENABLE_SK_INTERNAL */<|MERGE_RESOLUTION|>--- conflicted
+++ resolved
@@ -884,20 +884,15 @@
 	}
 	if (device != NULL)
 		sk = sk_open(device);
-<<<<<<< HEAD
 	else {
 #ifdef WINDOWS
 		if ((sk = sk_open("windows://hello")) == NULL)
-			sk = sk_probe(NULL, NULL, 0);
+			sk = sk_probe(NULL, NULL, 0, 0);
 #else
-		sk = sk_probe(NULL, NULL, 0);
+		sk = sk_probe(NULL, NULL, 0, 0);
 #endif
 	}
 	
-=======
-	else
-		sk = sk_probe(NULL, NULL, 0, 0);
->>>>>>> 0ffb46f2
 	if (sk == NULL) {
 		ret = SSH_SK_ERR_DEVICE_NOT_FOUND;
 		skdebug(__func__, "failed to find sk");
@@ -1223,12 +1218,8 @@
 	else if (pin != NULL || (flags & SSH_SK_USER_VERIFICATION_REQD))
 		sk = sk_probe(NULL, NULL, 0, 0);
 	else
-<<<<<<< HEAD
-		sk = sk_probe(application, key_handle, key_handle_len);
-#endif
-=======
 		sk = sk_probe(application, key_handle, key_handle_len, 0);
->>>>>>> 0ffb46f2
+#endif
 	if (sk == NULL) {
 		ret = SSH_SK_ERR_DEVICE_NOT_FOUND;
 		skdebug(__func__, "failed to find sk");
