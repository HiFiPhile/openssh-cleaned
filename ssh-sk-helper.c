<<<<<<< HEAD
/* $OpenBSD: ssh-sk-helper.c,v 1.13 2022/04/29 03:16:48 dtucker Exp $ */
=======
/* $OpenBSD: ssh-sk-helper.c,v 1.14 2022/12/04 11:03:11 dtucker Exp $ */
>>>>>>> 6dfb65de
/*
 * Copyright (c) 2019 Google LLC
 *
 * Permission to use, copy, modify, and distribute this software for any
 * purpose with or without fee is hereby granted, provided that the above
 * copyright notice and this permission notice appear in all copies.
 *
 * THE SOFTWARE IS PROVIDED "AS IS" AND THE AUTHOR DISCLAIMS ALL WARRANTIES
 * WITH REGARD TO THIS SOFTWARE INCLUDING ALL IMPLIED WARRANTIES OF
 * MERCHANTABILITY AND FITNESS. IN NO EVENT SHALL THE AUTHOR BE LIABLE FOR
 * ANY SPECIAL, DIRECT, INDIRECT, OR CONSEQUENTIAL DAMAGES OR ANY DAMAGES
 * WHATSOEVER RESULTING FROM LOSS OF USE, DATA OR PROFITS, WHETHER IN AN
 * ACTION OF CONTRACT, NEGLIGENCE OR OTHER TORTIOUS ACTION, ARISING OUT OF
 * OR IN CONNECTION WITH THE USE OR PERFORMANCE OF THIS SOFTWARE.
 */

/*
 * This is a tiny program used to isolate the address space used for
 * security key middleware signing operations from ssh-agent. It is similar
 * to ssh-pkcs11-helper.c but considerably simpler as the operations for
 * security keys are stateless.
 *
 * Please crank SSH_SK_HELPER_VERSION in sshkey.h for any incompatible
 * protocol changes.
 */
 
#include "includes.h"

#include <limits.h>
#include <stdarg.h>
#include <stdio.h>
#include <stdlib.h>
#include <string.h>
#include <unistd.h>
#include <errno.h>

#include "xmalloc.h"
#include "log.h"
#include "sshkey.h"
#include "authfd.h"
#include "misc.h"
#include "sshbuf.h"
#include "msg.h"
#include "uidswap.h"
#include "ssherr.h"
#include "ssh-sk.h"

#ifdef ENABLE_SK
extern char *__progname;

static struct sshbuf *reply_error(int r, char *fmt, ...)
    __attribute__((__format__ (printf, 2, 3)));

static struct sshbuf *
reply_error(int r, char *fmt, ...)
{
	char *msg;
	va_list ap;
	struct sshbuf *resp;

	va_start(ap, fmt);
	xvasprintf(&msg, fmt, ap);
	va_end(ap);
	debug("%s: %s", __progname, msg);
	free(msg);

	if (r >= 0)
		fatal_f("invalid error code %d", r);

	if ((resp = sshbuf_new()) == NULL)
		fatal("%s: sshbuf_new failed", __progname);
	if (sshbuf_put_u32(resp, SSH_SK_HELPER_ERROR) != 0 ||
	    sshbuf_put_u32(resp, (u_int)-r) != 0)
		fatal("%s: buffer error", __progname);
	return resp;
}

/* If the specified string is zero length, then free it and replace with NULL */
static void
null_empty(char **s)
{
	if (s == NULL || *s == NULL || **s != '\0')
		return;

	free(*s);
	*s = NULL;
}

static struct sshbuf *
process_sign(struct sshbuf *req)
{
	int r = SSH_ERR_INTERNAL_ERROR;
	struct sshbuf *resp, *kbuf;
	struct sshkey *key = NULL;
	uint32_t compat;
	const u_char *message;
	u_char *sig = NULL;
	size_t msglen, siglen = 0;
	char *provider = NULL, *pin = NULL;

	if ((r = sshbuf_froms(req, &kbuf)) != 0 ||
	    (r = sshbuf_get_cstring(req, &provider, NULL)) != 0 ||
	    (r = sshbuf_get_string_direct(req, &message, &msglen)) != 0 ||
	    (r = sshbuf_get_cstring(req, NULL, NULL)) != 0 || /* alg */
	    (r = sshbuf_get_u32(req, &compat)) != 0 ||
	    (r = sshbuf_get_cstring(req, &pin, NULL)) != 0)
		fatal_r(r, "%s: parse", __progname);
	if (sshbuf_len(req) != 0)
		fatal("%s: trailing data in request", __progname);

	if ((r = sshkey_private_deserialize(kbuf, &key)) != 0)
		fatal_r(r, "%s: Unable to parse private key", __progname);
#ifndef WINDOWS
	if (!sshkey_is_sk(key)) {
		fatal("%s: Unsupported key type %s",
		    __progname, sshkey_ssh_name(key));
	}
#else
	if (!sshkey_is_sk(key) || key->sk_application == NULL) {
		fatal("%s: Unsupported key type %s",
		    __progname, sshkey_ssh_name(key));
	}
	if (strncmp(key->sk_application, "ssh:", 4) != 0) {
		fatal("%s: web-origin key", __progname);
	}
#endif

	debug_f("ready to sign with key %s, provider %s: "
	    "msg len %zu, compat 0x%lx", sshkey_type(key),
	    provider, msglen, (u_long)compat);

	null_empty(&pin);

	if ((r = sshsk_sign(provider, key, &sig, &siglen,
	    message, msglen, compat, pin)) != 0) {
		resp = reply_error(r, "Signing failed: %s", ssh_err(r));
		goto out;
	}

	if ((resp = sshbuf_new()) == NULL)
		fatal("%s: sshbuf_new failed", __progname);

	if ((r = sshbuf_put_u32(resp, SSH_SK_HELPER_SIGN)) != 0 ||
	    (r = sshbuf_put_string(resp, sig, siglen)) != 0)
		fatal_r(r, "%s: compose", __progname);
 out:
	sshkey_free(key);
	sshbuf_free(kbuf);
	free(provider);
	if (sig != NULL)
		freezero(sig, siglen);
	if (pin != NULL)
		freezero(pin, strlen(pin));
	return resp;
}

static struct sshbuf *
process_enroll(struct sshbuf *req)
{
	int r;
	u_int type;
	char *provider, *application, *pin, *device, *userid;
	uint8_t flags;
	struct sshbuf *challenge, *attest, *kbuf, *resp;
	struct sshkey *key;

	if ((attest = sshbuf_new()) == NULL ||
	    (kbuf = sshbuf_new()) == NULL)
		fatal("%s: sshbuf_new failed", __progname);

	if ((r = sshbuf_get_u32(req, &type)) != 0 ||
	    (r = sshbuf_get_cstring(req, &provider, NULL)) != 0 ||
	    (r = sshbuf_get_cstring(req, &device, NULL)) != 0 ||
	    (r = sshbuf_get_cstring(req, &application, NULL)) != 0 ||
	    (r = sshbuf_get_cstring(req, &userid, NULL)) != 0 ||
	    (r = sshbuf_get_u8(req, &flags)) != 0 ||
	    (r = sshbuf_get_cstring(req, &pin, NULL)) != 0 ||
	    (r = sshbuf_froms(req, &challenge)) != 0)
		fatal_r(r, "%s: parse", __progname);
	if (sshbuf_len(req) != 0)
		fatal("%s: trailing data in request", __progname);

	if (type > INT_MAX)
		fatal("%s: bad type %u", __progname, type);
#ifdef WINDOWS
	if (application == NULL || strncmp(application, "ssh:", 4) != 0)
		fatal("%s: bogus application", __progname);
#endif
	if (sshbuf_len(challenge) == 0) {
		sshbuf_free(challenge);
		challenge = NULL;
	}
	null_empty(&device);
	null_empty(&userid);
	null_empty(&pin);

	if ((r = sshsk_enroll((int)type, provider, device, application, userid,
	    flags, pin, challenge, &key, attest)) != 0) {
		resp = reply_error(r, "Enrollment failed: %s", ssh_err(r));
		goto out;
	}

	if ((resp = sshbuf_new()) == NULL)
		fatal("%s: sshbuf_new failed", __progname);
	if ((r = sshkey_private_serialize(key, kbuf)) != 0)
		fatal_r(r, "%s: encode key", __progname);
	if ((r = sshbuf_put_u32(resp, SSH_SK_HELPER_ENROLL)) != 0 ||
	    (r = sshbuf_put_stringb(resp, kbuf)) != 0 ||
	    (r = sshbuf_put_stringb(resp, attest)) != 0)
		fatal_r(r, "%s: compose", __progname);

 out:
	sshkey_free(key);
	sshbuf_free(kbuf);
	sshbuf_free(attest);
	sshbuf_free(challenge);
	free(provider);
	free(application);
	if (pin != NULL)
		freezero(pin, strlen(pin));

	return resp;
}

static struct sshbuf *
process_load_resident(struct sshbuf *req)
{
	int r;
	char *provider, *pin, *device;
	struct sshbuf *kbuf, *resp;
	struct sshsk_resident_key **srks = NULL;
	size_t nsrks = 0, i;
	u_int flags;

	if ((kbuf = sshbuf_new()) == NULL)
		fatal("%s: sshbuf_new failed", __progname);

	if ((r = sshbuf_get_cstring(req, &provider, NULL)) != 0 ||
	    (r = sshbuf_get_cstring(req, &device, NULL)) != 0 ||
	    (r = sshbuf_get_cstring(req, &pin, NULL)) != 0 ||
	    (r = sshbuf_get_u32(req, &flags)) != 0)
		fatal_r(r, "%s: parse", __progname);
	if (sshbuf_len(req) != 0)
		fatal("%s: trailing data in request", __progname);

	null_empty(&device);
	null_empty(&pin);

	if ((r = sshsk_load_resident(provider, device, pin, flags,
	    &srks, &nsrks)) != 0) {
		resp = reply_error(r, "sshsk_load_resident failed: %s",
		    ssh_err(r));
		goto out;
	}

	if ((resp = sshbuf_new()) == NULL)
		fatal("%s: sshbuf_new failed", __progname);

	if ((r = sshbuf_put_u32(resp, SSH_SK_HELPER_LOAD_RESIDENT)) != 0)
		fatal_r(r, "%s: compose", __progname);

	for (i = 0; i < nsrks; i++) {
#ifdef WINDOWS
		if (srks[i]->key->sk_application == NULL ||
		    strncmp(srks[i]->key->sk_application, "ssh:", 4) != 0)
			fatal("%s: non-ssh application", __progname);
#endif
		debug_f("key %zu %s %s uidlen %zu", i,
		    sshkey_type(srks[i]->key), srks[i]->key->sk_application,
		    srks[i]->user_id_len);
		sshbuf_reset(kbuf);
		if ((r = sshkey_private_serialize(srks[i]->key, kbuf)) != 0)
			fatal_r(r, "%s: encode key", __progname);
		if ((r = sshbuf_put_stringb(resp, kbuf)) != 0 ||
		    (r = sshbuf_put_cstring(resp, "")) != 0 || /* comment */
		    (r = sshbuf_put_string(resp, srks[i]->user_id,
		    srks[i]->user_id_len)) != 0)
			fatal_r(r, "%s: compose key", __progname);
	}

 out:
	sshsk_free_resident_keys(srks, nsrks);
	sshbuf_free(kbuf);
	free(provider);
	free(device);
	if (pin != NULL)
		freezero(pin, strlen(pin));
	return resp;
}

int
main(int argc, char **argv)
{
	SyslogFacility log_facility = SYSLOG_FACILITY_AUTH;
	LogLevel log_level = SYSLOG_LEVEL_ERROR;
	struct sshbuf *req, *resp;
	int in, out, ch, r, vflag = 0;
	u_int rtype, ll = 0;
	uint8_t version, log_stderr = 0;

	sanitise_stdfd();
	log_init(__progname, log_level, log_facility, log_stderr);

	while ((ch = getopt(argc, argv, "v")) != -1) {
		switch (ch) {
		case 'v':
			vflag = 1;
			if (log_level == SYSLOG_LEVEL_ERROR)
				log_level = SYSLOG_LEVEL_DEBUG1;
			else if (log_level < SYSLOG_LEVEL_DEBUG3)
				log_level++;
			break;
		default:
			fprintf(stderr, "usage: %s [-v]\n", __progname);
			exit(1);
		}
	}
	log_init(__progname, log_level, log_facility, vflag);

	/*
	 * Rearrange our file descriptors a little; we don't trust the
	 * providers not to fiddle with stdin/out.
	 */
	closefrom(STDERR_FILENO + 1);
	if ((in = dup(STDIN_FILENO)) == -1 || (out = dup(STDOUT_FILENO)) == -1)
		fatal("%s: dup: %s", __progname, strerror(errno));
	close(STDIN_FILENO);
	close(STDOUT_FILENO);
	sanitise_stdfd(); /* resets to /dev/null */

	if ((req = sshbuf_new()) == NULL)
		fatal("%s: sshbuf_new failed", __progname);
	if (ssh_msg_recv(in, req) < 0)
		fatal("ssh_msg_recv failed");
	close(in);
	debug_f("received message len %zu", sshbuf_len(req));

	if ((r = sshbuf_get_u8(req, &version)) != 0)
		fatal_r(r, "%s: parse version", __progname);
	if (version != SSH_SK_HELPER_VERSION) {
		fatal("unsupported version: received %d, expected %d",
		    version, SSH_SK_HELPER_VERSION);
	}

	if ((r = sshbuf_get_u32(req, &rtype)) != 0 ||
	    (r = sshbuf_get_u8(req, &log_stderr)) != 0 ||
	    (r = sshbuf_get_u32(req, &ll)) != 0)
		fatal_r(r, "%s: parse", __progname);

	if (!vflag && log_level_name((LogLevel)ll) != NULL)
		log_init(__progname, (LogLevel)ll, log_facility, log_stderr);

	switch (rtype) {
	case SSH_SK_HELPER_SIGN:
		resp = process_sign(req);
		break;
	case SSH_SK_HELPER_ENROLL:
		resp = process_enroll(req);
		break;
	case SSH_SK_HELPER_LOAD_RESIDENT:
		resp = process_load_resident(req);
		break;
	default:
		fatal("%s: unsupported request type %u", __progname, rtype);
	}
	sshbuf_free(req);
	debug_f("reply len %zu", sshbuf_len(resp));

	if (ssh_msg_send(out, SSH_SK_HELPER_VERSION, resp) == -1)
		fatal("ssh_msg_send failed");
	sshbuf_free(resp);
	close(out);

	return (0);
}
#else /* ENABLE_SK */
#include <stdio.h>

int
main(int argc, char **argv)
{
	fprintf(stderr, "ssh-sk-helper: disabled at compile time\n");
	return -1;
}
#endif /* ENABLE_SK */<|MERGE_RESOLUTION|>--- conflicted
+++ resolved
@@ -1,8 +1,4 @@
-<<<<<<< HEAD
-/* $OpenBSD: ssh-sk-helper.c,v 1.13 2022/04/29 03:16:48 dtucker Exp $ */
-=======
 /* $OpenBSD: ssh-sk-helper.c,v 1.14 2022/12/04 11:03:11 dtucker Exp $ */
->>>>>>> 6dfb65de
 /*
  * Copyright (c) 2019 Google LLC
  *
