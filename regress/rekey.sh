--- conflicted
+++ resolved
@@ -74,18 +74,14 @@
 for s in 5 10; do
 	verbose "client rekeylimit default ${s}"
 	rm -f ${COPY} ${LOG}
-<<<<<<< HEAD
 	if [ "$os" == "windows" ]; then
 		cat ${DATA} | ${SSH} -oCompression=no -oRekeyLimit="default $s" -F \
-			$OBJ/ssh_proxy somehost "cat >${COPY};sleep $s;sleep 3"
+			$OBJ/ssh_proxy somehost "cat >${COPY};sleep $s;sleep 10"
 	else
 		${SSH} < ${DATA} -oCompression=no -oRekeyLimit="default $s" -F \
-			$OBJ/ssh_proxy somehost "cat >${COPY};sleep $s;sleep 3"
+			$OBJ/ssh_proxy somehost "cat >${COPY};sleep $s;sleep 10"
 	fi
-=======
-	${SSH} < ${DATA} -oCompression=no -oRekeyLimit="default $s" -F \
-		$OBJ/ssh_proxy somehost "cat >${COPY};sleep $s;sleep 10"
->>>>>>> 2ebf4781
+
 	if [ $? -ne 0 ]; then
 		fail "ssh failed"
 	fi
