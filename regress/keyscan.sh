#	$OpenBSD: keyscan.sh,v 1.9 2019/01/28 03:50:39 dtucker Exp $
#	Placed in the Public Domain.

tid="keyscan"

KEYTYPES=`${SSH} -Q key-plain`
for i in $KEYTYPES; do
	if [ -z "$algs" ]; then
		algs="$i"
	else
		algs="$algs,$i"
	fi
done
echo "HostKeyAlgorithms $algs" >> $OBJ/sshd_config

start_sshd

<<<<<<< HEAD
if [ "$os" == "windows" ]; then
	# Remove CR (carriage return)
	KEYTYPES=`${SSH} -Q key-plain | sed 's/\r$//'`
else
	KEYTYPES=`${SSH} -Q key-plain`
fi
=======
>>>>>>> 85cf2488
for t in $KEYTYPES; do
	trace "keyscan type $t"
	${SSHKEYSCAN} -t $t -p $PORT 127.0.0.1 127.0.0.1 127.0.0.1 \
		> /dev/null 2>&1
	r=$?
	if [ $r -ne 0 ]; then
		fail "ssh-keyscan -t $t failed with: $r"
	fi
done<|MERGE_RESOLUTION|>--- conflicted
+++ resolved
@@ -3,7 +3,12 @@
 
 tid="keyscan"
 
-KEYTYPES=`${SSH} -Q key-plain`
+if [ "$os" == "windows" ]; then
+	# Remove CR (carriage return)
+	KEYTYPES=`${SSH} -Q key-plain | sed 's/\r$//'`
+else
+	KEYTYPES=`${SSH} -Q key-plain`
+fi
 for i in $KEYTYPES; do
 	if [ -z "$algs" ]; then
 		algs="$i"
@@ -15,15 +20,6 @@
 
 start_sshd
 
-<<<<<<< HEAD
-if [ "$os" == "windows" ]; then
-	# Remove CR (carriage return)
-	KEYTYPES=`${SSH} -Q key-plain | sed 's/\r$//'`
-else
-	KEYTYPES=`${SSH} -Q key-plain`
-fi
-=======
->>>>>>> 85cf2488
 for t in $KEYTYPES; do
 	trace "keyscan type $t"
 	${SSHKEYSCAN} -t $t -p $PORT 127.0.0.1 127.0.0.1 127.0.0.1 \
