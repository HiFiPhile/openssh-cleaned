#	$OpenBSD: test-exec.sh,v 1.89 2022/01/06 22:14:25 dtucker Exp $
#	Placed in the Public Domain.

#SUDO=sudo

<<<<<<< HEAD
# Unbreak GNU head(1)
_POSIX2_VERSION=199209
export _POSIX2_VERSION

if [ "x$TEST_WINDOWS_SSH" != "x" ]; then
	os="windows"
fi

if [ "$os" != "windows" ]; then
	case `uname -s 2>/dev/null` in
	OSF1*)
		BIN_SH=xpg4
		export BIN_SH
		;;
	CYGWIN*)
		os=cygwin
		;;
	esac
fi

# If configure tells us to use a different egrep, create a wrapper function
# to call it.  This means we don't need to change all the tests that depend
# on a good implementation.
if test "x${EGREP}" != "x"; then
	egrep ()
{
	 ${EGREP} "$@"
}
fi

if [ "$os" == "windows" ]; then
	USER=$TEST_SSH_USER
	USER_DOMAIN=$TEST_SSH_USER_DOMAIN
	LOGNAME=$USER
else
	if [ -x /usr/ucb/whoami ]; then
		USER=`/usr/ucb/whoami`
	elif whoami >/dev/null 2>&1; then
		USER=`whoami`
	elif logname >/dev/null 2>&1; then
		USER=`logname`
	else
		if [ -x /usr/ucb/whoami ]; then
			USER=`/usr/ucb/whoami`
		elif whoami >/dev/null 2>&1; then
			USER=`whoami`
		elif logname >/dev/null 2>&1; then
			USER=`logname`
		else
			USER=`id -un`
		fi
	fi
fi

if test -z "$LOGNAME"; then
	LOGNAME="${USER}"
	export LOGNAME
fi

=======
>>>>>>> 2ebf4781
if [ ! -x "$TEST_SSH_ELAPSED_TIMES" ]; then
	STARTTIME=`date '+%s'`
fi

if [ ! -z "$TEST_SSH_PORT" ]; then
	PORT="$TEST_SSH_PORT"
else
	PORT=4242
fi

OBJ=$1
if [ "x$OBJ" = "x" ]; then
	echo '$OBJ not defined'
	exit 2
fi
if [ ! -d $OBJ ]; then
	echo "not a directory: $OBJ"
	exit 2
fi
SCRIPT=$2
if [ "x$SCRIPT" = "x" ]; then
	echo '$SCRIPT not defined'
	exit 2
fi
if [ ! -f $SCRIPT ]; then
	echo "not a file: $SCRIPT"
	exit 2
fi
if $TEST_SHELL -n $SCRIPT; then
	true
else
	echo "syntax error in $SCRIPT"
	exit 2
fi
unset SSH_AUTH_SOCK

# Portable-specific settings.

if [ -x /usr/ucb/whoami ]; then
	USER=`/usr/ucb/whoami`
elif whoami >/dev/null 2>&1; then
	USER=`whoami`
elif logname >/dev/null 2>&1; then
	USER=`logname`
else
	USER=`id -un`
fi
if test -z "$LOGNAME"; then
	LOGNAME="${USER}"
	export LOGNAME
fi

# Unbreak GNU head(1)
_POSIX2_VERSION=199209
export _POSIX2_VERSION

case `uname -s 2>/dev/null` in
OSF1*)
	BIN_SH=xpg4
	export BIN_SH
	;;
CYGWIN*)
	os=cygwin
	;;
esac

# If configure tells us to use a different egrep, create a wrapper function
# to call it.  This means we don't need to change all the tests that depend
# on a good implementation.
if test "x${EGREP}" != "x"; then
	egrep ()
{
	 ${EGREP} "$@"
}
fi

SRC=`dirname ${SCRIPT}`

# defaults
SSH=ssh
SSHD=sshd
SSHAGENT=ssh-agent
SSHADD=ssh-add
SSHKEYGEN=ssh-keygen
SSHKEYSCAN=ssh-keyscan
SFTP=sftp
SFTPSERVER=/usr/libexec/openssh/sftp-server
SCP=scp

# Set by make_tmpdir() on demand (below).
SSH_REGRESS_TMP=

# Interop testing
PLINK=plink
PUTTYGEN=puttygen
CONCH=conch

# Tools used by multiple tests
NC=$OBJ/netcat
OPENSSL_BIN="${OPENSSL_BIN:-openssl}"

if [ "x$TEST_SSH_SSH" != "x" ]; then
	SSH="${TEST_SSH_SSH}"
fi
if [ "x$TEST_SSH_SSHD" != "x" ]; then
	SSHD="${TEST_SSH_SSHD}"
fi
if [ "x$TEST_SSH_SSHAGENT" != "x" ]; then
	SSHAGENT="${TEST_SSH_SSHAGENT}"
fi
if [ "x$TEST_SSH_SSHADD" != "x" ]; then
	SSHADD="${TEST_SSH_SSHADD}"
fi
if [ "x$TEST_SSH_SSHKEYGEN" != "x" ]; then
	SSHKEYGEN="${TEST_SSH_SSHKEYGEN}"
fi
if [ "x$TEST_SSH_SSHKEYSCAN" != "x" ]; then
	SSHKEYSCAN="${TEST_SSH_SSHKEYSCAN}"
fi
if [ "x$TEST_SSH_SFTP" != "x" ]; then
	SFTP="${TEST_SSH_SFTP}"
fi
if [ "x$TEST_SSH_SFTPSERVER" != "x" ]; then
	SFTPSERVER="${TEST_SSH_SFTPSERVER}"
fi
if [ "x$TEST_SSH_SCP" != "x" ]; then
	SCP="${TEST_SSH_SCP}"
fi
if [ "x$TEST_SSH_PLINK" != "x" ]; then
	# Find real binary, if it exists
	case "${TEST_SSH_PLINK}" in
	/*) PLINK="${TEST_SSH_PLINK}" ;;
	*) PLINK=`which ${TEST_SSH_PLINK} 2>/dev/null` ;;
	esac
fi
if [ "x$TEST_SSH_PUTTYGEN" != "x" ]; then
	# Find real binary, if it exists
	case "${TEST_SSH_PUTTYGEN}" in
	/*) PUTTYGEN="${TEST_SSH_PUTTYGEN}" ;;
	*) PUTTYGEN=`which ${TEST_SSH_PUTTYGEN} 2>/dev/null` ;;
	esac
fi
if [ "x$TEST_SSH_CONCH" != "x" ]; then
	# Find real binary, if it exists
	case "${TEST_SSH_CONCH}" in
	/*) CONCH="${TEST_SSH_CONCH}" ;;
	*) CONCH=`which ${TEST_SSH_CONCH} 2>/dev/null` ;;
	esac
fi
if [ "x$TEST_SSH_PKCS11_HELPER" != "x" ]; then
	SSH_PKCS11_HELPER="${TEST_SSH_PKCS11_HELPER}"
fi
if [ "x$TEST_SSH_SK_HELPER" != "x" ]; then
	SSH_SK_HELPER="${TEST_SSH_SK_HELPER}"
fi
if [ "x$TEST_SSH_OPENSSL" != "x" ]; then
	OPENSSL_BIN="${TEST_SSH_OPENSSL}"
fi

# Path to sshd must be absolute for rexec
case "$SSHD" in
/*) ;;
*) SSHD=`which $SSHD` ;;
esac

case "$SSHAGENT" in
/*) ;;
*) SSHAGENT=`which $SSHAGENT` ;;
esac

# Record the actual binaries used.
SSH_BIN=${SSH}
SSHD_BIN=${SSHD}
SSHAGENT_BIN=${SSHAGENT}
SSHADD_BIN=${SSHADD}
SSHKEYGEN_BIN=${SSHKEYGEN}
SSHKEYSCAN_BIN=${SSHKEYSCAN}
SFTP_BIN=${SFTP}
SFTPSERVER_BIN=${SFTPSERVER}
SCP_BIN=${SCP}

if [ "x$USE_VALGRIND" != "x" ]; then
	rm -rf $OBJ/valgrind-out $OBJ/valgrind-vgdb
	mkdir -p $OBJ/valgrind-out $OBJ/valgrind-vgdb
	# When using sudo ensure low-priv tests can write pipes and logs.
	if [ "x$SUDO" != "x" ]; then
		chmod 777 $OBJ/valgrind-out $OBJ/valgrind-vgdb
	fi
	VG_TEST=`basename $SCRIPT .sh`

	# Some tests are difficult to fix.
	case "$VG_TEST" in
	reexec)
		VG_SKIP=1 ;;
	sftp-chroot)
		if [ "x${SUDO}" != "x" ]; then
			VG_SKIP=1
		fi ;;
	esac

	if [ x"$VG_SKIP" = "x" ]; then
		VG_LEAK="--leak-check=no"
		if [ x"$VALGRIND_CHECK_LEAKS" != "x" ]; then
			VG_LEAK="--leak-check=full"
		fi
		VG_IGNORE="/bin/*,/sbin/*,/usr/*,/var/*"
		VG_LOG="$OBJ/valgrind-out/${VG_TEST}."
		VG_OPTS="--track-origins=yes $VG_LEAK"
		VG_OPTS="$VG_OPTS --trace-children=yes"
		VG_OPTS="$VG_OPTS --trace-children-skip=${VG_IGNORE}"
		VG_OPTS="$VG_OPTS --vgdb-prefix=$OBJ/valgrind-vgdb/"
		VG_PATH="valgrind"
		if [ "x$VALGRIND_PATH" != "x" ]; then
			VG_PATH="$VALGRIND_PATH"
		fi
		VG="$VG_PATH $VG_OPTS"
		SSH="$VG --log-file=${VG_LOG}ssh.%p $SSH"
		SSHD="$VG --log-file=${VG_LOG}sshd.%p $SSHD"
		SSHAGENT="$VG --log-file=${VG_LOG}ssh-agent.%p $SSHAGENT"
		SSHADD="$VG --log-file=${VG_LOG}ssh-add.%p $SSHADD"
		SSHKEYGEN="$VG --log-file=${VG_LOG}ssh-keygen.%p $SSHKEYGEN"
		SSHKEYSCAN="$VG --log-file=${VG_LOG}ssh-keyscan.%p $SSHKEYSCAN"
		SFTP="$VG --log-file=${VG_LOG}sftp.%p ${SFTP}"
		SCP="$VG --log-file=${VG_LOG}scp.%p $SCP"
		cat > $OBJ/valgrind-sftp-server.sh << EOF
#!/bin/sh
exec $VG --log-file=${VG_LOG}sftp-server.%p $SFTPSERVER "\$@"
EOF
		chmod a+rx $OBJ/valgrind-sftp-server.sh
		SFTPSERVER="$OBJ/valgrind-sftp-server.sh"
	fi
fi

# Logfiles.
# SSH_LOGFILE should be the debug output of ssh(1) only
# SSHD_LOGFILE should be the debug output of sshd(8) only
# REGRESS_LOGFILE is the output of the test itself stdout and stderr
if [ "x$TEST_SSH_LOGFILE" = "x" ]; then
	TEST_SSH_LOGFILE=$OBJ/ssh.log
fi
if [ "x$TEST_SSHD_LOGFILE" = "x" ]; then
	TEST_SSHD_LOGFILE=$OBJ/sshd.log
fi
if [ "x$TEST_REGRESS_LOGFILE" = "x" ]; then
	TEST_REGRESS_LOGFILE=$OBJ/regress.log
fi

# truncate logfiles
>$TEST_SSH_LOGFILE
>$TEST_SSHD_LOGFILE
>$TEST_REGRESS_LOGFILE

# Create wrapper ssh with logging.  We can't just specify "SSH=ssh -E..."
# because sftp and scp don't handle spaces in arguments.  scp and sftp like
# to use -q so we remove those to preserve our debug logging.  In the rare
# instance where -q is desirable -qq is equivalent and is not removed.
SSHLOGWRAP=$OBJ/ssh-log-wrapper.sh
<<<<<<< HEAD
echo "#!/bin/sh" > $SSHLOGWRAP
if [ "$os" == "windows" ]; then
	echo "exec ${SSH} -T -E${TEST_SSH_LOGFILE} "'"$@"' >>$SSHLOGWRAP
else
	echo "exec ${SSH} -E${TEST_SSH_LOGFILE} "'"$@"' >>$SSHLOGWRAP
fi
=======
cat >$SSHLOGWRAP <<EOD
#!/bin/sh
echo "Executing: ${SSH} \$@" >>${TEST_SSH_LOGFILE}
for i in "\$@";do shift;case "\$i" in -q):;; *) set -- "\$@" "\$i";;esac;done
exec ${SSH} -E${TEST_SSH_LOGFILE} "\$@"
EOD
>>>>>>> 2ebf4781

chmod a+rx $OBJ/ssh-log-wrapper.sh
REAL_SSH="$SSH"
REAL_SSHD="$SSHD"
SSH="$SSHLOGWRAP"

# Some test data.  We make a copy because some tests will overwrite it.
# The tests may assume that $DATA exists and is writable and $COPY does
# not exist.  Tests requiring larger data files can call increase_datafile_size
# [kbytes] to ensure the file is at least that large.
DATANAME=data
DATA=$OBJ/${DATANAME}
cat ${SSHAGENT_BIN} >${DATA}
chmod u+w ${DATA}
COPY=$OBJ/copy
rm -f ${COPY}
if [ "$os" == "windows" ]; then
	EXEEXT=".exe"
fi

increase_datafile_size()
{
	while [ `du -k ${DATA} | cut -f1` -lt $1 ]; do
		cat ${SSHAGENT_BIN} >>${DATA}
	done
}

# these should be used in tests
export SSH SSHD SSHAGENT SSHADD SSHKEYGEN SSHKEYSCAN SFTP SFTPSERVER SCP
export SSH_PKCS11_HELPER SSH_SK_HELPER
#echo $SSH $SSHD $SSHAGENT $SSHADD $SSHKEYGEN $SSHKEYSCAN $SFTP $SFTPSERVER $SCP

# Portable specific functions
windows_path()
{
	cygpath -m $1
}

have_prog()
{
	saved_IFS="$IFS"
	IFS=":"
	for i in $PATH
	do
		if [ -x $i/$1 ]; then
			IFS="$saved_IFS"
			return 0
		fi
	done
	IFS="$saved_IFS"
	return 1
}

jot() {
	awk "BEGIN { for (i = $2; i < $2 + $1; i++) { printf \"%d\n\", i } exit }"
}
if [ ! -x "`which rev`" ]; then
rev()
{
	awk '{for (i=length; i>0; i--) printf "%s", substr($0, i, 1); print ""}'
}
fi

# Check whether preprocessor symbols are defined in config.h.
config_defined ()
{
	str=$1
	while test "x$2" != "x" ; do
		str="$str|$2"
		shift
	done
	egrep "^#define.*($str)" ${BUILDDIR}/config.h >/dev/null 2>&1
}

md5 () {
	if have_prog md5sum; then
		md5sum
	elif have_prog openssl; then
		openssl md5
	elif have_prog cksum; then
		cksum
	elif have_prog sum; then
		sum
	elif [ -x ${OPENSSL_BIN} ]; then
		${OPENSSL_BIN} md5
	else
		wc -c
	fi
}

# Some platforms don't have hostname at all, but on others uname -n doesn't
# provide the fully qualified name we need, so in the former case we create
# our own hostname function.
if ! have_prog hostname; then
	hostname() {
		uname -n
	}
fi

make_tmpdir ()
{
	if [ "$os" == "windows" ]; then
		powershell.exe /c "New-Item -Path $OBJ\openssh-XXXXXXXX -ItemType Directory -Force" >/dev/null 2>&1
		if [ $? -ne 0 ]; then
			fatal "failed to create temporary directory"
		fi
	else
		SSH_REGRESS_TMP="$($OBJ/mkdtemp openssh-XXXXXXXX)" || \
			fatal "failed to create temporary directory"
	fi
}
# End of portable specific functions

stop_sshd ()
{
	# windows process can't be stopped using kill command so use stop-process
	if [ "$os" == "windows" ]; then
		powershell.exe /c "stop-process -Name sshd -Force" >/dev/null 2>&1
	 else
	 	if [ -f $PIDFILE ]; then
			pid=`$SUDO cat $PIDFILE`
			if [ "X$pid" = "X" ]; then
				echo no sshd running
			else
				if [ $pid -lt 2 ]; then
					echo bad pid for sshd: $pid
				else
					$SUDO kill $pid
					trace "wait for sshd to exit"
					i=0;
					while [ -f $PIDFILE -a $i -lt 5 ]; do
						i=`expr $i + 1`
						sleep $i
					done
					if test -f $PIDFILE; then
						if $SUDO kill -0 $pid; then
							echo "sshd didn't exit " \
								"port $PORT pid $pid"
						else
							echo "sshd died without cleanup"
						fi
						exit 1
					fi
				fi
			fi
		fi
	fi
}

# helper
cleanup ()
{
	# windows process can't be stopped using kill command so use stop-process
	if [ "$os" == "windows" ]; then
		powershell.exe /c "stop-process -Name ssh-agent -Force" >/dev/null 2>&1
		if [ "x$SSH_PID" != "x" ]; then
			powershell.exe /c "stop-process -Id $SSH_PID -Force" >/dev/null 2>&1
		fi
	else
		if [ "x$SSH_PID" != "x" ]; then
			if [ $SSH_PID -lt 2 ]; then
				echo bad pid for ssh: $SSH_PID
			else
				kill $SSH_PID
			fi
		fi
	fi
	if [ "x$SSH_REGRESS_TMP" != "x" ]; then
		rm -rf "$SSH_REGRESS_TMP"
	fi
	stop_sshd
	if [ ! -z "$TEST_SSH_ELAPSED_TIMES" ]; then
		now=`date '+%s'`
		elapsed=$(($now - $STARTTIME))
		echo elapsed $elapsed `basename $SCRIPT .sh`
	fi
}

start_debug_log ()
{
	echo "trace: $@" >$TEST_REGRESS_LOGFILE
	echo "trace: $@" >$TEST_SSH_LOGFILE
	echo "trace: $@" >$TEST_SSHD_LOGFILE
}

save_debug_log ()
{
	echo $@ >>$TEST_REGRESS_LOGFILE
	echo $@ >>$TEST_SSH_LOGFILE
	echo $@ >>$TEST_SSHD_LOGFILE
	(cat $TEST_REGRESS_LOGFILE; echo) >>$OBJ/failed-regress.log
	(cat $TEST_SSH_LOGFILE; echo) >>$OBJ/failed-ssh.log
	(cat $TEST_SSHD_LOGFILE; echo) >>$OBJ/failed-sshd.log
}

trace ()
{
	start_debug_log $@
	if [ "X$TEST_SSH_TRACE" = "Xyes" ]; then
		echo "$@"
	fi
}

verbose ()
{
	start_debug_log $@
	if [ "X$TEST_SSH_QUIET" != "Xyes" ]; then
		echo "$@"
	fi
}

fail ()
{
	save_debug_log "FAIL: $@"
	RESULT=1
	echo "$@"
	if test "x$TEST_SSH_FAIL_FATAL" != "x" ; then
		cleanup
		exit $RESULT
	fi
}

fatal ()
{
	save_debug_log "FATAL: $@"
	printf "FATAL: "
	fail "$@"
	cleanup
	exit $RESULT
}

# Skip remaining tests in script.
skip ()
{
	echo "SKIPPED: $@"
	cleanup
	exit $RESULT
}

RESULT=0
PIDFILE=$OBJ/pidfile

trap fatal 3 2

# create server config
cat << EOF > $OBJ/sshd_config
	StrictModes		no
	Port			$PORT
	AddressFamily		inet
	ListenAddress		127.0.0.1
	#ListenAddress		::1
	PidFile			$PIDFILE
	AuthorizedKeysFile	$OBJ/authorized_keys_%u
	LogLevel		DEBUG3
	AcceptEnv		_XXX_TEST_*
	AcceptEnv		_XXX_TEST
	Subsystem	sftp	$SFTPSERVER
EOF

if [ "$os" != "windows" ]; then
# This may be necessary if /usr/src and/or /usr/obj are group-writable,
# but if you aren't careful with permissions then the unit tests could
# be abused to locally escalate privileges.
if [ ! -z "$TEST_SSH_UNSAFE_PERMISSIONS" ]; then
	echo "	StrictModes no" >> $OBJ/sshd_config
else
	# check and warn if excessive permissions are likely to cause failures.
	unsafe=""
	dir="${OBJ}"
	while test ${dir} != "/"; do
		if test -d "${dir}" && ! test -h "${dir}"; then
			perms=`ls -ld ${dir}`
			case "${perms}" in
			?????w????*|????????w?*) unsafe="${unsafe} ${dir}" ;;
			esac
		fi
		dir=`dirname ${dir}`
	done
	if ! test  -z "${unsafe}"; then
		cat <<EOD

WARNING: Unsafe (group or world writable) directory permissions found:
${unsafe}

These could be abused to locally escalate privileges.  If you are
sure that this is not a risk (eg there are no other users), you can
bypass this check by setting TEST_SSH_UNSAFE_PERMISSIONS=1

EOD
	fi
fi
fi

if [ ! -z "$TEST_SSH_MODULI_FILE" ]; then
	trace "adding modulifile='$TEST_SSH_MODULI_FILE' to sshd_config"
	echo "	ModuliFile '$TEST_SSH_MODULI_FILE'" >> $OBJ/sshd_config
fi

if [ ! -z "$TEST_SSH_SSHD_CONFOPTS" ]; then
	trace "adding sshd_config option $TEST_SSH_SSHD_CONFOPTS"
	echo "$TEST_SSH_SSHD_CONFOPTS" >> $OBJ/sshd_config
fi

# server config for proxy connects
cp $OBJ/sshd_config $OBJ/sshd_proxy

# allow group-writable directories in proxy-mode
echo 'StrictModes no' >> $OBJ/sshd_proxy

# create client config
cat << EOF > $OBJ/ssh_config
Host *
	Hostname		127.0.0.1
	HostKeyAlias		localhost-with-alias
	Port			$PORT
	User			$USER
	GlobalKnownHostsFile	$OBJ/known_hosts
	UserKnownHostsFile	$OBJ/known_hosts
	PubkeyAuthentication	yes
	ChallengeResponseAuthentication	no
	PasswordAuthentication	no
	BatchMode		yes
	StrictHostKeyChecking	yes
	LogLevel		DEBUG3
EOF

if [ ! -z "$TEST_SSH_SSH_CONFOPTS" ]; then
	trace "adding ssh_config option $TEST_SSH_SSH_CONFOPTS"
	echo "$TEST_SSH_SSH_CONFOPTS" >> $OBJ/ssh_config
fi

rm -f $OBJ/known_hosts $OBJ/authorized_keys_$USER

SSH_SK_PROVIDER=
if ! config_defined ENABLE_SK; then
	trace skipping sk-dummy
elif [ -f "${SRC}/misc/sk-dummy/obj/sk-dummy.so" ] ; then
	SSH_SK_PROVIDER="${SRC}/misc/sk-dummy/obj/sk-dummy.so"
elif [ -f "${OBJ}/misc/sk-dummy/sk-dummy.so" ] ; then
	SSH_SK_PROVIDER="${OBJ}/misc/sk-dummy/sk-dummy.so"
elif [ -f "${SRC}/misc/sk-dummy/sk-dummy.so" ] ; then
	SSH_SK_PROVIDER="${SRC}/misc/sk-dummy/sk-dummy.so"
fi
export SSH_SK_PROVIDER

if ! test -z "$SSH_SK_PROVIDER"; then
	EXTRA_AGENT_ARGS='-P/*' # XXX want realpath(1)...
	echo "SecurityKeyProvider $SSH_SK_PROVIDER" >> $OBJ/ssh_config
	echo "SecurityKeyProvider $SSH_SK_PROVIDER" >> $OBJ/sshd_config
	echo "SecurityKeyProvider $SSH_SK_PROVIDER" >> $OBJ/sshd_proxy
fi
export EXTRA_AGENT_ARGS

maybe_filter_sk() {
	if test -z "$SSH_SK_PROVIDER" ; then
		grep -v ^sk
	else
		cat
	fi
}

SSH_KEYTYPES=`$SSH -Q key-plain | maybe_filter_sk`
SSH_HOSTKEY_TYPES=`$SSH -Q key-plain | maybe_filter_sk`

if [ "$os" == "windows" ]; then
	SSH_KEYTYPES=`echo $SSH_KEYTYPES | tr -d '\r','\n'`  # remove \r\n
	SSH_HOSTKEY_TYPES=`echo $SSH_HOSTKEY_TYPES | tr -d '\r','\n'`  # remove \r\n
	OBJ_WIN_FORMAT=`windows_path $OBJ`
	first_key_type=${SSH_KEYTYPES%% *}
	if [ "x$USER_DOMAIN" != "x" ]; then
		# For domain user, create folders
		if [ ! -d $OBJ/authorized_keys_$USER_DOMAIN ]; then
			mkdir $OBJ/authorized_keys_$USER_DOMAIN
		fi
		if [ ! -d $OBJ/authorized_principals_$USER_DOMAIN ]; then
			mkdir $OBJ/authorized_principals_$USER_DOMAIN
		fi
		if [ ! -d /var/run/principals_command_$USER_DOMAIN ]; then
			mkdir /var/run/principals_command_$USER_DOMAIN
		fi
	fi
fi

for t in ${SSH_KEYTYPES}; do
	# generate user key
	if [ ! -f $OBJ/$t ] || [ ${SSHKEYGEN_BIN} -nt $OBJ/$t ]; then
		trace "generating key type $t"
		rm -f $OBJ/$t
		${SSHKEYGEN} -q -N '' -t $t  -f $OBJ/$t ||\
			fail "ssh-keygen for $t failed"
	else
		trace "using cached key type $t"
	fi

	# setup authorized keys
	cat $OBJ/$t.pub >> $OBJ/authorized_keys_$USER
	echo IdentityFile $OBJ/$t >> $OBJ/ssh_config
done

for t in ${SSH_HOSTKEY_TYPES}; do
	# known hosts file for client
	(
		printf 'localhost-with-alias,127.0.0.1,::1 '
		cat $OBJ/$t.pub
	) >> $OBJ/known_hosts

	# use key as host key, too
<<<<<<< HEAD
	$SUDO cp $OBJ/$t $OBJ/host.$t
	if [ "$os" == "windows" ]; then
		# set the file permissions (ACLs) properly
		powershell.exe /c "get-acl $OBJ_WIN_FORMAT/$t | set-acl $OBJ_WIN_FORMAT/host.$t"
	fi

=======
	(umask 077; $SUDO cp $OBJ/$t $OBJ/host.$t)
>>>>>>> 2ebf4781
	echo HostKey $OBJ/host.$t >> $OBJ/sshd_config

	# don't use SUDO for proxy connect
	echo HostKey $OBJ/$t >> $OBJ/sshd_proxy
done

if [ "$os" == "windows" ]; then
	# set the file permissions (ACLs) properly
	powershell.exe /c "get-acl $OBJ_WIN_FORMAT/$first_key_type | set-acl $OBJ_WIN_FORMAT/authorized_keys_$USER"
fi

# Activate Twisted Conch tests if the binary is present
REGRESS_INTEROP_CONCH=no
if test -x "$CONCH" ; then
	REGRESS_INTEROP_CONCH=yes
fi

# If PuTTY is present, new enough and we are running a PuTTY test, prepare
# keys and configuration.
REGRESS_INTEROP_PUTTY=no
if test -x "$PUTTYGEN" -a -x "$PLINK" &&
    "$PUTTYGEN" --help 2>&1 | grep -- --new-passphrase >/dev/null; then
	REGRESS_INTEROP_PUTTY=yes
fi
case "$SCRIPT" in
*putty*)	;;
*)		REGRESS_INTEROP_PUTTY=no ;;
esac

if test "$REGRESS_INTEROP_PUTTY" = "yes" ; then
	mkdir -p ${OBJ}/.putty

	# Add a PuTTY key to authorized_keys
	rm -f ${OBJ}/putty.rsa2
	if ! "$PUTTYGEN" -t rsa -o ${OBJ}/putty.rsa2 \
	    --random-device=/dev/urandom \
	    --new-passphrase /dev/null < /dev/null > /dev/null; then
		echo "Your installed version of PuTTY is too old to support --new-passphrase, skipping test" >&2
		exit 1
	fi
	"$PUTTYGEN" -O public-openssh ${OBJ}/putty.rsa2 \
	    >> $OBJ/authorized_keys_$USER

	# Convert rsa2 host key to PuTTY format
	cp $OBJ/ssh-rsa $OBJ/ssh-rsa_oldfmt
	${SSHKEYGEN} -p -N '' -m PEM -f $OBJ/ssh-rsa_oldfmt >/dev/null
	${SRC}/ssh2putty.sh 127.0.0.1 $PORT $OBJ/ssh-rsa_oldfmt > \
	    ${OBJ}/.putty/sshhostkeys
	${SRC}/ssh2putty.sh 127.0.0.1 22 $OBJ/ssh-rsa_oldfmt >> \
	    ${OBJ}/.putty/sshhostkeys
	rm -f $OBJ/ssh-rsa_oldfmt

	# Setup proxied session
	mkdir -p ${OBJ}/.putty/sessions
	rm -f ${OBJ}/.putty/sessions/localhost_proxy
	echo "Protocol=ssh" >> ${OBJ}/.putty/sessions/localhost_proxy
	echo "HostName=127.0.0.1" >> ${OBJ}/.putty/sessions/localhost_proxy
	echo "PortNumber=$PORT" >> ${OBJ}/.putty/sessions/localhost_proxy
	echo "ProxyMethod=5" >> ${OBJ}/.putty/sessions/localhost_proxy
	echo "ProxyTelnetCommand=sh ${SRC}/sshd-log-wrapper.sh ${TEST_SSHD_LOGFILE} ${SSHD} -i -f $OBJ/sshd_proxy" >> ${OBJ}/.putty/sessions/localhost_proxy
	echo "ProxyLocalhost=1" >> ${OBJ}/.putty/sessions/localhost_proxy

	PUTTYDIR=${OBJ}/.putty
	export PUTTYDIR
fi

# create a proxy version of the client config
(
	cat $OBJ/ssh_config
	if [ "$os" == "windows" ]; then
		# TODO - having SSH_SK_HELPER is causing issues. Need to find a way.
		# This is fine for now as we don't have FIDO enabled.
		echo proxycommand  `windows_path ${SSHD}` -i -f $OBJ_WIN_FORMAT/sshd_proxy
	else
		echo proxycommand ${SUDO} env SSH_SK_HELPER=\"$SSH_SK_HELPER\" sh ${SRC}/sshd-log-wrapper.sh ${TEST_SSHD_LOGFILE} ${SSHD} -i -f $OBJ/sshd_proxy
	fi
) > $OBJ/ssh_proxy

# check proxy config
${SSHD} -t -f $OBJ/sshd_proxy	|| fatal "sshd_proxy broken"

start_sshd ()
{
	# start sshd
	$SUDO ${SSHD} -f $OBJ/sshd_config "$@" -t || fatal "sshd_config broken"
	if [ "$os" == "windows" ]; then
		# In windows, we need to explicitly remove the sshd pid file.
		rm -rf $PIDFILE
		#TODO (Code BUG) : -E<sshd.log> is writing the data the cygwin terminal.
		${SSHD} -f $OBJ/sshd_config "$@" &
	else
		$SUDO env SSH_SK_HELPER="$SSH_SK_HELPER" \
	    	${SSHD} -f $OBJ/sshd_config "$@" -E$TEST_SSHD_LOGFILE
	fi

	trace "wait for sshd"
	i=0;
	while [ ! -f $PIDFILE -a $i -lt 10 ]; do
		i=`expr $i + 1`
		sleep $i
	done

	test -f $PIDFILE || fatal "no sshd running on port $PORT"
}

# source test body
. $SCRIPT

# kill sshd
cleanup

if [ "x$USE_VALGRIND" != "x" ]; then
	# If there is an EXIT trap handler, invoke it now.
	# Some tests set these to clean up processes such as ssh-agent.  We
	# need to wait for all valgrind processes to complete so we can check
	# their logs, but since the EXIT traps are not invoked until
	# test-exec.sh exits, waiting here will deadlock.
	# This is not very portable but then neither is valgrind itself.
	# As a bonus, dash (as used on the runners) has a "trap" that doesn't
	# work in a pipeline (hence the temp file) or a subshell.
	exithandler=""
	trap >/tmp/trap.$$ && exithandler=$(cat /tmp/trap.$$ | \
	    awk -F "'" '/EXIT$/{print $2}')
	rm -f /tmp/trap.$$
	if [ "x${exithandler}" != "x" ]; then
		verbose invoking EXIT trap handler early: ${exithandler}
		eval "${exithandler}"
		trap '' EXIT
	fi

	# wait for any running process to complete
	wait; sleep 1
	VG_RESULTS=$(find $OBJ/valgrind-out -type f -print)
	VG_RESULT_COUNT=0
	VG_FAIL_COUNT=0
	for i in $VG_RESULTS; do
		if grep "ERROR SUMMARY" $i >/dev/null; then
			VG_RESULT_COUNT=$(($VG_RESULT_COUNT + 1))
			if ! grep "ERROR SUMMARY: 0 errors" $i >/dev/null; then
				VG_FAIL_COUNT=$(($VG_FAIL_COUNT + 1))
				RESULT=1
				verbose valgrind failure $i
				cat $i
			fi
		fi
	done
	if [ x"$VG_SKIP" != "x" ]; then
		verbose valgrind skipped
	else
		verbose valgrind results $VG_RESULT_COUNT failures $VG_FAIL_COUNT
	fi
fi

if [ $RESULT -eq 0 ]; then
	verbose ok $tid
else
	echo failed $tid
fi
exit $RESULT<|MERGE_RESOLUTION|>--- conflicted
+++ resolved
@@ -3,68 +3,13 @@
 
 #SUDO=sudo
 
-<<<<<<< HEAD
-# Unbreak GNU head(1)
-_POSIX2_VERSION=199209
-export _POSIX2_VERSION
-
 if [ "x$TEST_WINDOWS_SSH" != "x" ]; then
 	os="windows"
-fi
-
-if [ "$os" != "windows" ]; then
-	case `uname -s 2>/dev/null` in
-	OSF1*)
-		BIN_SH=xpg4
-		export BIN_SH
-		;;
-	CYGWIN*)
-		os=cygwin
-		;;
-	esac
-fi
-
-# If configure tells us to use a different egrep, create a wrapper function
-# to call it.  This means we don't need to change all the tests that depend
-# on a good implementation.
-if test "x${EGREP}" != "x"; then
-	egrep ()
-{
-	 ${EGREP} "$@"
-}
-fi
-
-if [ "$os" == "windows" ]; then
 	USER=$TEST_SSH_USER
 	USER_DOMAIN=$TEST_SSH_USER_DOMAIN
 	LOGNAME=$USER
-else
-	if [ -x /usr/ucb/whoami ]; then
-		USER=`/usr/ucb/whoami`
-	elif whoami >/dev/null 2>&1; then
-		USER=`whoami`
-	elif logname >/dev/null 2>&1; then
-		USER=`logname`
-	else
-		if [ -x /usr/ucb/whoami ]; then
-			USER=`/usr/ucb/whoami`
-		elif whoami >/dev/null 2>&1; then
-			USER=`whoami`
-		elif logname >/dev/null 2>&1; then
-			USER=`logname`
-		else
-			USER=`id -un`
-		fi
-	fi
-fi
-
-if test -z "$LOGNAME"; then
-	LOGNAME="${USER}"
-	export LOGNAME
-fi
-
-=======
->>>>>>> 2ebf4781
+fi
+
 if [ ! -x "$TEST_SSH_ELAPSED_TIMES" ]; then
 	STARTTIME=`date '+%s'`
 fi
@@ -322,21 +267,13 @@
 # to use -q so we remove those to preserve our debug logging.  In the rare
 # instance where -q is desirable -qq is equivalent and is not removed.
 SSHLOGWRAP=$OBJ/ssh-log-wrapper.sh
-<<<<<<< HEAD
-echo "#!/bin/sh" > $SSHLOGWRAP
-if [ "$os" == "windows" ]; then
-	echo "exec ${SSH} -T -E${TEST_SSH_LOGFILE} "'"$@"' >>$SSHLOGWRAP
-else
-	echo "exec ${SSH} -E${TEST_SSH_LOGFILE} "'"$@"' >>$SSHLOGWRAP
-fi
-=======
+# BALU todo - check if we need to pass -T flag
 cat >$SSHLOGWRAP <<EOD
 #!/bin/sh
 echo "Executing: ${SSH} \$@" >>${TEST_SSH_LOGFILE}
 for i in "\$@";do shift;case "\$i" in -q):;; *) set -- "\$@" "\$i";;esac;done
 exec ${SSH} -E${TEST_SSH_LOGFILE} "\$@"
 EOD
->>>>>>> 2ebf4781
 
 chmod a+rx $OBJ/ssh-log-wrapper.sh
 REAL_SSH="$SSH"
@@ -744,16 +681,12 @@
 	) >> $OBJ/known_hosts
 
 	# use key as host key, too
-<<<<<<< HEAD
-	$SUDO cp $OBJ/$t $OBJ/host.$t
+	(umask 077; $SUDO cp $OBJ/$t $OBJ/host.$t)
 	if [ "$os" == "windows" ]; then
 		# set the file permissions (ACLs) properly
 		powershell.exe /c "get-acl $OBJ_WIN_FORMAT/$t | set-acl $OBJ_WIN_FORMAT/host.$t"
 	fi
 
-=======
-	(umask 077; $SUDO cp $OBJ/$t $OBJ/host.$t)
->>>>>>> 2ebf4781
 	echo HostKey $OBJ/host.$t >> $OBJ/sshd_config
 
 	# don't use SUDO for proxy connect
