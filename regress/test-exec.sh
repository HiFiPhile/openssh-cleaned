--- conflicted
+++ resolved
@@ -7,7 +7,6 @@
 _POSIX2_VERSION=199209
 export _POSIX2_VERSION
 
-<<<<<<< HEAD
 if [ "x$TEST_WINDOWS_SSH" != "x" ]; then
 	os="windows"
 fi
@@ -18,27 +17,11 @@
 		BIN_SH=xpg4
 		export BIN_SH
 		;;
-	CYGWIN_NT-5.0)
-		os=cygwin
-		TEST_SSH_IPV6=no
-		;;
 	CYGWIN*)
 		os=cygwin
 		;;
 	esac
 fi
-
-=======
-case `uname -s 2>/dev/null` in
-OSF1*)
-	BIN_SH=xpg4
-	export BIN_SH
-	;;
-CYGWIN*)
-	os=cygwin
-	;;
-esac
->>>>>>> 85cf2488
 
 if [ ! -z "$TEST_SSH_PORT" ]; then
 	PORT="$TEST_SSH_PORT"
@@ -519,8 +502,7 @@
 
 rm -f $OBJ/known_hosts $OBJ/authorized_keys_$USER
 
-<<<<<<< HEAD
-SSH_KEYTYPES="rsa ed25519"
+SSH_KEYTYPES=`$SSH -Q key-plain`
 if [ "$os" == "windows" ]; then
 	first_key_type=${SSH_KEYTYPES%% *}
 	if [ "x$USER_DOMAIN" != "x" ]; then
@@ -536,9 +518,6 @@
 		fi
 	fi
 fi
-=======
-SSH_KEYTYPES=`$SSH -Q key-plain`
->>>>>>> 85cf2488
 
 for t in ${SSH_KEYTYPES}; do
 	# generate user key
