#	$OpenBSD: test-exec.sh,v 1.98 2023/03/02 11:10:27 dtucker Exp $
#	Placed in the Public Domain.

#SUDO=sudo

if [ ! -z "$TEST_SSH_ELAPSED_TIMES" ]; then
	STARTTIME=`date '+%s'`
fi

if [ ! -z "$TEST_SSH_PORT" ]; then
	PORT="$TEST_SSH_PORT"
else
	PORT=4242
fi

OBJ=$1
if [ "x$OBJ" = "x" ]; then
	echo '$OBJ not defined'
	exit 2
fi
if [ ! -d $OBJ ]; then
	echo "not a directory: $OBJ"
	exit 2
fi
SCRIPT=$2
if [ "x$SCRIPT" = "x" ]; then
	echo '$SCRIPT not defined'
	exit 2
fi
if [ ! -f $SCRIPT ]; then
	echo "not a file: $SCRIPT"
	exit 2
fi
if $TEST_SHELL -n $SCRIPT; then
	true
else
	echo "syntax error in $SCRIPT"
	exit 2
fi
unset SSH_AUTH_SOCK

# Portable-specific settings.
if [ "x$TEST_WINDOWS_SSH" != "x" ]; then
	os="windows"
	USER=$TEST_SSH_USER
	USER_DOMAIN=$TEST_SSH_USER_DOMAIN
	LOGNAME=$USER
else
	if [ -x /usr/ucb/whoami ]; then
		USER=`/usr/ucb/whoami`
	elif whoami >/dev/null 2>&1; then
		USER=`whoami`
	elif logname >/dev/null 2>&1; then
		USER=`logname`
	else
		USER=`id -un`
	fi
	if test -z "$LOGNAME"; then
		LOGNAME="${USER}"
		export LOGNAME
	fi

	# Unbreak GNU head(1)
	_POSIX2_VERSION=199209
	export _POSIX2_VERSION

	case `uname -s 2>/dev/null` in
	OSF1*)
		BIN_SH=xpg4
		export BIN_SH
		;;
	CYGWIN*)
		os=cygwin
		;;
	esac
fi

# If configure tells us to use a different egrep, create a wrapper function
# to call it.  This means we don't need to change all the tests that depend
# on a good implementation.
if test "x${EGREP}" != "x"; then
	egrep ()
{
	 ${EGREP} "$@"
}
fi

SRC=`dirname ${SCRIPT}`

# defaults
SSH=ssh
SSHD=sshd
SSHAGENT=ssh-agent
SSHADD=ssh-add
SSHKEYGEN=ssh-keygen
SSHKEYSCAN=ssh-keyscan
SFTP=sftp
SFTPSERVER=/usr/libexec/openssh/sftp-server
SCP=scp

# Set by make_tmpdir() on demand (below).
SSH_REGRESS_TMP=

# Interop testing
PLINK=plink
PUTTYGEN=puttygen
CONCH=conch

# Tools used by multiple tests
NC=$OBJ/netcat
# Always use the one configure tells us to, even if that's empty.
#OPENSSL_BIN="${OPENSSL_BIN:-openssl}"

if [ "x$TEST_SSH_SSH" != "x" ]; then
	SSH="${TEST_SSH_SSH}"
fi
if [ "x$TEST_SSH_SSHD" != "x" ]; then
	SSHD="${TEST_SSH_SSHD}"
fi
if [ "x$TEST_SSH_SSHAGENT" != "x" ]; then
	SSHAGENT="${TEST_SSH_SSHAGENT}"
fi
if [ "x$TEST_SSH_SSHADD" != "x" ]; then
	SSHADD="${TEST_SSH_SSHADD}"
fi
if [ "x$TEST_SSH_SSHKEYGEN" != "x" ]; then
	SSHKEYGEN="${TEST_SSH_SSHKEYGEN}"
fi
if [ "x$TEST_SSH_SSHKEYSCAN" != "x" ]; then
	SSHKEYSCAN="${TEST_SSH_SSHKEYSCAN}"
fi
if [ "x$TEST_SSH_SFTP" != "x" ]; then
	SFTP="${TEST_SSH_SFTP}"
fi
if [ "x$TEST_SSH_SFTPSERVER" != "x" ]; then
	SFTPSERVER="${TEST_SSH_SFTPSERVER}"
fi
if [ "x$TEST_SSH_SCP" != "x" ]; then
	SCP="${TEST_SSH_SCP}"
fi
if [ "x$TEST_SSH_PLINK" != "x" ]; then
	# Find real binary, if it exists
	case "${TEST_SSH_PLINK}" in
	/*) PLINK="${TEST_SSH_PLINK}" ;;
	*) PLINK=`which ${TEST_SSH_PLINK} 2>/dev/null` ;;
	esac
fi
if [ "x$TEST_SSH_PUTTYGEN" != "x" ]; then
	# Find real binary, if it exists
	case "${TEST_SSH_PUTTYGEN}" in
	/*) PUTTYGEN="${TEST_SSH_PUTTYGEN}" ;;
	*) PUTTYGEN=`which ${TEST_SSH_PUTTYGEN} 2>/dev/null` ;;
	esac
fi
if [ "x$TEST_SSH_CONCH" != "x" ]; then
	# Find real binary, if it exists
	case "${TEST_SSH_CONCH}" in
	/*) CONCH="${TEST_SSH_CONCH}" ;;
	*) CONCH=`which ${TEST_SSH_CONCH} 2>/dev/null` ;;
	esac
fi
if [ "x$TEST_SSH_PKCS11_HELPER" != "x" ]; then
	SSH_PKCS11_HELPER="${TEST_SSH_PKCS11_HELPER}"
fi
if [ "x$TEST_SSH_SK_HELPER" != "x" ]; then
	SSH_SK_HELPER="${TEST_SSH_SK_HELPER}"
fi
if [ "x$TEST_SSH_OPENSSL" != "x" ]; then
	OPENSSL_BIN="${TEST_SSH_OPENSSL}"
fi

# Path to sshd must be absolute for rexec
case "$SSHD" in
/*) ;;
*) SSHD=`which $SSHD` ;;
esac

case "$SSHAGENT" in
/*) ;;
*) SSHAGENT=`which $SSHAGENT` ;;
esac

# Record the actual binaries used.
SSH_BIN=${SSH}
SSHD_BIN=${SSHD}
SSHAGENT_BIN=${SSHAGENT}
SSHADD_BIN=${SSHADD}
SSHKEYGEN_BIN=${SSHKEYGEN}
SSHKEYSCAN_BIN=${SSHKEYSCAN}
SFTP_BIN=${SFTP}
SFTPSERVER_BIN=${SFTPSERVER}
SCP_BIN=${SCP}

if [ "x$USE_VALGRIND" != "x" ]; then
	rm -rf $OBJ/valgrind-out $OBJ/valgrind-vgdb
	mkdir -p $OBJ/valgrind-out $OBJ/valgrind-vgdb
	# When using sudo ensure low-priv tests can write pipes and logs.
	if [ "x$SUDO" != "x" ]; then
		chmod 777 $OBJ/valgrind-out $OBJ/valgrind-vgdb
	fi
	VG_TEST=`basename $SCRIPT .sh`

	# Some tests are difficult to fix.
	case "$VG_TEST" in
	reexec)
		VG_SKIP=1 ;;
	sftp-chroot)
		if [ "x${SUDO}" != "x" ]; then
			VG_SKIP=1
		fi ;;
	esac

	if [ x"$VG_SKIP" = "x" ]; then
		VG_LEAK="--leak-check=no"
		if [ x"$VALGRIND_CHECK_LEAKS" != "x" ]; then
			VG_LEAK="--leak-check=full"
		fi
		VG_IGNORE="/bin/*,/sbin/*,/usr/*,/var/*"
		VG_LOG="$OBJ/valgrind-out/${VG_TEST}."
		VG_OPTS="--track-origins=yes $VG_LEAK"
		VG_OPTS="$VG_OPTS --trace-children=yes"
		VG_OPTS="$VG_OPTS --trace-children-skip=${VG_IGNORE}"
		VG_OPTS="$VG_OPTS --vgdb-prefix=$OBJ/valgrind-vgdb/"
		VG_PATH="valgrind"
		if [ "x$VALGRIND_PATH" != "x" ]; then
			VG_PATH="$VALGRIND_PATH"
		fi
		VG="$VG_PATH $VG_OPTS"
		SSH="$VG --log-file=${VG_LOG}ssh.%p $SSH"
		SSHD="$VG --log-file=${VG_LOG}sshd.%p $SSHD"
		SSHAGENT="$VG --log-file=${VG_LOG}ssh-agent.%p $SSHAGENT"
		SSHADD="$VG --log-file=${VG_LOG}ssh-add.%p $SSHADD"
		SSHKEYGEN="$VG --log-file=${VG_LOG}ssh-keygen.%p $SSHKEYGEN"
		SSHKEYSCAN="$VG --log-file=${VG_LOG}ssh-keyscan.%p $SSHKEYSCAN"
		SFTP="$VG --log-file=${VG_LOG}sftp.%p ${SFTP}"
		SCP="$VG --log-file=${VG_LOG}scp.%p $SCP"
		cat > $OBJ/valgrind-sftp-server.sh << EOF
#!/bin/sh
exec $VG --log-file=${VG_LOG}sftp-server.%p $SFTPSERVER "\$@"
EOF
		chmod a+rx $OBJ/valgrind-sftp-server.sh
		SFTPSERVER="$OBJ/valgrind-sftp-server.sh"
	fi
fi

# Logfiles.
# SSH_LOGFILE should be the debug output of ssh(1) only
# SSHD_LOGFILE should be the debug output of sshd(8) only
# REGRESS_LOGFILE is the log of progress of the regress test itself.
# TEST_SSH_LOGDIR will contain datestamped logs of all binaries run in
# chronological order.
if [ "x$TEST_SSH_LOGDIR" = "x" ]; then
	TEST_SSH_LOGDIR=$OBJ/log
	mkdir -p $TEST_SSH_LOGDIR
fi
if [ "x$TEST_SSH_LOGFILE" = "x" ]; then
	TEST_SSH_LOGFILE=$OBJ/ssh.log
fi
if [ "x$TEST_SSHD_LOGFILE" = "x" ]; then
	TEST_SSHD_LOGFILE=$OBJ/sshd.log
fi
if [ "x$TEST_REGRESS_LOGFILE" = "x" ]; then
	TEST_REGRESS_LOGFILE=$OBJ/regress.log
fi

# If set, keep track of successful tests and skip them them if we've
# previously completed that test.
if [ "x$TEST_REGRESS_CACHE_DIR" != "x" ]; then
	if [ ! -d "$TEST_REGRESS_CACHE_DIR" ]; then
		mkdir -p "$TEST_REGRESS_CACHE_DIR"
	fi
	TEST="`basename $SCRIPT .sh`"
	CACHE="${TEST_REGRESS_CACHE_DIR}/${TEST}.cache"
	for i in ${SSH} ${SSHD} ${SSHAGENT} ${SSHADD} ${SSHKEYGEN} ${SCP} \
	    ${SFTP} ${SFTPSERVER} ${SSHKEYSCAN}; do
		case $i in
		/*)	bin="$i" ;;
		*)	bin="`which $i`" ;;
		esac
		if [ "$bin" -nt "$CACHE" ]; then
			rm -f "$CACHE"
		fi
	done
	if [ -f "$CACHE" ]; then
		echo ok cached $CACHE
		exit 0
	fi
fi

# truncate logfiles
>$TEST_REGRESS_LOGFILE

# Create ssh and sshd wrappers with logging.  These create a datestamped
# unique file for every invocation so that we can retain all logs from a
# given test no matter how many times it's invoked.  It also leaves a
# symlink with the original name for tests (and people) who look for that.

# For ssh, e can't just specify "SSH=ssh -E..." because sftp and scp don't
# handle spaces in arguments.  scp and sftp like to use -q so we remove those
# to preserve our debug logging.  In the rare instance where -q is desirable
# -qq is equivalent and is not removed.
SSHLOGWRAP=$OBJ/ssh-log-wrapper.sh
# BALU todo - check if we need to pass -T flag
cat >$SSHLOGWRAP <<EOD
#!/bin/sh
timestamp="\`$OBJ/timestamp\`"
logfile="${TEST_SSH_LOGDIR}/\${timestamp}.ssh.\$\$.log"
echo "Executing: ${SSH} \$@" log \${logfile} >>$TEST_REGRESS_LOGFILE
echo "Executing: ${SSH} \$@" >>\${logfile}
for i in "\$@";do shift;case "\$i" in -q):;; *) set -- "\$@" "\$i";;esac;done
rm -f $TEST_SSH_LOGFILE
ln -f -s \${logfile} $TEST_SSH_LOGFILE
exec ${SSH} -E\${logfile} "\$@"
EOD

chmod a+rx $OBJ/ssh-log-wrapper.sh
REAL_SSH="$SSH"
REAL_SSHD="$SSHD"
SSH="$SSHLOGWRAP"

SSHDLOGWRAP=$OBJ/sshd-log-wrapper.sh
cat >$SSHDLOGWRAP <<EOD
#!/bin/sh
timestamp="\`$OBJ/timestamp\`"
logfile="${TEST_SSH_LOGDIR}/\${timestamp}.sshd.\$\$.log"
rm -f $TEST_SSHD_LOGFILE
ln -f -s \${logfile} $TEST_SSHD_LOGFILE
echo "Executing: ${SSHD} \$@" log \${logfile} >>$TEST_REGRESS_LOGFILE
echo "Executing: ${SSHD} \$@" >>\${logfile}
exec ${SSHD} -E\${logfile} "\$@"
EOD
chmod a+rx $OBJ/sshd-log-wrapper.sh

ssh_logfile ()
{
	tool="$1"
	timestamp="`$OBJ/timestamp`"
	logfile="${TEST_SSH_LOGDIR}/${timestamp}.$tool.$$.log"
	echo "Logging $tool to log \${logfile}" >>$TEST_REGRESS_LOGFILE
	echo $logfile
}

# Some test data.  We make a copy because some tests will overwrite it.
# The tests may assume that $DATA exists and is writable and $COPY does
# not exist.  Tests requiring larger data files can call increase_datafile_size
# [kbytes] to ensure the file is at least that large.
DATANAME=data
DATA=$OBJ/${DATANAME}
cat ${SSHAGENT_BIN} >${DATA}
chmod u+w ${DATA}
COPY=$OBJ/copy
rm -f ${COPY}
if [ "$os" == "windows" ]; then
	EXEEXT=".exe"
fi

increase_datafile_size()
{
	while [ `du -k ${DATA} | cut -f1` -lt $1 ]; do
		cat ${SSHAGENT_BIN} >>${DATA}
	done
}

# these should be used in tests
export SSH SSHD SSHAGENT SSHADD SSHKEYGEN SSHKEYSCAN SFTP SFTPSERVER SCP
export SSH_PKCS11_HELPER SSH_SK_HELPER
#echo $SSH $SSHD $SSHAGENT $SSHADD $SSHKEYGEN $SSHKEYSCAN $SFTP $SFTPSERVER $SCP

# Portable specific functions
windows_path()
{
	cygpath -m $1
}

which()
{
	saved_IFS="$IFS"
	IFS=":"
	for i in $PATH
	do
		if [ -x $i/$1 ]; then
			IFS="$saved_IFS"
			echo "$i/$1"
			return 0
		fi
	done
	IFS="$saved_IFS"
	echo "$i/$1"
	return 1
}

have_prog()
{
	which "$1" >/dev/null 2>&1
	return $?
}

jot() {
	awk "BEGIN { for (i = $2; i < $2 + $1; i++) { printf \"%d\n\", i } exit }"
}
if [ ! -x "`which rev`" ]; then
rev()
{
	awk '{for (i=length; i>0; i--) printf "%s", substr($0, i, 1); print ""}'
}
fi

# Check whether preprocessor symbols are defined in config.h.
config_defined ()
{
	str=$1
	while test "x$2" != "x" ; do
		str="$str|$2"
		shift
	done
	egrep "^#define.*($str)" ${BUILDDIR}/config.h >/dev/null 2>&1
}

md5 () {
	if have_prog md5sum; then
		md5sum
	elif have_prog openssl; then
		openssl md5
	elif have_prog cksum; then
		cksum
	elif have_prog sum; then
		sum
	elif [ -x ${OPENSSL_BIN} ]; then
		${OPENSSL_BIN} md5
	else
		wc -c
	fi
}

# Some platforms don't have hostname at all, but on others uname -n doesn't
# provide the fully qualified name we need, so in the former case we create
# our own hostname function.
if ! have_prog hostname; then
	hostname() {
		uname -n
	}
fi

make_tmpdir ()
{
	if [ "$os" == "windows" ]; then
		powershell.exe /c "New-Item -Path $OBJ\openssh-XXXXXXXX -ItemType Directory -Force" >/dev/null 2>&1
		if [ $? -ne 0 ]; then
			fatal "failed to create temporary directory"
		fi
	else
		SSH_REGRESS_TMP="$($OBJ/mkdtemp openssh-XXXXXXXX)" || \
			fatal "failed to create temporary directory"
	fi
}
# End of portable specific functions

stop_sshd ()
{
	# windows process can't be stopped using kill command so use stop-process
	if [ "$os" == "windows" ]; then
		powershell.exe /c "stop-process -Name sshd -Force" >/dev/null 2>&1
	 else
	 	if [ -f $PIDFILE ]; then
			pid=`$SUDO cat $PIDFILE`
			if [ "X$pid" = "X" ]; then
				echo no sshd running
			else
				if [ $pid -lt 2 ]; then
					echo bad pid for sshd: $pid
				else
					$SUDO kill $pid
					trace "wait for sshd to exit"
					i=0;
					while [ -f $PIDFILE -a $i -lt 5 ]; do
						i=`expr $i + 1`
						sleep $i
					done
					if test -f $PIDFILE; then
						if $SUDO kill -0 $pid; then
							echo "sshd didn't exit " \
								"port $PORT pid $pid"
						else
							echo "sshd died without cleanup"
						fi
						exit 1
					fi
				fi
			fi
		fi
	fi
}

# helper
cleanup ()
{
	# windows process can't be stopped using kill command so use stop-process
	if [ "$os" == "windows" ]; then
		powershell.exe /c "stop-process -Name ssh-agent -Force" >/dev/null 2>&1
		if [ "x$SSH_PID" != "x" ]; then
			powershell.exe /c "stop-process -Id $SSH_PID -Force" >/dev/null 2>&1
		fi
	else
		if [ "x$SSH_PID" != "x" ]; then
			if [ $SSH_PID -lt 2 ]; then
				echo bad pid for ssh: $SSH_PID
			else
				kill $SSH_PID
			fi
		fi
	fi
	if [ "x$SSH_REGRESS_TMP" != "x" ]; then
		rm -rf "$SSH_REGRESS_TMP"
	fi
	stop_sshd
	if [ ! -z "$TEST_SSH_ELAPSED_TIMES" ]; then
		now=`date '+%s'`
		elapsed=$(($now - $STARTTIME))
		echo elapsed $elapsed `basename $SCRIPT .sh`
	fi
}

start_debug_log ()
{
	echo "trace: $@" >>$TEST_REGRESS_LOGFILE
	if [ -d "$TEST_SSH_LOGDIR" ]; then
		rm -f $TEST_SSH_LOGDIR/*
	fi
}

save_debug_log ()
{
	testname=`echo $tid | tr ' ' _`
	tarname="$OBJ/failed-$testname-logs.tar"

	echo $@ >>$TEST_REGRESS_LOGFILE
	echo $@ >>$TEST_SSH_LOGFILE
	echo $@ >>$TEST_SSHD_LOGFILE
	echo "Saving debug logs to $tarname" >>$TEST_REGRESS_LOGFILE
	(cat $TEST_REGRESS_LOGFILE; echo) >>$OBJ/failed-regress.log
	(cat $TEST_SSH_LOGFILE; echo) >>$OBJ/failed-ssh.log
	(cat $TEST_SSHD_LOGFILE; echo) >>$OBJ/failed-sshd.log

	# Save all logfiles in a tarball.
	(cd $OBJ &&
	  logfiles=""
	  for i in $TEST_REGRESS_LOGFILE $TEST_SSH_LOGFILE $TEST_SSHD_LOGFILE \
	    $TEST_SSH_LOGDIR; do
		if [ -e "`basename $i`" ]; then
			logfiles="$logfiles `basename $i`"
		else
			logfiles="$logfiles $i"
		fi
	  done
	  tar cf "$tarname" $logfiles)
}

trace ()
{
	start_debug_log $@
	if [ "X$TEST_SSH_TRACE" = "Xyes" ]; then
		echo "$@"
	fi
}

verbose ()
{
	start_debug_log $@
	if [ "X$TEST_SSH_QUIET" != "Xyes" ]; then
		echo "$@"
	fi
}

fail ()
{
	save_debug_log "FAIL: $@"
	RESULT=1
	echo "$@"
	if test "x$TEST_SSH_FAIL_FATAL" != "x" ; then
		cleanup
		exit $RESULT
	fi
}

fatal ()
{
	save_debug_log "FATAL: $@"
	printf "FATAL: "
	fail "$@"
	cleanup
	exit $RESULT
}

# Skip remaining tests in script.
skip ()
{
	echo "SKIPPED: $@"
	cleanup
	exit $RESULT
}

maybe_add_scp_path_to_sshd ()
{
	# If we're testing a non-installed scp, add its directory to sshd's
	# PATH so we can test it.  We don't do this for all tests as it
	# breaks the SetEnv tests.
	case "$SCP" in
	/*)	PATH_WITH_SCP="`dirname $SCP`:$PATH"
		echo "	SetEnv PATH='$PATH_WITH_SCP'" >>$OBJ/sshd_config
		echo "	SetEnv PATH='$PATH_WITH_SCP'" >>$OBJ/sshd_proxy ;;
	esac
}

RESULT=0
PIDFILE=$OBJ/pidfile

trap fatal 3 2

# create server config
cat << EOF > $OBJ/sshd_config
	StrictModes		no
	Port			$PORT
	AddressFamily		inet
	ListenAddress		127.0.0.1
	#ListenAddress		::1
	PidFile			$PIDFILE
	AuthorizedKeysFile	$OBJ/authorized_keys_%u
	LogLevel		DEBUG3
	AcceptEnv		_XXX_TEST_*
	AcceptEnv		_XXX_TEST
	Subsystem	sftp	$SFTPSERVER
EOF

if [ "$os" != "windows" ]; then
# This may be necessary if /usr/src and/or /usr/obj are group-writable,
# but if you aren't careful with permissions then the unit tests could
# be abused to locally escalate privileges.
if [ ! -z "$TEST_SSH_UNSAFE_PERMISSIONS" ]; then
	echo "	StrictModes no" >> $OBJ/sshd_config
else
	# check and warn if excessive permissions are likely to cause failures.
	unsafe=""
	dir="${OBJ}"
	while test ${dir} != "/"; do
		if test -d "${dir}" && ! test -h "${dir}"; then
			perms=`ls -ld ${dir}`
			case "${perms}" in
			?????w????*|????????w?*) unsafe="${unsafe} ${dir}" ;;
			esac
		fi
		dir=`dirname ${dir}`
	done
	if ! test  -z "${unsafe}"; then
		cat <<EOD

WARNING: Unsafe (group or world writable) directory permissions found:
${unsafe}

These could be abused to locally escalate privileges.  If you are
sure that this is not a risk (eg there are no other users), you can
bypass this check by setting TEST_SSH_UNSAFE_PERMISSIONS=1

EOD
	fi
fi
fi

if [ ! -z "$TEST_SSH_MODULI_FILE" ]; then
	trace "adding modulifile='$TEST_SSH_MODULI_FILE' to sshd_config"
	echo "	ModuliFile '$TEST_SSH_MODULI_FILE'" >> $OBJ/sshd_config
fi

if [ ! -z "$TEST_SSH_SSHD_CONFOPTS" ]; then
	trace "adding sshd_config option $TEST_SSH_SSHD_CONFOPTS"
	echo "$TEST_SSH_SSHD_CONFOPTS" >> $OBJ/sshd_config
fi

# server config for proxy connects
cp $OBJ/sshd_config $OBJ/sshd_proxy

# allow group-writable directories in proxy-mode
echo 'StrictModes no' >> $OBJ/sshd_proxy

# create client config
cat << EOF > $OBJ/ssh_config
Host *
	Hostname		127.0.0.1
	HostKeyAlias		localhost-with-alias
	Port			$PORT
	User			$USER
	GlobalKnownHostsFile	$OBJ/known_hosts
	UserKnownHostsFile	$OBJ/known_hosts
	PubkeyAuthentication	yes
	ChallengeResponseAuthentication	no
	PasswordAuthentication	no
	BatchMode		yes
	StrictHostKeyChecking	yes
	LogLevel		DEBUG3
EOF

if [ ! -z "$TEST_SSH_SSH_CONFOPTS" ]; then
	trace "adding ssh_config option $TEST_SSH_SSH_CONFOPTS"
	echo "$TEST_SSH_SSH_CONFOPTS" >> $OBJ/ssh_config
fi

rm -f $OBJ/known_hosts $OBJ/authorized_keys_$USER

SSH_SK_PROVIDER=
if ! config_defined ENABLE_SK; then
	trace skipping sk-dummy
elif [ -f "${SRC}/misc/sk-dummy/obj/sk-dummy.so" ] ; then
	SSH_SK_PROVIDER="${SRC}/misc/sk-dummy/obj/sk-dummy.so"
elif [ -f "${OBJ}/misc/sk-dummy/sk-dummy.so" ] ; then
	SSH_SK_PROVIDER="${OBJ}/misc/sk-dummy/sk-dummy.so"
elif [ -f "${SRC}/misc/sk-dummy/sk-dummy.so" ] ; then
	SSH_SK_PROVIDER="${SRC}/misc/sk-dummy/sk-dummy.so"
fi
export SSH_SK_PROVIDER

if ! test -z "$SSH_SK_PROVIDER"; then
	EXTRA_AGENT_ARGS='-P/*' # XXX want realpath(1)...
	echo "SecurityKeyProvider $SSH_SK_PROVIDER" >> $OBJ/ssh_config
	echo "SecurityKeyProvider $SSH_SK_PROVIDER" >> $OBJ/sshd_config
	echo "SecurityKeyProvider $SSH_SK_PROVIDER" >> $OBJ/sshd_proxy
fi
export EXTRA_AGENT_ARGS

maybe_filter_sk() {
	if test -z "$SSH_SK_PROVIDER" ; then
		grep -v ^sk
	else
		cat
	fi
}

SSH_KEYTYPES=`$SSH -Q key-plain | maybe_filter_sk`
SSH_HOSTKEY_TYPES=`$SSH -Q key-plain | maybe_filter_sk`

if [ "$os" == "windows" ]; then
	SSH_KEYTYPES=`echo $SSH_KEYTYPES | tr -d '\r','\n'`  # remove \r\n
	SSH_HOSTKEY_TYPES=`echo $SSH_HOSTKEY_TYPES | tr -d '\r','\n'`  # remove \r\n
	OBJ_WIN_FORMAT=`windows_path $OBJ`
	first_key_type=${SSH_KEYTYPES%% *}
	if [ "x$USER_DOMAIN" != "x" ]; then
		# For domain user, create folders
		if [ ! -d $OBJ/authorized_keys_$USER_DOMAIN ]; then
			mkdir $OBJ/authorized_keys_$USER_DOMAIN
		fi
		if [ ! -d $OBJ/authorized_principals_$USER_DOMAIN ]; then
			mkdir $OBJ/authorized_principals_$USER_DOMAIN
		fi
		if [ ! -d /var/run/principals_command_$USER_DOMAIN ]; then
			mkdir /var/run/principals_command_$USER_DOMAIN
		fi
	fi
fi

for t in ${SSH_KEYTYPES}; do
	# generate user key
	if [ ! -f $OBJ/$t ] || [ ${SSHKEYGEN_BIN} -nt $OBJ/$t ]; then
		trace "generating key type $t"
		rm -f $OBJ/$t
		${SSHKEYGEN} -q -N '' -t $t  -f $OBJ/$t ||\
			fail "ssh-keygen for $t failed"
	else
		trace "using cached key type $t"
	fi

	# setup authorized keys
	cat $OBJ/$t.pub >> $OBJ/authorized_keys_$USER
	echo IdentityFile $OBJ/$t >> $OBJ/ssh_config
done

for t in ${SSH_HOSTKEY_TYPES}; do
	# known hosts file for client
	(
		printf 'localhost-with-alias,127.0.0.1,::1 '
		cat $OBJ/$t.pub
	) >> $OBJ/known_hosts

	# use key as host key, too
	(umask 077; $SUDO cp $OBJ/$t $OBJ/host.$t)
	if [ "$os" == "windows" ]; then
		# set the file permissions (ACLs) properly
		pwsh.exe /ExecutionPolicy Bypass /c "get-acl $OBJ_WIN_FORMAT/$t | set-acl $OBJ_WIN_FORMAT/host.$t"
		# powershell.exe /ExecutionPolicy Bypass /c "get-acl $OBJ_WIN_FORMAT/$t | set-acl $OBJ_WIN_FORMAT/host.$t"
	fi

	echo HostKey $OBJ/host.$t >> $OBJ/sshd_config

	# don't use SUDO for proxy connect
	echo HostKey $OBJ/$t >> $OBJ/sshd_proxy
done

if [ "$os" == "windows" ]; then
	# set the file permissions (ACLs) properly
	pwsh.exe /ExecutionPolicy Bypass /c "get-acl $OBJ_WIN_FORMAT/$first_key_type | set-acl $OBJ_WIN_FORMAT/authorized_keys_$USER"
	# powershell.exe /ExecutionPolicy Bypass /c "get-acl $OBJ_WIN_FORMAT/$first_key_type | set-acl $OBJ_WIN_FORMAT/authorized_keys_$USER"
fi

# Activate Twisted Conch tests if the binary is present
REGRESS_INTEROP_CONCH=no
if test -x "$CONCH" ; then
	REGRESS_INTEROP_CONCH=yes
fi

# If PuTTY is present, new enough and we are running a PuTTY test, prepare
# keys and configuration.
REGRESS_INTEROP_PUTTY=no
if test -x "$PUTTYGEN" -a -x "$PLINK" &&
    "$PUTTYGEN" --help 2>&1 | grep -- --new-passphrase >/dev/null; then
	REGRESS_INTEROP_PUTTY=yes
fi
case "$SCRIPT" in
*putty*)	;;
*)		REGRESS_INTEROP_PUTTY=no ;;
esac

if test "$REGRESS_INTEROP_PUTTY" = "yes" ; then
	mkdir -p ${OBJ}/.putty

	# Add a PuTTY key to authorized_keys
	rm -f ${OBJ}/putty.rsa2
	if ! "$PUTTYGEN" -t rsa -o ${OBJ}/putty.rsa2 \
	    --random-device=/dev/urandom \
	    --new-passphrase /dev/null < /dev/null > /dev/null; then
		echo "Your installed version of PuTTY is too old to support --new-passphrase, skipping test" >&2
		exit 1
	fi
	"$PUTTYGEN" -O public-openssh ${OBJ}/putty.rsa2 \
	    >> $OBJ/authorized_keys_$USER

	# Convert rsa2 host key to PuTTY format
	cp $OBJ/ssh-rsa $OBJ/ssh-rsa_oldfmt
	${SSHKEYGEN} -p -N '' -m PEM -f $OBJ/ssh-rsa_oldfmt >/dev/null
	${SRC}/ssh2putty.sh 127.0.0.1 $PORT $OBJ/ssh-rsa_oldfmt > \
	    ${OBJ}/.putty/sshhostkeys
	${SRC}/ssh2putty.sh 127.0.0.1 22 $OBJ/ssh-rsa_oldfmt >> \
	    ${OBJ}/.putty/sshhostkeys
	rm -f $OBJ/ssh-rsa_oldfmt

	# Setup proxied session
	mkdir -p ${OBJ}/.putty/sessions
	rm -f ${OBJ}/.putty/sessions/localhost_proxy
	echo "Protocol=ssh" >> ${OBJ}/.putty/sessions/localhost_proxy
	echo "HostName=127.0.0.1" >> ${OBJ}/.putty/sessions/localhost_proxy
	echo "PortNumber=$PORT" >> ${OBJ}/.putty/sessions/localhost_proxy
	echo "ProxyMethod=5" >> ${OBJ}/.putty/sessions/localhost_proxy
	echo "ProxyTelnetCommand=${OBJ}/sshd-log-wrapper.sh -i -f $OBJ/sshd_proxy" >> ${OBJ}/.putty/sessions/localhost_proxy
	echo "ProxyLocalhost=1" >> ${OBJ}/.putty/sessions/localhost_proxy

	PUTTYDIR=${OBJ}/.putty
	export PUTTYDIR
fi

# create a proxy version of the client config
(
	cat $OBJ/ssh_config
<<<<<<< HEAD
	if [ "$os" == "windows" ]; then
		# TODO - having SSH_SK_HELPER is causing issues. Need to find a way.
		# This is fine for now as we don't have FIDO enabled.
		echo proxycommand  `windows_path ${SSHD}` -i -f $OBJ_WIN_FORMAT/sshd_proxy
	else
		echo proxycommand ${SUDO} env SSH_SK_HELPER=\"$SSH_SK_HELPER\" sh ${SRC}/sshd-log-wrapper.sh ${TEST_SSHD_LOGFILE} ${SSHD} -i -f $OBJ/sshd_proxy
	fi
=======
	echo proxycommand ${SUDO} env SSH_SK_HELPER=\"$SSH_SK_HELPER\" ${OBJ}/sshd-log-wrapper.sh -i -f $OBJ/sshd_proxy
>>>>>>> e99a02ec
) > $OBJ/ssh_proxy

# check proxy config
${SSHD} -t -f $OBJ/sshd_proxy	|| fatal "sshd_proxy broken"

start_sshd ()
{
	# start sshd
	logfile="${TEST_SSH_LOGDIR}/sshd.`$OBJ/timestamp`.$$.log"
	$SUDO ${SSHD} -f $OBJ/sshd_config "$@" -t || fatal "sshd_config broken"
	if [ "$os" == "windows" ]; then
		# In windows, we need to explicitly remove the sshd pid file.
		rm -rf $PIDFILE
		#TODO (Code BUG) : -E<sshd.log> is writing the data the cygwin terminal.
		${SSHD} -f $OBJ/sshd_config "$@" &
	else
		$SUDO env SSH_SK_HELPER="$SSH_SK_HELPER" \
	    	${SSHD} -f $OBJ/sshd_config "$@" -E$TEST_SSHD_LOGFILE
	fi

	trace "wait for sshd"
	i=0;
	while [ ! -f $PIDFILE -a $i -lt 10 ]; do
		i=`expr $i + 1`
		sleep $i
	done

	test -f $PIDFILE || fatal "no sshd running on port $PORT"
}

# source test body
. $SCRIPT

# kill sshd
cleanup

if [ "x$USE_VALGRIND" != "x" ]; then
	# If there is an EXIT trap handler, invoke it now.
	# Some tests set these to clean up processes such as ssh-agent.  We
	# need to wait for all valgrind processes to complete so we can check
	# their logs, but since the EXIT traps are not invoked until
	# test-exec.sh exits, waiting here will deadlock.
	# This is not very portable but then neither is valgrind itself.
	# As a bonus, dash (as used on the runners) has a "trap" that doesn't
	# work in a pipeline (hence the temp file) or a subshell.
	exithandler=""
	trap >/tmp/trap.$$ && exithandler=$(cat /tmp/trap.$$ | \
	    awk -F "'" '/EXIT$/{print $2}')
	rm -f /tmp/trap.$$
	if [ "x${exithandler}" != "x" ]; then
		verbose invoking EXIT trap handler early: ${exithandler}
		eval "${exithandler}"
		trap '' EXIT
	fi

	# wait for any running process to complete
	wait; sleep 1
	VG_RESULTS=$(find $OBJ/valgrind-out -type f -print)
	VG_RESULT_COUNT=0
	VG_FAIL_COUNT=0
	for i in $VG_RESULTS; do
		if grep "ERROR SUMMARY" $i >/dev/null; then
			VG_RESULT_COUNT=$(($VG_RESULT_COUNT + 1))
			if ! grep "ERROR SUMMARY: 0 errors" $i >/dev/null; then
				VG_FAIL_COUNT=$(($VG_FAIL_COUNT + 1))
				RESULT=1
				verbose valgrind failure $i
				cat $i
			fi
		fi
	done
	if [ x"$VG_SKIP" != "x" ]; then
		verbose valgrind skipped
	else
		verbose valgrind results $VG_RESULT_COUNT failures $VG_FAIL_COUNT
	fi
fi

if [ $RESULT -eq 0 ]; then
	verbose ok $tid
	if [ "x$CACHE" != "x" ]; then
		touch "$CACHE"
	fi
else
	echo failed $tid
fi
exit $RESULT<|MERGE_RESOLUTION|>--- conflicted
+++ resolved
@@ -856,17 +856,13 @@
 # create a proxy version of the client config
 (
 	cat $OBJ/ssh_config
-<<<<<<< HEAD
 	if [ "$os" == "windows" ]; then
 		# TODO - having SSH_SK_HELPER is causing issues. Need to find a way.
 		# This is fine for now as we don't have FIDO enabled.
 		echo proxycommand  `windows_path ${SSHD}` -i -f $OBJ_WIN_FORMAT/sshd_proxy
 	else
-		echo proxycommand ${SUDO} env SSH_SK_HELPER=\"$SSH_SK_HELPER\" sh ${SRC}/sshd-log-wrapper.sh ${TEST_SSHD_LOGFILE} ${SSHD} -i -f $OBJ/sshd_proxy
-	fi
-=======
-	echo proxycommand ${SUDO} env SSH_SK_HELPER=\"$SSH_SK_HELPER\" ${OBJ}/sshd-log-wrapper.sh -i -f $OBJ/sshd_proxy
->>>>>>> e99a02ec
+		echo proxycommand ${SUDO} env SSH_SK_HELPER=\"$SSH_SK_HELPER\" ${OBJ}/sshd-log-wrapper.sh -i -f $OBJ/sshd_proxy
+	fi
 ) > $OBJ/ssh_proxy
 
 # check proxy config
