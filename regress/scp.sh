--- conflicted
+++ resolved
@@ -19,15 +19,6 @@
 SRC=`dirname ${SCRIPT}`
 cp ${SRC}/scp-ssh-wrapper.sh ${OBJ}/scp-ssh-wrapper.scp
 chmod 755 ${OBJ}/scp-ssh-wrapper.scp
-<<<<<<< HEAD
-# scpopts should be an array to preverse the double quotes
-if [ "$os" == "windows" ]; then
-	scpopts=(-q -S "$TEST_SHELL_PATH ${OBJ}/scp-ssh-wrapper.scp")
-else
-	scpopts=(-q -S ${OBJ}/scp-ssh-wrapper.scp)
-fi
-=======
->>>>>>> 2ebf4781
 export SCP # used in scp-ssh-wrapper.scp
 
 scpclean() {
@@ -36,158 +27,82 @@
 	chmod 755 ${DIR} ${DIR2}
 }
 
-<<<<<<< HEAD
-verbose "$tid: simple copy local file to local file"
-scpclean
-$SCP "${scpopts[@]}" ${DATA} ${COPY} 2>&1 1>/dev/null || fail "copy failed"
-cmp ${DATA} ${COPY} || fail "corrupted copy"
-
-verbose "$tid: simple copy local file to remote file"
-scpclean
-$SCP "${scpopts[@]}" ${DATA} somehost:${COPY} || fail "copy failed"
-cmp ${DATA} ${COPY} || fail "corrupted copy"
-
-verbose "$tid: simple copy remote file to local file"
-scpclean
-$SCP "${scpopts[@]}" somehost:${DATA} ${COPY} || fail "copy failed"
-cmp ${DATA} ${COPY} || fail "corrupted copy"
-
-verbose "$tid: simple copy local file to remote dir"
-scpclean
-cp ${DATA} ${COPY}
-$SCP "${scpopts[@]}" ${COPY} somehost:${DIR} || fail "copy failed"
-cmp ${COPY} ${DIR}/copy || fail "corrupted copy"
-
-verbose "$tid: simple copy local file to local dir"
-scpclean
-cp ${DATA} ${COPY}
-$SCP "${scpopts[@]}" ${COPY} ${DIR} 2>&1 1>/dev/null || fail "copy failed"
-cmp ${COPY} ${DIR}/copy || fail "corrupted copy"
-
-verbose "$tid: simple copy remote file to local dir"
-scpclean
-cp ${DATA} ${COPY}
-$SCP "${scpopts[@]}" somehost:${COPY} ${DIR} || fail "copy failed"
-cmp ${COPY} ${DIR}/copy || fail "corrupted copy"
-
-verbose "$tid: recursive local dir to remote dir"
-scpclean
-rm -rf ${DIR2}
-cp ${DATA} ${DIR}/copy
-$SCP "${scpopts[@]}" -r ${DIR} somehost:${DIR2} || fail "copy failed"
-diff ${DIFFOPT} ${DIR} ${DIR2} || fail "corrupted copy"
-
-verbose "$tid: recursive local dir to local dir"
-scpclean
-rm -rf ${DIR2}
-cp ${DATA} ${DIR}/copy
-$SCP "${scpopts[@]}" -r ${DIR} ${DIR2} 2>&1 1>/dev/null || fail "copy failed"
-diff ${DIFFOPT} ${DIR} ${DIR2} || fail "corrupted copy"
-
-verbose "$tid: recursive remote dir to local dir"
-scpclean
-rm -rf ${DIR2}
-cp ${DATA} ${DIR}/copy
-$SCP "${scpopts[@]}" -r somehost:${DIR} ${DIR2} || fail "copy failed"
-diff ${DIFFOPT} ${DIR} ${DIR2} || fail "corrupted copy"
-
-verbose "$tid: shell metacharacters"
-scpclean
-(cd ${DIR} && \
-touch '`touch metachartest`' && \
-$SCP "${scpopts[@]}" *metachar* ${DIR2} 2>&1 2>/dev/null; \
-[ ! -f metachartest ] ) || fail "shell metacharacters"
-=======
 for mode in scp sftp ; do
 	tag="$tid: $mode mode"
-	if test $mode = scp ; then
-		scpopts="-O -q -S ${OBJ}/scp-ssh-wrapper.scp"
+	# scpopts should be an array to preverse the double quotes
+	if [ "$os" == "windows" ]; then
+		if test $mode = scp ; then
+			scpopts=(-O -q -S "$TEST_SHELL_PATH ${OBJ}/scp-ssh-wrapper.scp")
+		else
+			scpopts=(-s -D ${SFTPSERVER})
+		fi
 	else
-		scpopts="-s -D ${SFTPSERVER}"
+		if test $mode = scp ; then
+			scpopts="-O -q -S ${OBJ}/scp-ssh-wrapper.scp"
+		else
+			scpopts="-s -D ${SFTPSERVER}"
+		fi	
 	fi
+
 	verbose "tid: simple copy local file to local file"
 	scpclean
-	$SCP $scpopts ${DATA} ${COPY} || fail "copy failed"
+	$SCP "${scpopts[@]}" ${DATA} ${COPY} 2>&1 1>/dev/null || fail "copy failed"
 	cmp ${DATA} ${COPY} || fail "corrupted copy"
 
 	verbose "$tag: simple copy local file to remote file"
 	scpclean
-	$SCP $scpopts ${DATA} somehost:${COPY} || fail "copy failed"
+	$SCP "${scpopts[@]}" ${DATA} somehost:${COPY} || fail "copy failed"
 	cmp ${DATA} ${COPY} || fail "corrupted copy"
 
 	verbose "$tag: simple copy remote file to local file"
 	scpclean
-	$SCP $scpopts somehost:${DATA} ${COPY} || fail "copy failed"
+	$SCP "${scpopts[@]}" somehost:${DATA} ${COPY} || fail "copy failed"
 	cmp ${DATA} ${COPY} || fail "corrupted copy"
 
 	verbose "$tag: simple copy local file to remote dir"
 	scpclean
 	cp ${DATA} ${COPY}
-	$SCP $scpopts ${COPY} somehost:${DIR} || fail "copy failed"
+	$SCP "${scpopts[@]}" ${COPY} somehost:${DIR} || fail "copy failed"
 	cmp ${COPY} ${DIR}/copy || fail "corrupted copy"
 
 	verbose "$tag: simple copy local file to local dir"
 	scpclean
 	cp ${DATA} ${COPY}
-	$SCP $scpopts ${COPY} ${DIR} || fail "copy failed"
+	$SCP "${scpopts[@]}" ${COPY} ${DIR} 2>&1 1>/dev/null || fail "copy failed"
 	cmp ${COPY} ${DIR}/copy || fail "corrupted copy"
->>>>>>> 2ebf4781
 
 	verbose "$tag: simple copy remote file to local dir"
 	scpclean
-<<<<<<< HEAD
-	cp -p ${DATA} ${DIR}/copy
-	cp -p ${DATA} ${DIR}/copy2
-	cp ${DATA} ${DIR2}/copy
-	chmod 660 ${DIR2}/copy
-	$SUDO chown root ${DIR2}/copy
-	$SCP -p "${scpopts[@]}" somehost:${DIR}/\* ${DIR2} >/dev/null 2>&1
-	$SUDO diff ${DIFFOPT} ${DIR} ${DIR2} || fail "corrupted copy"
-	$SUDO rm ${DIR2}/copy
-fi
-=======
 	cp ${DATA} ${COPY}
-	$SCP $scpopts somehost:${COPY} ${DIR} || fail "copy failed"
+	$SCP "${scpopts[@]}" somehost:${COPY} ${DIR} || fail "copy failed"
 	cmp ${COPY} ${DIR}/copy || fail "corrupted copy"
->>>>>>> 2ebf4781
 
 	verbose "$tag: recursive local dir to remote dir"
 	scpclean
-<<<<<<< HEAD
-	$SCP "${scpopts[@]}" somehost:${DATA} ${DIR} >/dev/null 2>/dev/null
-	[ -d {$DIR}/rootpathdir ] && fail "allows dir relative to root dir"
-	[ -d ${DIR}/dotpathdir ] && fail "allows dir creation in non-recursive mode"
-=======
 	rm -rf ${DIR2}
 	cp ${DATA} ${DIR}/copy
-	$SCP $scpopts -r ${DIR} somehost:${DIR2} || fail "copy failed"
+	$SCP "${scpopts[@]}" -r ${DIR} somehost:${DIR2} || fail "copy failed"
 	diff ${DIFFOPT} ${DIR} ${DIR2} || fail "corrupted copy"
->>>>>>> 2ebf4781
 
 	verbose "$tag: recursive local dir to local dir"
 	scpclean
-<<<<<<< HEAD
-	$SCP -r "${scpopts[@]}" somehost:${DATA} ${DIR2} >/dev/null 2>/dev/null
-	[ -d ${DIR}/dotpathdir ] && fail "allows dir creation outside of subdir"
-=======
 	rm -rf ${DIR2}
 	cp ${DATA} ${DIR}/copy
-	$SCP $scpopts -r ${DIR} ${DIR2} || fail "copy failed"
+	$SCP "${scpopts[@]}" -r ${DIR} ${DIR2} 2>&1 1>/dev/null || fail "copy failed"
 	diff ${DIFFOPT} ${DIR} ${DIR2} || fail "corrupted copy"
->>>>>>> 2ebf4781
 
 	verbose "$tag: recursive remote dir to local dir"
 	scpclean
 	rm -rf ${DIR2}
 	cp ${DATA} ${DIR}/copy
-	$SCP $scpopts -r somehost:${DIR} ${DIR2} || fail "copy failed"
+	$SCP "${scpopts[@]}" -r somehost:${DIR} ${DIR2} || fail "copy failed"
 	diff ${DIFFOPT} ${DIR} ${DIR2} || fail "corrupted copy"
 
 	verbose "$tag: shell metacharacters"
 	scpclean
 	(cd ${DIR} && \
 	 touch '`touch metachartest`' && \
-	 $SCP $scpopts *metachar* ${DIR2} 2>/dev/null; \
+	 $SCP "${scpopts[@]}" *metachar* ${DIR2} 2>&1 2>/dev/null; \
 	 [ ! -f metachartest ] ) || fail "shell metacharacters"
 
 	if [ ! -z "$SUDO" ]; then
@@ -198,7 +113,7 @@
 		cp ${DATA} ${DIR2}/copy
 		chmod 660 ${DIR2}/copy
 		$SUDO chown root ${DIR2}/copy
-		$SCP -p $scpopts somehost:${DIR}/\* ${DIR2} >/dev/null 2>&1
+		$SCP -p "${scpopts[@]}" somehost:${DIR}/\* ${DIR2} >/dev/null 2>&1
 		$SUDO diff ${DIFFOPT} ${DIR} ${DIR2} || fail "corrupted copy"
 		$SUDO rm ${DIR2}/copy
 	fi
@@ -208,20 +123,20 @@
 		SCPTESTMODE=badserver_$i
 		export DIR SCPTESTMODE
 		scpclean
-		$SCP $scpopts somehost:${DATA} ${DIR} >/dev/null 2>/dev/null
+		$SCP "${scpopts[@]}" somehost:${DATA} ${DIR} >/dev/null 2>/dev/null
 		[ -d {$DIR}/rootpathdir ] && fail "allows dir relative to root dir"
 		[ -d ${DIR}/dotpathdir ] && fail "allows dir creation in non-recursive mode"
 
 		scpclean
-		$SCP -r $scpopts somehost:${DATA} ${DIR2} >/dev/null 2>/dev/null
+		$SCP -r "${scpopts[@]}" somehost:${DATA} ${DIR2} >/dev/null 2>/dev/null
 		[ -d ${DIR}/dotpathdir ] && fail "allows dir creation outside of subdir"
 
 		scpclean
-		$SCP -pr $scpopts somehost:${DATA} ${DIR2} >/dev/null 2>/dev/null
+		$SCP -pr "${scpopts[@]}" somehost:${DATA} ${DIR2} >/dev/null 2>/dev/null
 		[ ! -w ${DIR2} ] && fail "allows target root attribute change"
 
 		scpclean
-		$SCP $scpopts somehost:${DATA} ${DIR2} >/dev/null 2>/dev/null
+		$SCP "${scpopts[@]}" somehost:${DATA} ${DIR2} >/dev/null 2>/dev/null
 		[ -e ${DIR2}/extrafile ] && fail "allows unauth object creation"
 		rm -f ${DIR2}/extrafile
 	done
@@ -230,19 +145,9 @@
 	scpclean
 	echo a > ${COPY}
 	echo b > ${COPY2}
-	$SCP $scpopts ${DATA} ${COPY} ${COPY2}
+	$SCP "${scpopts[@]}" ${DATA} ${COPY} ${COPY2}
 	cmp ${COPY} ${COPY2} >/dev/null && fail "corrupt target"
 done
 
-<<<<<<< HEAD
-verbose "$tid: detect non-directory target"
-scpclean
-echo a > ${COPY}
-echo b > ${COPY2}
-$SCP "${scpopts[@]}" ${DATA} ${COPY} ${COPY2}
-cmp ${COPY} ${COPY2} >/dev/null && fail "corrupt target"
-
-=======
->>>>>>> 2ebf4781
 scpclean
 rm -f ${OBJ}/scp-ssh-wrapper.scp