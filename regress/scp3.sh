--- conflicted
+++ resolved
@@ -62,15 +62,8 @@
 	cmp ${COPY} ${DIR}/copy || fail "corrupted copy"
 
 	verbose "$tag: recursive remote dir to remote dir"
-<<<<<<< HEAD
-	scpclean
-	rm -rf ${DIR2}
-	cp ${DATA} ${DIR}/copy
-	$SCP "${scpopts[@]}" -3r hostA:${DIR} hostB:${DIR2} || fail "copy failed"
-=======
 	forest
 	$SCP $scpopts -3r hostA:${DIR} hostB:${DIR2} || fail "copy failed"
->>>>>>> 80a2f64b
 	diff -r ${DIR} ${DIR2} || fail "corrupted copy"
 	diff -r ${DIR2} ${DIR} || fail "corrupted copy"
 
