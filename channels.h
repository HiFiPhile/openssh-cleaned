<<<<<<< HEAD
/* $OpenBSD: channels.h,v 1.143 2022/05/05 00:56:58 djm Exp $ */
=======
/* $OpenBSD: channels.h,v 1.148 2023/01/18 02:00:10 djm Exp $ */
>>>>>>> 6dfb65de

/*
 * Author: Tatu Ylonen <ylo@cs.hut.fi>
 * Copyright (c) 1995 Tatu Ylonen <ylo@cs.hut.fi>, Espoo, Finland
 *                    All rights reserved
 *
 * As far as I am concerned, the code I have written for this software
 * can be used freely for any purpose.  Any derived versions of this
 * software must be clearly marked as such, and if the derived work is
 * incompatible with the protocol description in the RFC file, it must be
 * called by a name other than "ssh" or "Secure Shell".
 */
/*
 * Copyright (c) 1999, 2000, 2001, 2002 Markus Friedl.  All rights reserved.
 *
 * Redistribution and use in source and binary forms, with or without
 * modification, are permitted provided that the following conditions
 * are met:
 * 1. Redistributions of source code must retain the above copyright
 *    notice, this list of conditions and the following disclaimer.
 * 2. Redistributions in binary form must reproduce the above copyright
 *    notice, this list of conditions and the following disclaimer in the
 *    documentation and/or other materials provided with the distribution.
 *
 * THIS SOFTWARE IS PROVIDED BY THE AUTHOR ``AS IS'' AND ANY EXPRESS OR
 * IMPLIED WARRANTIES, INCLUDING, BUT NOT LIMITED TO, THE IMPLIED WARRANTIES
 * OF MERCHANTABILITY AND FITNESS FOR A PARTICULAR PURPOSE ARE DISCLAIMED.
 * IN NO EVENT SHALL THE AUTHOR BE LIABLE FOR ANY DIRECT, INDIRECT,
 * INCIDENTAL, SPECIAL, EXEMPLARY, OR CONSEQUENTIAL DAMAGES (INCLUDING, BUT
 * NOT LIMITED TO, PROCUREMENT OF SUBSTITUTE GOODS OR SERVICES; LOSS OF USE,
 * DATA, OR PROFITS; OR BUSINESS INTERRUPTION) HOWEVER CAUSED AND ON ANY
 * THEORY OF LIABILITY, WHETHER IN CONTRACT, STRICT LIABILITY, OR TORT
 * (INCLUDING NEGLIGENCE OR OTHERWISE) ARISING IN ANY WAY OUT OF THE USE OF
 * THIS SOFTWARE, EVEN IF ADVISED OF THE POSSIBILITY OF SUCH DAMAGE.
 */

#ifndef CHANNEL_H
#define CHANNEL_H

/* Definitions for channel types. */
#define SSH_CHANNEL_X11_LISTENER	1	/* Listening for inet X11 conn. */
#define SSH_CHANNEL_PORT_LISTENER	2	/* Listening on a port. */
#define SSH_CHANNEL_OPENING		3	/* waiting for confirmation */
#define SSH_CHANNEL_OPEN		4	/* normal open two-way channel */
#define SSH_CHANNEL_CLOSED		5	/* waiting for close confirmation */
#define SSH_CHANNEL_AUTH_SOCKET		6	/* authentication socket */
#define SSH_CHANNEL_X11_OPEN		7	/* reading first X11 packet */
#define SSH_CHANNEL_LARVAL		10	/* larval session */
#define SSH_CHANNEL_RPORT_LISTENER	11	/* Listening to a R-style port  */
#define SSH_CHANNEL_CONNECTING		12
#define SSH_CHANNEL_DYNAMIC		13
#define SSH_CHANNEL_ZOMBIE		14	/* Almost dead. */
#define SSH_CHANNEL_MUX_LISTENER	15	/* Listener for mux conn. */
#define SSH_CHANNEL_MUX_CLIENT		16	/* Conn. to mux client */
#define SSH_CHANNEL_ABANDONED		17	/* Abandoned session, eg mux */
#define SSH_CHANNEL_UNIX_LISTENER	18	/* Listening on a domain socket. */
#define SSH_CHANNEL_RUNIX_LISTENER	19	/* Listening to a R-style domain socket. */
#define SSH_CHANNEL_MUX_PROXY		20	/* proxy channel for mux-client */
#define SSH_CHANNEL_RDYNAMIC_OPEN	21	/* reverse SOCKS, parsing request */
#define SSH_CHANNEL_RDYNAMIC_FINISH	22	/* reverse SOCKS, finishing connect */
#define SSH_CHANNEL_MAX_TYPE		23

#define CHANNEL_CANCEL_PORT_STATIC	-1

/* nonblocking flags for channel_new */
#define CHANNEL_NONBLOCK_LEAVE	0 /* don't modify non-blocking state */
#define CHANNEL_NONBLOCK_SET	1 /* set non-blocking state */
#define CHANNEL_NONBLOCK_STDIO	2 /* set non-blocking and restore on close */

/* c->restore_block mask flags */
#define CHANNEL_RESTORE_RFD	0x01
#define CHANNEL_RESTORE_WFD	0x02
#define CHANNEL_RESTORE_EFD	0x04

/* TCP forwarding */
#define FORWARD_DENY		0
#define FORWARD_REMOTE		(1)
#define FORWARD_LOCAL		(1<<1)
#define FORWARD_ALLOW		(FORWARD_REMOTE|FORWARD_LOCAL)

#define FORWARD_ADM		0x100
#define FORWARD_USER		0x101

struct ssh;
struct Channel;
typedef struct Channel Channel;
struct fwd_perm_list;

typedef void channel_open_fn(struct ssh *, int, int, void *);
typedef void channel_callback_fn(struct ssh *, int, int, void *);
typedef int channel_infilter_fn(struct ssh *, struct Channel *, char *, int);
typedef void channel_filter_cleanup_fn(struct ssh *, int, void *);
typedef u_char *channel_outfilter_fn(struct ssh *, struct Channel *,
    u_char **, size_t *);

/* Channel success/failure callbacks */
typedef void channel_confirm_cb(struct ssh *, int, struct Channel *, void *);
typedef void channel_confirm_abandon_cb(struct ssh *, struct Channel *, void *);
struct channel_confirm {
	TAILQ_ENTRY(channel_confirm) entry;
	channel_confirm_cb *cb;
	channel_confirm_abandon_cb *abandon_cb;
	void *ctx;
};
TAILQ_HEAD(channel_confirms, channel_confirm);

/* Context for non-blocking connects */
struct channel_connect {
	char *host;
	int port;
	struct addrinfo *ai, *aitop;
};

/* Callbacks for mux channels back into client-specific code */
typedef int mux_callback_fn(struct ssh *, struct Channel *);

/*
 * NB. channel IDs on the wire and in c->remote_id are uint32, but local
 * channel IDs (e.g. c->self) only ever use the int32 subset of this range,
 * because we use local channel ID -1 for housekeeping. Remote channels have
 * a dedicated "have_remote_id" flag to indicate their validity.
 */

struct Channel {
	int     type;		/* channel type/state */

	int     self;		/* my own channel identifier */
	uint32_t remote_id;	/* channel identifier for remote peer */
	int	have_remote_id;	/* non-zero if remote_id is valid */

	u_int   istate;		/* input from channel (state of receive half) */
	u_int   ostate;		/* output to channel  (state of transmit half) */
	int     flags;		/* close sent/rcvd */
	int     rfd;		/* read fd */
	int     wfd;		/* write fd */
	int     efd;		/* extended fd */
	int     sock;		/* sock fd */
	u_int	io_want;	/* bitmask of SSH_CHAN_IO_* */
	u_int	io_ready;	/* bitmask of SSH_CHAN_IO_* */
	int	pfds[4];	/* pollfd entries for rfd/wfd/efd/sock */
	int     ctl_chan;	/* control channel (multiplexed connections) */
	int     isatty;		/* rfd is a tty */
#ifdef _AIX
	int     wfd_isatty;	/* wfd is a tty */
#endif
	int	client_tty;	/* (client) TTY has been requested */
	int     force_drain;	/* force close on iEOF */
	time_t	notbefore;	/* Pause IO until deadline (time_t) */
	int     delayed;	/* post-IO handlers for newly created
				 * channels are delayed until the first call
				 * to a matching pre-IO handler.
				 * this way post-IO handlers are not
				 * accidentally called if a FD gets reused */
	int	restore_block;	/* fd mask to restore blocking status */
	int	restore_flags[3];/* flags to restore */
	struct sshbuf *input;	/* data read from socket, to be sent over
				 * encrypted connection */
	struct sshbuf *output;	/* data received over encrypted connection for
				 * send on socket */
	struct sshbuf *extended;

	char    *path;
		/* path for unix domain sockets, or host name for forwards */
	int     listening_port;	/* port being listened for forwards */
	char   *listening_addr;	/* addr being listened for forwards */
	int     host_port;	/* remote port to connect for forwards */
	char   *remote_name;	/* remote hostname */

	u_int	remote_window;
	u_int	remote_maxpacket;
	u_int	local_window;
	u_int	local_window_max;
	u_int	local_consumed;
	u_int	local_maxpacket;
	int     extended_usage;
	int	single_connection;

	char   *ctype;		/* const type - NB. not freed on channel_free */
	char   *xctype;		/* extended type */

	/* callback */
	channel_open_fn		*open_confirm;
	void			*open_confirm_ctx;
	channel_callback_fn	*detach_user;
	int			detach_close;
	struct channel_confirms	status_confirms;

	/* filter */
	channel_infilter_fn	*input_filter;
	channel_outfilter_fn	*output_filter;
	void			*filter_ctx;
	channel_filter_cleanup_fn *filter_cleanup;

	/* keep boundaries */
	int			datagram;

	/* non-blocking connect */
	/* XXX make this a pointer so the structure can be opaque */
	struct channel_connect	connect_ctx;

	/* multiplexing protocol hook, called for each packet received */
	mux_callback_fn		*mux_rcb;
	void			*mux_ctx;
	int			mux_pause;
	int			mux_downstream_id;

	/* Inactivity timeouts */

	/* Last traffic seen for OPEN channels */
	time_t			lastused;
	/* Inactivity timeout deadline in seconds (0 = no timeout) */
	u_int			inactive_deadline;
};

#define CHAN_EXTENDED_IGNORE		0
#define CHAN_EXTENDED_READ		1
#define CHAN_EXTENDED_WRITE		2

/* default window/packet sizes for tcp/x11-fwd-channel */
#define CHAN_SES_PACKET_DEFAULT	(32*1024)
#define CHAN_SES_WINDOW_DEFAULT	(64*CHAN_SES_PACKET_DEFAULT)
#define CHAN_TCP_PACKET_DEFAULT	(32*1024)
#define CHAN_TCP_WINDOW_DEFAULT	(64*CHAN_TCP_PACKET_DEFAULT)
#define CHAN_X11_PACKET_DEFAULT	(16*1024)
#define CHAN_X11_WINDOW_DEFAULT	(4*CHAN_X11_PACKET_DEFAULT)

/* possible input states */
#define CHAN_INPUT_OPEN			0
#define CHAN_INPUT_WAIT_DRAIN		1
#define CHAN_INPUT_WAIT_OCLOSE		2
#define CHAN_INPUT_CLOSED		3

/* possible output states */
#define CHAN_OUTPUT_OPEN		0
#define CHAN_OUTPUT_WAIT_DRAIN		1
#define CHAN_OUTPUT_WAIT_IEOF		2
#define CHAN_OUTPUT_CLOSED		3

#define CHAN_CLOSE_SENT			0x01
#define CHAN_CLOSE_RCVD			0x02
#define CHAN_EOF_SENT			0x04
#define CHAN_EOF_RCVD			0x08
#define CHAN_LOCAL			0x10

/* file descriptor events */
#define SSH_CHAN_IO_RFD			0x01
#define SSH_CHAN_IO_WFD			0x02
#define SSH_CHAN_IO_EFD_R		0x04
#define SSH_CHAN_IO_EFD_W		0x08
#define SSH_CHAN_IO_EFD			(SSH_CHAN_IO_EFD_R|SSH_CHAN_IO_EFD_W)
#define SSH_CHAN_IO_SOCK_R		0x10
#define SSH_CHAN_IO_SOCK_W		0x20
#define SSH_CHAN_IO_SOCK		(SSH_CHAN_IO_SOCK_R|SSH_CHAN_IO_SOCK_W)

/* Read buffer size */
#define CHAN_RBUF	(16*1024)

/* Maximum size for direct reads to buffers */
#define CHANNEL_MAX_READ	CHAN_SES_PACKET_DEFAULT

/* Maximum channel input buffer size */
#define CHAN_INPUT_MAX	(16*1024*1024)

/* Hard limit on number of channels */
#define CHANNELS_MAX_CHANNELS	(16*1024)

/* check whether 'efd' is still in use */
#define CHANNEL_EFD_INPUT_ACTIVE(c) \
	(c->extended_usage == CHAN_EXTENDED_READ && \
	(c->efd != -1 || \
	sshbuf_len(c->extended) > 0))
#define CHANNEL_EFD_OUTPUT_ACTIVE(c) \
	(c->extended_usage == CHAN_EXTENDED_WRITE && \
	c->efd != -1 && (!(c->flags & (CHAN_EOF_RCVD|CHAN_CLOSE_RCVD)) || \
	sshbuf_len(c->extended) > 0))

/* Add channel management structures to SSH transport instance */
void channel_init_channels(struct ssh *ssh);

/* channel management */

Channel	*channel_by_id(struct ssh *, int);
Channel	*channel_by_remote_id(struct ssh *, u_int);
Channel	*channel_lookup(struct ssh *, int);
Channel *channel_new(struct ssh *, char *, int, int, int, int,
	    u_int, u_int, int, const char *, int);
void	 channel_set_fds(struct ssh *, int, int, int, int, int,
	    int, int, u_int);
void	 channel_free(struct ssh *, Channel *);
void	 channel_free_all(struct ssh *);
void	 channel_stop_listening(struct ssh *);
void	 channel_force_close(struct ssh *, Channel *, int);
void	 channel_set_xtype(struct ssh *, int, const char *);

void	 channel_send_open(struct ssh *, int);
void	 channel_request_start(struct ssh *, int, char *, int);
void	 channel_register_cleanup(struct ssh *, int,
	    channel_callback_fn *, int);
void	 channel_register_open_confirm(struct ssh *, int,
	    channel_open_fn *, void *);
void	 channel_register_filter(struct ssh *, int, channel_infilter_fn *,
	    channel_outfilter_fn *, channel_filter_cleanup_fn *, void *);
void	 channel_register_status_confirm(struct ssh *, int,
	    channel_confirm_cb *, channel_confirm_abandon_cb *, void *);
void	 channel_cancel_cleanup(struct ssh *, int);
int	 channel_close_fd(struct ssh *, Channel *, int *);
void	 channel_send_window_changes(struct ssh *);

/* channel inactivity timeouts */
void channel_add_timeout(struct ssh *, const char *, u_int);
void channel_clear_timeouts(struct ssh *);

/* mux proxy support */

int	 channel_proxy_downstream(struct ssh *, Channel *mc);
int	 channel_proxy_upstream(Channel *, int, u_int32_t, struct ssh *);

/* protocol handler */

int	 channel_input_data(int, u_int32_t, struct ssh *);
int	 channel_input_extended_data(int, u_int32_t, struct ssh *);
int	 channel_input_ieof(int, u_int32_t, struct ssh *);
int	 channel_input_oclose(int, u_int32_t, struct ssh *);
int	 channel_input_open_confirmation(int, u_int32_t, struct ssh *);
int	 channel_input_open_failure(int, u_int32_t, struct ssh *);
int	 channel_input_port_open(int, u_int32_t, struct ssh *);
int	 channel_input_window_adjust(int, u_int32_t, struct ssh *);
int	 channel_input_status_confirm(int, u_int32_t, struct ssh *);

/* file descriptor handling (read/write) */
struct pollfd;
struct timespec;

void	 channel_prepare_poll(struct ssh *, struct pollfd **,
	    u_int *, u_int *, u_int, struct timespec *);
void	 channel_after_poll(struct ssh *, struct pollfd *, u_int);
void     channel_output_poll(struct ssh *);

int      channel_not_very_much_buffered_data(struct ssh *);
void     channel_close_all(struct ssh *);
int      channel_still_open(struct ssh *);
const char *channel_format_extended_usage(const Channel *);
char	*channel_open_message(struct ssh *);
int	 channel_find_open(struct ssh *);

/* tcp forwarding */
struct Forward;
struct ForwardOptions;
void	 channel_set_af(struct ssh *, int af);
void     channel_permit_all(struct ssh *, int);
void	 channel_add_permission(struct ssh *, int, int, char *, int);
void	 channel_clear_permission(struct ssh *, int, int);
void	 channel_disable_admin(struct ssh *, int);
void	 channel_update_permission(struct ssh *, int, int);
Channel	*channel_connect_to_port(struct ssh *, const char *, u_short,
	    char *, char *, int *, const char **);
Channel *channel_connect_to_path(struct ssh *, const char *, char *, char *);
Channel	*channel_connect_stdio_fwd(struct ssh *, const char*,
	    u_short, int, int, int);
Channel	*channel_connect_by_listen_address(struct ssh *, const char *,
	    u_short, char *, char *);
Channel	*channel_connect_by_listen_path(struct ssh *, const char *,
	    char *, char *);
int	 channel_request_remote_forwarding(struct ssh *, struct Forward *);
int	 channel_setup_local_fwd_listener(struct ssh *, struct Forward *,
	    struct ForwardOptions *);
int	 channel_request_rforward_cancel(struct ssh *, struct Forward *);
int	 channel_setup_remote_fwd_listener(struct ssh *, struct Forward *,
	    int *, struct ForwardOptions *);
int	 channel_cancel_rport_listener(struct ssh *, struct Forward *);
int	 channel_cancel_lport_listener(struct ssh *, struct Forward *,
	    int, struct ForwardOptions *);
int	 permitopen_port(const char *);

/* x11 forwarding */

void	 channel_set_x11_refuse_time(struct ssh *, u_int);
int	 x11_connect_display(struct ssh *);
int	 x11_create_display_inet(struct ssh *, int, int, int, u_int *, int **);
void	 x11_request_forwarding_with_spoofing(struct ssh *, int,
	    const char *, const char *, const char *, int);

/* channel close */

int	 chan_is_dead(struct ssh *, Channel *, int);
void	 chan_mark_dead(struct ssh *, Channel *);

/* channel events */

void	 chan_rcvd_oclose(struct ssh *, Channel *);
void	 chan_rcvd_eow(struct ssh *, Channel *);
void	 chan_read_failed(struct ssh *, Channel *);
void	 chan_ibuf_empty(struct ssh *, Channel *);
void	 chan_rcvd_ieof(struct ssh *, Channel *);
void	 chan_write_failed(struct ssh *, Channel *);
void	 chan_obuf_empty(struct ssh *, Channel *);

#endif<|MERGE_RESOLUTION|>--- conflicted
+++ resolved
@@ -1,8 +1,4 @@
-<<<<<<< HEAD
-/* $OpenBSD: channels.h,v 1.143 2022/05/05 00:56:58 djm Exp $ */
-=======
 /* $OpenBSD: channels.h,v 1.148 2023/01/18 02:00:10 djm Exp $ */
->>>>>>> 6dfb65de
 
 /*
  * Author: Tatu Ylonen <ylo@cs.hut.fi>
