--- conflicted
+++ resolved
@@ -33,13 +33,8 @@
 .\" (INCLUDING NEGLIGENCE OR OTHERWISE) ARISING IN ANY WAY OUT OF THE USE OF
 .\" THIS SOFTWARE, EVEN IF ADVISED OF THE POSSIBILITY OF SUCH DAMAGE.
 .\"
-<<<<<<< HEAD
-.\" $OpenBSD: ssh.1,v 1.432 2022/09/17 10:33:18 djm Exp $
-.Dd $Mdocdate: September 17 2022 $
-=======
 .\" $OpenBSD: ssh.1,v 1.433 2022/11/28 01:37:36 djm Exp $
 .Dd $Mdocdate: November 28 2022 $
->>>>>>> 6dfb65de
 .Dt SSH 1
 .Os
 .Sh NAME
