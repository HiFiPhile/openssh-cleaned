--- conflicted
+++ resolved
@@ -1,8 +1,4 @@
-<<<<<<< HEAD
-﻿/* $OpenBSD: sftp-server.c,v 1.127 2021/04/03 06:18:41 djm Exp $ */
-=======
 /* $OpenBSD: sftp-server.c,v 1.139 2022/02/01 23:32:51 djm Exp $ */
->>>>>>> 2ebf4781
 /*
  * Copyright (c) 2000-2004 Markus Friedl.  All rights reserved.
  *
@@ -1532,12 +1528,8 @@
 #endif
 
 	debug("request %u: limits", id);
-<<<<<<< HEAD
-#ifdef HAVE_GETRLIMIT
-=======
 
 #if defined(HAVE_GETRLIMIT) && defined(RLIMIT_NOFILE)
->>>>>>> 2ebf4781
 	if (getrlimit(RLIMIT_NOFILE, &rlim) != -1 && rlim.rlim_cur > 5)
 		nfiles = rlim.rlim_cur - 5; /* stdio(3) + syslog + spare */
 #endif
